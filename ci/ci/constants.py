import os
import hailtop.gear.auth as hj

GITHUB_CLONE_URL = 'https://github.com/'

userdata = hj.JWTClient.find_userdata()
BUCKET = f'gs://{userdata["bucket_name"]}'

AUTHORIZED_USERS = {
    'danking',
    'cseed',
    'konradjk',
    'jigold',
    'jbloom22',
    'patrick-schultz',
    'lfrancioli',
    'akotlar',
    'tpoterba',
    'chrisvittal',
    'catoverdrive',
    'daniel-goldstein',
    'ahiduchick',
    'GreatBrando',
<<<<<<< HEAD
    'johnc1231'
}   

profiles = {
    "batch_test": [
        'default_ns',
        'deploy_batch_sa',
        'batch_pods_ns',
        'base_image',
        'create_accounts',
        'batch_image',
        'batch_database',
        'create_batch_tables_image',
        'create_batch_tables',
        'create_batch_tables2',
        'deploy_batch',
        'deploy_batch_pods',
        'test_batch_image',
        'test_batch'
    ]
=======
    'johnc1231',
    'iitalics'
>>>>>>> afd62fe9
}<|MERGE_RESOLUTION|>--- conflicted
+++ resolved
@@ -21,8 +21,8 @@
     'daniel-goldstein',
     'ahiduchick',
     'GreatBrando',
-<<<<<<< HEAD
-    'johnc1231'
+    'johnc1231',
+    'iitalics'
 }   
 
 profiles = {
@@ -42,8 +42,4 @@
         'test_batch_image',
         'test_batch'
     ]
-=======
-    'johnc1231',
-    'iitalics'
->>>>>>> afd62fe9
 }