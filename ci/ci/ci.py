--- conflicted
+++ resolved
@@ -3,14 +3,8 @@
 import logging
 import aiohttp
 from aiohttp import web
-<<<<<<< HEAD
-import uvloop
+import uvloop  # type: ignore
 from gidgethub import aiohttp as gh_aiohttp
-=======
-import aiohttp_session  # type: ignore
-import uvloop  # type: ignore
-from gidgethub import aiohttp as gh_aiohttp, routing as gh_routing, sansio as gh_sansio
->>>>>>> cab1c0c0
 from hailtop.utils import collect_agen, humanize_timedelta_msecs
 from hailtop.batch_client.aioclient import BatchClient
 from hailtop.config import get_deploy_config
