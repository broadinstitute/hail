steps:
<<<<<<< HEAD
 - kind: createNamespace
   name: default_ns
   namespaceName: default
   public: true
 - kind: buildImage
   name: inline_image
   dockerFile:
     inline: |
       FROM {{ global.docker_root_image }}
       RUN apt-get update && apt-get install -y git
   contextPath: .
 - kind: runImage
   name: run_inline_image
   image:
     valueFrom: inline_image.image
   script: |
     git init
   dependsOn:
     - inline_image
 - kind: buildImage
   name: hail_ubuntu_image
   dockerFile: docker/hail-ubuntu/Dockerfile
   contextPath: docker/hail-ubuntu
   publishAs: hail-ubuntu
 - kind: buildImage
   name: base_image
   dockerFile: docker/Dockerfile.base
   contextPath: .
   publishAs: base
   dependsOn:
    - hail_ubuntu_image
 - kind: runImage
   name: copy_files
   image:
     valueFrom: base_image.image
   script: |
     cd /io
     mkdir repo
     cd repo
     {{ code.checkout_script }}
     make -C hail python/hailtop/hail_version
   timeout: 300
   outputs:
    - from: /io/repo
      to: /repo
    - from: /io/repo/hail/python/hail/hail_version
      to: /hail_version
   dependsOn:
     - base_image
 - kind: buildImage
   name: service_base_image
   dockerFile: docker/Dockerfile.service-base
   contextPath: .
   publishAs: service-base
   dependsOn:
    - base_image
    - copy_files
   inputs:
    - from: /hail_version
      to: /hail_version
 - kind: buildImage
   name: create_certs_image
   dockerFile: ci/test/resources/Dockerfile.certs
   contextPath: ci/test/resources
   publishAs: test_hello_create_certs_image
   dependsOn:
     - service_base_image
 - kind: runImage
   name: create_certs
   image:
     valueFrom: create_certs_image.image
   script: |
     set -ex
     python3 create_certs.py \
             {{ default_ns.name }} \
             config.yaml \
             /ssl-config-hail-root/hail-root-key.pem \
             /ssl-config-hail-root/hail-root-cert.pem
   serviceAccount:
     name: admin
     namespace:
       valueFrom: default_ns.name
   secrets:
     - name: ssl-config-hail-root
       namespace:
         valueFrom: default_ns.name
       mountPath: /ssl-config-hail-root
   dependsOn:
     - default_ns
     - create_certs_image
 - kind: buildImage
   name: hello_image
   dockerFile: ci/test/resources/Dockerfile
   contextPath: .
   publishAs: ci-hello
   dependsOn:
    - service_base_image
 - kind: runImage
   name: check_hello
   image:
     valueFrom: hello_image.image
   script: |
     set -ex
     python3 -m flake8 /hello/hello.py
   dependsOn:
     - hello_image
 - kind: createDatabase
   name: hello_database
   databaseName: hello
   migrations:
    - name: create-tables
      script: /io/sql/create-hello-tables.sql
    - name: insert
      script: /io/sql/insert.py
   inputs:
    - from: /repo/ci/test/resources/sql
      to: /io/sql
   namespace:
     valueFrom: default_ns.name
   shutdowns:
    - kind: Deployment
=======
  - kind: createNamespace
    name: default_ns
    namespaceName: default
    public: true
  - kind: buildImage
    name: inline_image
    dockerFile:
      inline: |
        FROM gcr.io/{{ global.project }}/ubuntu:18.04
        RUN apt-get update && apt-get install -y git
    contextPath: .
  - kind: runImage
    name: run_inline_image
    image:
      valueFrom: inline_image.image
    script: |
      git init
    dependsOn:
      - inline_image
  - kind: buildImage
    name: hail_ubuntu_image
    dockerFile: docker/hail-ubuntu/Dockerfile
    contextPath: docker/hail-ubuntu
    publishAs: hail-ubuntu
  - kind: buildImage
    name: base_image
    dockerFile: docker/Dockerfile.base
    contextPath: .
    publishAs: base
    dependsOn:
      - hail_ubuntu_image
  - kind: runImage
    name: copy_files
    image:
      valueFrom: base_image.image
    script: |
      cd /io
      mkdir repo
      cd repo
      {{ code.checkout_script }}
      make -C hail python/hailtop/hail_version
    timeout: 300
    outputs:
      - from: /io/repo
        to: /repo
      - from: /io/repo/hail/python/hail/hail_version
        to: /hail_version
    dependsOn:
      - base_image
  - kind: runImage
    name: test_clashing_basenames_setup
    image:
      valueFrom: base_image.image
    script: |
      mkdir -p /io/first
      echo "first" > /io/first/a
      mkdir -p /io/second
      echo "second" > /io/second/a
    outputs:
      - from: /io/first
        to: /first
      - from: /io/second
        to: /second
    dependsOn:
      - base_image
  - kind: runImage
    name: test_clashing_basenames
    image:
      valueFrom: base_image.image
    script: |
      set -ex
      [[ "$(cat /io/first/a)" == "first" ]]
      [[ "$(cat /io/second/a)" == "second" ]]
    inputs:
      - from: /first/a
        to: /io/first/a
      - from: /second/a
        to: /io/second/a
    dependsOn:
      - base_image
      - test_clashing_basenames_setup
  - kind: buildImage
    name: service_base_image
    dockerFile: docker/Dockerfile.service-base
    contextPath: .
    publishAs: service-base
    dependsOn:
      - base_image
      - copy_files
    inputs:
      - from: /hail_version
        to: /hail_version
  - kind: buildImage
    name: create_certs_image
    dockerFile: ci/test/resources/Dockerfile.certs
    contextPath: ci/test/resources
    publishAs: test_hello_create_certs_image
    dependsOn:
      - service_base_image
  - kind: runImage
    name: create_certs
    image:
      valueFrom: create_certs_image.image
    script: |
      set -ex
      python3 create_certs.py \
              {{ default_ns.name }} \
              config.yaml \
              /ssl-config-hail-root/hail-root-key.pem \
              /ssl-config-hail-root/hail-root-cert.pem
    serviceAccount:
      name: admin
>>>>>>> 7f0274ab
      namespace:
        valueFrom: default_ns.name
    secrets:
      - name: ssl-config-hail-root
        namespace:
          valueFrom: default_ns.name
        mountPath: /ssl-config-hail-root
    dependsOn:
      - default_ns
      - create_certs_image
  - kind: buildImage
    name: hello_image
    dockerFile: ci/test/resources/Dockerfile
    contextPath: .
    publishAs: ci-hello
    dependsOn:
      - service_base_image
  - kind: runImage
    name: check_hello
    image:
      valueFrom: hello_image.image
    script: |
      set -ex
      python3 -m flake8 /hello/hello.py
    dependsOn:
      - hello_image
  - kind: createDatabase
    name: hello_database
    databaseName: hello
    migrations:
      - name: create-tables
        script: /io/sql/create-hello-tables.sql
      - name: insert
        script: /io/sql/insert.py
    inputs:
      - from: /repo/ci/test/resources/sql
        to: /io/sql
    namespace:
      valueFrom: default_ns.name
    shutdowns:
      - kind: Deployment
        namespace:
          valueFrom: default_ns.name
        name: hello
    dependsOn:
      - default_ns
      - copy_files
  - kind: runImage
    name: test_hello_database
    image:
      valueFrom: service_base_image.image
    script: |
      cat > test.py <<EOF
      import asyncio
      from gear import Database
      async def async_main():
        db = Database()
        await db.async_init()
        row = await db.execute_and_fetchone('SELECT version FROM hello_migration_version;')
        assert row['version'] == 3
      asyncio.get_event_loop().run_until_complete(async_main())
      EOF
      python3 test.py
    secrets:
      - name:
          valueFrom: hello_database.user_secret_name
        namespace:
          valueFrom: default_ns.name
        mountPath: /sql-config
    dependsOn:
      - default_ns
      - hello_database
      - service_base_image
  - kind: deploy
    name: deploy_hello
    namespace:
      valueFrom: default_ns.name
    config: ci/test/resources/deployment.yaml
    wait:
      - kind: Service
        name: hello
        for: alive
    dependsOn:
      - default_ns
      - hello_image
      - check_hello
      - hello_database
  - kind: deploy
    name: deploy_hello_stateful_set
    namespace:
      valueFrom: default_ns.name
    config: ci/test/resources/statefulset.yaml
    wait:
      - kind: Service
        name: hello-stateful-set
        resource_type: statefulset
        for: alive
    dependsOn:
      - default_ns
      - hello_image
      - check_hello
      - hello_database
  - kind: runImage
    name: test_connect_to_hello
    image:
      valueFrom: service_base_image.image
    script: |
      set -ex
      export HAIL_DEPLOY_CONFIG_FILE=/deploy-config/deploy-config.json
      hailctl curl {{ default_ns.name }} \
          hello /healthcheck \
          -fsSL \
          --retry 3 \
          --retry-delay 5 \
          -XGET
    secrets:
      - name: test-tokens
        namespace:
          valueFrom: default_ns.name
        mountPath: /user-tokens
      - name: gce-deploy-config
        namespace:
          valueFrom: default_ns.name
        mountPath: /deploy-config
    dependsOn:
      - service_base_image
      - default_ns
      - deploy_hello<|MERGE_RESOLUTION|>--- conflicted
+++ resolved
@@ -1,127 +1,4 @@
 steps:
-<<<<<<< HEAD
- - kind: createNamespace
-   name: default_ns
-   namespaceName: default
-   public: true
- - kind: buildImage
-   name: inline_image
-   dockerFile:
-     inline: |
-       FROM {{ global.docker_root_image }}
-       RUN apt-get update && apt-get install -y git
-   contextPath: .
- - kind: runImage
-   name: run_inline_image
-   image:
-     valueFrom: inline_image.image
-   script: |
-     git init
-   dependsOn:
-     - inline_image
- - kind: buildImage
-   name: hail_ubuntu_image
-   dockerFile: docker/hail-ubuntu/Dockerfile
-   contextPath: docker/hail-ubuntu
-   publishAs: hail-ubuntu
- - kind: buildImage
-   name: base_image
-   dockerFile: docker/Dockerfile.base
-   contextPath: .
-   publishAs: base
-   dependsOn:
-    - hail_ubuntu_image
- - kind: runImage
-   name: copy_files
-   image:
-     valueFrom: base_image.image
-   script: |
-     cd /io
-     mkdir repo
-     cd repo
-     {{ code.checkout_script }}
-     make -C hail python/hailtop/hail_version
-   timeout: 300
-   outputs:
-    - from: /io/repo
-      to: /repo
-    - from: /io/repo/hail/python/hail/hail_version
-      to: /hail_version
-   dependsOn:
-     - base_image
- - kind: buildImage
-   name: service_base_image
-   dockerFile: docker/Dockerfile.service-base
-   contextPath: .
-   publishAs: service-base
-   dependsOn:
-    - base_image
-    - copy_files
-   inputs:
-    - from: /hail_version
-      to: /hail_version
- - kind: buildImage
-   name: create_certs_image
-   dockerFile: ci/test/resources/Dockerfile.certs
-   contextPath: ci/test/resources
-   publishAs: test_hello_create_certs_image
-   dependsOn:
-     - service_base_image
- - kind: runImage
-   name: create_certs
-   image:
-     valueFrom: create_certs_image.image
-   script: |
-     set -ex
-     python3 create_certs.py \
-             {{ default_ns.name }} \
-             config.yaml \
-             /ssl-config-hail-root/hail-root-key.pem \
-             /ssl-config-hail-root/hail-root-cert.pem
-   serviceAccount:
-     name: admin
-     namespace:
-       valueFrom: default_ns.name
-   secrets:
-     - name: ssl-config-hail-root
-       namespace:
-         valueFrom: default_ns.name
-       mountPath: /ssl-config-hail-root
-   dependsOn:
-     - default_ns
-     - create_certs_image
- - kind: buildImage
-   name: hello_image
-   dockerFile: ci/test/resources/Dockerfile
-   contextPath: .
-   publishAs: ci-hello
-   dependsOn:
-    - service_base_image
- - kind: runImage
-   name: check_hello
-   image:
-     valueFrom: hello_image.image
-   script: |
-     set -ex
-     python3 -m flake8 /hello/hello.py
-   dependsOn:
-     - hello_image
- - kind: createDatabase
-   name: hello_database
-   databaseName: hello
-   migrations:
-    - name: create-tables
-      script: /io/sql/create-hello-tables.sql
-    - name: insert
-      script: /io/sql/insert.py
-   inputs:
-    - from: /repo/ci/test/resources/sql
-      to: /io/sql
-   namespace:
-     valueFrom: default_ns.name
-   shutdowns:
-    - kind: Deployment
-=======
   - kind: createNamespace
     name: default_ns
     namespaceName: default
@@ -130,7 +7,7 @@
     name: inline_image
     dockerFile:
       inline: |
-        FROM gcr.io/{{ global.project }}/ubuntu:18.04
+        FROM {{ global.docker_root_image }}
         RUN apt-get update && apt-get install -y git
     contextPath: .
   - kind: runImage
@@ -234,7 +111,6 @@
               /ssl-config-hail-root/hail-root-cert.pem
     serviceAccount:
       name: admin
->>>>>>> 7f0274ab
       namespace:
         valueFrom: default_ns.name
     secrets:
