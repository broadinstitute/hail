--- conflicted
+++ resolved
@@ -36,10 +36,6 @@
               cpu: "100m"
               memory: "200M"
             limits:
-<<<<<<< HEAD
-              memory: 3750Mi
-=======
->>>>>>> 0bc3808f
               cpu: "1"
               memory: "1G"
           env:
