apiVersion: apps/v1
kind: Deployment
metadata:
  name: shuffler
  labels:
    app: shuffler
    hail.is/sha: "{{ code.sha }}"
spec:
  selector:
    matchLabels:
      app: shuffler
  replicas: 1
  template:
    metadata:
      labels:
        app: shuffler
        hail.is/sha: "{{ code.sha }}"
    spec:
{% if deploy %}
      priorityClassName: production
{% endif %}
      containers:
        - name: shuffler
          image: "{{ shuffler_image.image }}"
          command:
{% if not deploy %}
            - /controller.sh
{% endif %}
            - java
            - -cp
            - /usr/local/lib/python3.7/dist-packages/pyspark/jars/*:/hail.jar
            - is.hail.services.shuffler.server.ShuffleServer
          env:
           - name: HAIL_DOMAIN
             value: "{{ global.domain }}"
           - name: HAIL_DEPLOY_CONFIG_FILE
             value: /deploy-config/deploy-config.json
           - name: HAIL_SHA
             value: "{{ code.sha }}"
          ports:
           - containerPort: 443
          volumeMounts:
           - name: deploy-config
             mountPath: /deploy-config
             readOnly: true
           - name: ssl-config
             mountPath: /ssl-config
             readOnly: true
          resources:
            requests:
<<<<<<< HEAD
              memory: 375Mi
              cpu: 100m
            limits:
              memory: 3750Mi
=======
              cpu: "600m"
              memory: "2G"
            limits:
>>>>>>> 0bc3808f
              cpu: "1"
              memory: "2.5G"
      volumes:
       - name: deploy-config
         secret:
           secretName: deploy-config
       - name: ssl-config
         secret:
           optional: false
           secretName: ssl-config-shuffler<|MERGE_RESOLUTION|>--- conflicted
+++ resolved
@@ -48,16 +48,9 @@
              readOnly: true
           resources:
             requests:
-<<<<<<< HEAD
-              memory: 375Mi
-              cpu: 100m
-            limits:
-              memory: 3750Mi
-=======
               cpu: "600m"
               memory: "2G"
             limits:
->>>>>>> 0bc3808f
               cpu: "1"
               memory: "2.5G"
       volumes:
