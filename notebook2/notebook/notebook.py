"""
A Jupyter notebook service with local-mode Hail pre-installed
"""

import gevent
# must happen before anytyhing else
from gevent import monkey; monkey.patch_all()

from flask import Flask, session, redirect, render_template, request
from flask_sockets import Sockets
import flask
import sass
from authlib.flask.client import OAuth
from urllib.parse import urlencode
from functools import wraps

import kubernetes as kube

import logging
import os
import re
import requests
import time
import uuid

fmt = logging.Formatter(
   # NB: no space after levelname because WARNING is so long
   '%(levelname)s\t| %(asctime)s \t| %(filename)s \t| %(funcName)s:%(lineno)d | '
   '%(message)s')

fh = logging.FileHandler('notebook2.log')
fh.setLevel(logging.INFO)
fh.setFormatter(fmt)

ch = logging.StreamHandler()
ch.setLevel(logging.INFO)
ch.setFormatter(fmt)

log = logging.getLogger('notebook2')
log.setLevel(logging.INFO)
logging.basicConfig(
    handlers=[fh, ch],
    level=logging.INFO)

if 'BATCH_USE_KUBE_CONFIG' in os.environ:
    kube.config.load_kube_config()
else:
    kube.config.load_incluster_config()
k8s = kube.client.CoreV1Api()

app = Flask(__name__)
sockets = Sockets(app)
oauth = OAuth(app)

scss_path = os.path.join(app.static_folder, 'styles')
css_path = os.path.join(app.static_folder, 'css')
os.makedirs(css_path, exist_ok=True)

sass.compile(dirname=(scss_path, css_path), output_style='compressed')

def read_string(f):
    with open(f, 'r') as f:
        return f.read().strip()

KUBERNETES_TIMEOUT_IN_SECONDS = float(os.environ.get('KUBERNETES_TIMEOUT_IN_SECONDS', 5.0))

AUTHORIZED_USERS = read_string('/notebook-secrets/authorized-users').split(',')
AUTHORIZED_USERS = dict((email, True) for email in AUTHORIZED_USERS)

PASSWORD = read_string('/notebook-secrets/password')
ADMIN_PASSWORD = read_string('/notebook-secrets/admin-password')
INSTANCE_ID = uuid.uuid4().hex

app.config.update(
    SECRET_KEY = read_string('/notebook-secrets/secret-key'),
    SESSION_COOKIE_SAMESITE = 'lax',
    SESSION_COOKIE_HTTPONLY = True,
    SESSION_COOKIE_SECURE = os.environ.get("NOTEBOOK_DEBUG") != "1"
)

AUTH0_CLIENT_ID = 'Ck5wxfo1BfBTVbusBeeBOXHp3a7Z6fvZ'
AUTH0_BASE_URL = 'https://hail.auth0.com'

auth0 = oauth.register(
    'auth0',
    client_id = AUTH0_CLIENT_ID,
    client_secret = read_string('/notebook-secrets/auth0-client-secret'),
    api_base_url = AUTH0_BASE_URL,
    access_token_url = f'{AUTH0_BASE_URL}/oauth/token',
    authorize_url = f'{AUTH0_BASE_URL}/authorize',
    client_kwargs = {
        'response_type': 'code',
        'scope': 'openid email profile',
    },
)

log.info(f'KUBERNETES_TIMEOUT_IN_SECONDS {KUBERNETES_TIMEOUT_IN_SECONDS}')
log.info(f'INSTANCE_ID {INSTANCE_ID}')

try:
    with open('notebook-worker-images', 'r') as f:
        def get_name(line):
            return re.search("/([^/:]+):", line).group(1)
        WORKER_IMAGES = {get_name(line): line.strip() for line in f}
except FileNotFoundError as e:
    raise ValueError(
        "working directory must contain a file called `notebook-worker-images' "
        "containing the name of the docker image to use for worker pods.") from e


def requires_auth(for_page = True):
    def auth(f):
        @wraps(f)
        def decorated(*args, **kwargs):
            if 'user' not in session:
                # Redirect to Login page here
                if for_page:
                    session['referrer'] = request.url
                    return redirect(flask.url_for('login_page'))

                return '', 401

            return f(*args, **kwargs)

        return decorated
    return auth


def start_pod(jupyter_token, image):
    pod_id = uuid.uuid4().hex
    service_spec = kube.client.V1ServiceSpec(
        selector={
            'app': 'notebook2-worker',
            'hail.is/notebook2-instance': INSTANCE_ID,
            'uuid': pod_id},
        ports=[kube.client.V1ServicePort(port=80, target_port=8888)])
    service_template = kube.client.V1Service(
        metadata=kube.client.V1ObjectMeta(
            generate_name='notebook2-worker-service-',
            labels={
                'app': 'notebook2-worker',
                'hail.is/notebook2-instance': INSTANCE_ID,
                'uuid': pod_id}),
        spec=service_spec)
    svc = k8s.create_namespaced_service(
        'default',
        service_template,
        _request_timeout=KUBERNETES_TIMEOUT_IN_SECONDS
    )
    pod_spec = kube.client.V1PodSpec(
        containers=[
            kube.client.V1Container(
                command=[
                    'jupyter',
                    'notebook',
                    f'--NotebookApp.token={jupyter_token}',
                    f'--NotebookApp.base_url=/instance/{svc.metadata.name}/'
                ],
                name='default',
                image=image,
                ports=[kube.client.V1ContainerPort(container_port=8888)],
                resources=kube.client.V1ResourceRequirements(
                    requests={'cpu': '1.601', 'memory': '1.601G'}),
                readiness_probe=kube.client.V1Probe(
                    http_get=kube.client.V1HTTPGetAction(
                        path=f'/instance/{svc.metadata.name}/login',
                        port=8888)))])
    pod_template = kube.client.V1Pod(
        metadata=kube.client.V1ObjectMeta(
            generate_name='notebook2-worker-',
            labels={
                'app': 'notebook2-worker',
                'hail.is/notebook2-instance': INSTANCE_ID,
                'uuid': pod_id,
            }),
        spec=pod_spec)
    pod = k8s.create_namespaced_pod(
        'default',
        pod_template,
        _request_timeout=KUBERNETES_TIMEOUT_IN_SECONDS)
    return svc, pod


def external_url_for(path):
    # NOTE: nginx strips https and sets X-Forwarded-Proto: https, but
    # it is not used by request.url or url_for, so rewrite the url and
    # set _scheme='https' explicitly.
    protocol = request.headers.get('X-Forwarded-Proto', None)
    url = flask.url_for('root', _scheme=protocol, _external='true')
    return url + path


@app.route('/healthcheck')
def healthcheck():
    return '', 200

@app.route('/')
def root():
    return render_template('index.html')


@app.route('/notebook')
@requires_auth()
def notebook():
    if 'svc_name' not in session:
        log.info(f'no svc_name found in session {session.keys()}')
        return render_template('notebook.html',
                               form_action_url=external_url_for('new'),
                               images=list(WORKER_IMAGES),
                               default='hail')
    svc_name = session['svc_name']
    jupyter_token = session['jupyter_token']
    log.info('redirecting to ' + external_url_for(f'instance/{svc_name}/?token={jupyter_token}'))
    return redirect(external_url_for(f'instance/{svc_name}/?token={jupyter_token}'))


@app.route('/new', methods=['GET'])
@requires_auth()
def new_get():
    pod_name = session.get('pod_name')
    svc_name = session.get('svc_name')
    if pod_name:
        delete_worker_pod(pod_name, svc_name)
<<<<<<< HEAD
    session.clear()
    return redirect(external_url_for('/notebook'))
=======
        del session['pod_name']

    if svc_name not None:
        del session['svc_name']

    return redirect(external_url_for('/'))
>>>>>>> 3fb533d9


@app.route('/new', methods=['POST'])
@requires_auth()
def new_post():
    log.info('new received')
    image = request.form['image']
    if image not in WORKER_IMAGES:
        return '403 Forbidden', 403
    jupyter_token = uuid.uuid4().hex  # FIXME: probably should be cryptographically secure
    svc, pod = start_pod(jupyter_token, WORKER_IMAGES[image])
    session['svc_name'] = svc.metadata.name
    session['pod_name'] = pod.metadata.name
    session['jupyter_token'] = jupyter_token
    return redirect(external_url_for(f'wait'))


@app.route('/wait', methods=['GET'])
@requires_auth()
def wait_webpage():
    return render_template('wait.html')


@app.route('/auth/<requested_svc_name>')
@requires_auth()
def auth(requested_svc_name):
    approved_svc_name = session.get('svc_name')
    if approved_svc_name and approved_svc_name == requested_svc_name:
        return '', 200
    return '', 403


def get_all_workers():
    workers = k8s.list_namespaced_pod(
        namespace='default',
        watch=False,
        label_selector='app=notebook2-worker',
        _request_timeout=KUBERNETES_TIMEOUT_IN_SECONDS)
    workers_and_svcs = []
    for w in workers.items:
        uuid = w.metadata.labels['uuid']
        svcs = k8s.list_namespaced_service(
            namespace='default',
            watch=False,
            label_selector='uuid=' + uuid,
            _request_timeout=KUBERNETES_TIMEOUT_IN_SECONDS).items
        assert len(svcs) <= 1
        if len(svcs) == 1:
            workers_and_svcs.append((w, svcs[0]))
        else:
            log.info(f'assuming pod {w.metadata.name} is getting deleted '
                     f'because it has no service')
    return workers_and_svcs


@app.route('/workers')
@requires_auth()
def workers():
    if not session.get('admin'):
        return redirect(external_url_for('admin-login'))
    workers_and_svcs = get_all_workers()
    return render_template('workers.html',
                           workers=workers_and_svcs,
                           workers_url=external_url_for('workers'),
                           leader_instance=INSTANCE_ID)


@app.route('/workers/<pod_name>/<svc_name>/delete')
@requires_auth()
def workers_delete(pod_name, svc_name):
    if not session.get('admin'):
        return redirect(external_url_for('admin-login'))
    delete_worker_pod(pod_name, svc_name)
    return redirect(external_url_for('workers'))


@app.route('/workers/delete-all-workers', methods=['POST'])
@requires_auth()
def delete_all_workers():
    if not session.get('admin'):
        return redirect(external_url_for('admin-login'))
    workers_and_svcs = get_all_workers()
    for pod_name, svc_name in workers_and_svcs:
        delete_worker_pod(pod_name, svc_name)
    return redirect(external_url_for('workers'))


def delete_worker_pod(pod_name, svc_name):
    try:
        k8s.delete_namespaced_pod(
            pod_name,
            'default',
            kube.client.V1DeleteOptions(),
            _request_timeout=KUBERNETES_TIMEOUT_IN_SECONDS)
    except kube.client.rest.ApiException as e:
        log.info(f'pod {pod_name} or associated service already deleted {e}')
    try:
        k8s.delete_namespaced_service(
            svc_name,
            'default',
            kube.client.V1DeleteOptions(),
            _request_timeout=KUBERNETES_TIMEOUT_IN_SECONDS)
    except kube.client.rest.ApiException as e:
        log.info(f'service {svc_name} (for pod {pod_name}) already deleted {e}')


@app.route('/admin-login', methods=['GET'])
@requires_auth()
def admin_login():
    return render_template('admin-login.html',
                           form_action_url=external_url_for('admin-login'))


@app.route('/admin-login', methods=['POST'])
@requires_auth()
def admin_login_post():
    if request.form['password'] != ADMIN_PASSWORD:
        return '403 Forbidden', 403
    session['admin'] = True
    return redirect(external_url_for('workers'))


@app.route('/worker-image')
@requires_auth()
def worker_image():
    return '\n'.join(WORKER_IMAGES.values()), 200


@sockets.route('/wait')
@requires_auth(for_page = False)
def wait_websocket(ws):
    pod_name = session['pod_name']
    svc_name = session['svc_name']
    jupyter_token = session['jupyter_token']
    log.info(f'received wait websocket for {svc_name} {pod_name}')
    # wait for instance ready
    while True:
        try:
            response = requests.head(f'https://notebook2.hail.is/instance-ready/{svc_name}/',
                                     timeout=1)
            if response.status_code < 500:
                log.info(f'HEAD on jupyter succeeded for {svc_name} {pod_name} response: {response}')
                # if someone responds with a 2xx, 3xx, or 4xx, the notebook
                # server is alive and functioning properly (in particular, our
                # HEAD request will return 405 METHOD NOT ALLOWED)
                break
            else:
                # somewhat unusual, means the gateway had an error before we
                # timed out, usually means the gateway itself is broken
                log.info(f'HEAD on jupyter failed for {svc_name} {pod_name} response: {response}')
                gevent.sleep(1)
            break
        except requests.exceptions.Timeout as e:
            log.info(f'GET on jupyter failed for {svc_name} {pod_name}')
            gevent.sleep(1)
    ws.send(external_url_for(f'instance/{svc_name}/?token={jupyter_token}'))
    log.info(f'notification sent to user for {svc_name} {pod_name}')


@app.route('/auth0-callback')
def auth0_callback():
    # https://github.com/auth0-samples/auth0-python-web-app/commit/d048d6497caa714c52e8411a5f37500787e37305
    auth0.authorize_access_token()

    userinfo = auth0.get('userinfo').json()

    email = userinfo['email']
    workshop_password = session['workshop_password']
    del session['workshop_password']

    if AUTHORIZED_USERS.get(email) is None and workshop_password != PASSWORD:
        return redirect(flask.url_for('login_page', unauthorized = True))

    session['user'] = {
        'user_id': userinfo['sub'],
        'name': userinfo['name'],
        'email': email,
        'picture': userinfo['picture'],
    }

    if 'referrer' in session:
        referrer = session['referrer']
        del session['referrer']
        return redirect(referrer)

    return redirect('/')


@app.route('/login', methods=['GET'])
def login_page():
    return render_template('login.html', unauthorized = request.args.get('unauthorized'))


@app.route('/login', methods=['POST'])
def login_auth0():
    # FIXME ?: Could be placed outside route
    external_url = flask.url_for('auth0_callback', _external = True)
    session['workshop_password'] = request.form.get('workshop-password')

    return auth0.authorize_redirect(redirect_uri = external_url, audience = f'{AUTH0_BASE_URL}/userinfo', prompt = 'login')


@app.route('/logout')
def logout():
    session.clear()
    params = {'returnTo': flask.url_for('root', _external=True), 'client_id': AUTH0_CLIENT_ID}
    return redirect(auth0.api_base_url + '/v2/logout?' + urlencode(params))


if __name__ == '__main__':
    from gevent import pywsgi
    from geventwebsocket.handler import WebSocketHandler
    server = pywsgi.WSGIServer(('', 5000), app, handler_class=WebSocketHandler, log=log)
    server.serve_forever()
<|MERGE_RESOLUTION|>--- conflicted
+++ resolved
@@ -221,17 +221,12 @@
     svc_name = session.get('svc_name')
     if pod_name:
         delete_worker_pod(pod_name, svc_name)
-<<<<<<< HEAD
-    session.clear()
-    return redirect(external_url_for('/notebook'))
-=======
         del session['pod_name']
 
     if svc_name not None:
         del session['svc_name']
 
-    return redirect(external_url_for('/'))
->>>>>>> 3fb533d9
+    return redirect(external_url_for('/notebook'))
 
 
 @app.route('/new', methods=['POST'])
