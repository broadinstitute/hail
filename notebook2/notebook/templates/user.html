--- conflicted
+++ resolved
@@ -1,28 +1,3 @@
-<<<<<<< HEAD
-<!DOCTYPE html>
-<html lang="en" {{ 'class=dark' if session['dark'] }}>
-    <head>
-        <title>Hail User Profile</title>
-        <link href="https://fonts.googleapis.com/css?family=Open+Sans" rel="stylesheet"/>
-        <link rel="stylesheet" type="text/css" href="/static/css/main.css">
-        <link rel="stylesheet" type="text/css" href="/static/css/components/header.css">
-        <link rel="stylesheet" type="text/css" href="/static/css/pages/user.css">
-    </head>
-    <body id='theme-site'>
-        {% include 'header.html' %}
-        <div id="main">
-            <div class='centered'>
-                <div id='profile-header'>
-                    <img height="38" src={{user['picture']}} />
-                    <h3>{{user['name']}}</h3>
-                </div>
-                <div id='profile-data'>
-                    <h5>Google Data</h5>
-                    <p><b>Bucket Name: </b>{{user['bucket_name']}}</p>
-                    <p><b>Service Account: </b>{{user['gsa_email']}}</p>
-                </div>
-            </div>
-=======
 {% extends "layout.html" %}
 {% block title %}User{% endblock %}
 {% block head %}
@@ -33,7 +8,6 @@
         <div id='profile-header'>
             <img height="38" src={{user['picture']}} />
             <h3>{{user['name']}}</h3>
->>>>>>> 9a470594
         </div>
         <div id='profile-data'>
             <h5>Google Data</h5>
