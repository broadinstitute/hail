import asyncio
import os
import aiohttp
from aiohttp import web
import logging
from gear import setup_aiohttp_session, web_authenticated_developers_only
from hailtop.config import get_deploy_config
from hailtop.tls import get_in_cluster_server_ssl_context
from hailtop.hail_logging import AccessLogger, configure_logging
from hailtop.utils import retry_long_running
import hailtop.batch_client.aioclient as bc
<<<<<<< HEAD
=======
from hailtop import aiotools
>>>>>>> bc865700
from web_common import setup_aiohttp_jinja2, setup_common_static_routes, render_template
from benchmark.utils import ReadGoogleStorage, get_geometric_mean, parse_file_path, enumerate_list_of_trials,\
    list_benchmark_files, round_if_defined, submit_test_batch
import json
import re
import plotly
import plotly.express as px
from scipy.stats.mstats import gmean, hmean
import numpy as np
import pandas as pd
import gidgethub
import gidgethub.aiohttp
from .config import HAIL_BENCHMARK_BUCKET_NAME, START_POINT

configure_logging()
router = web.RouteTableDef()
logging.basicConfig(level=logging.DEBUG)
deploy_config = get_deploy_config()
log = logging.getLogger('benchmark')

BENCHMARK_FILE_REGEX = re.compile(r'gs://((?P<bucket>[^/]+)/)((?P<user>[^/]+)/)((?P<version>[^-]+)-)((?P<sha>[^-]+))(-(?P<tag>[^\.]+))?\.json')

BENCHMARK_ROOT = os.path.dirname(os.path.abspath(__file__))

benchmark_data = None


def get_benchmarks(app, file_path):
    gs_reader = app['gs_reader']
    try:
        json_data = gs_reader.get_data_as_string(file_path)
        pre_data = json.loads(json_data)
    except Exception as e:
        message = f'could not find file, {file_path}'
        log.info('could not get blob: ' + message, exc_info=True)
        raise web.HTTPBadRequest(text=message) from e

    data = {}
    prod_of_means = 1
    for d in pre_data['benchmarks']:
        stats = dict()
        stats['name'] = d.get('name')
        stats['failed'] = d.get('failed')
        if not d['failed']:
            prod_of_means *= d.get('mean', 1)
            stats['f-stat'] = round_if_defined(d.get('f-stat'))
            stats['mean'] = round_if_defined(d.get('mean'))
            stats['median'] = round_if_defined(d.get('median'))
            stats['p-value'] = round_if_defined(d.get('p-value'))
            stats['stdev'] = round_if_defined(d.get('stdev'))
            stats['times'] = d.get('times')
            stats['trials'] = d.get('trials')
        data[stats['name']] = stats
    geometric_mean = get_geometric_mean(prod_of_means, len(pre_data['benchmarks']))

    file_info = parse_file_path(BENCHMARK_FILE_REGEX, file_path)
    sha = file_info['sha']
    benchmarks = dict()
    benchmarks['sha'] = sha
    benchmarks['geometric_mean'] = geometric_mean
    benchmarks['data'] = data
    return benchmarks


def get_comparisons(benchmarks1, benchmarks2, metric):
    def get_metric(data):
        if metric == 'median':
            return data.get('median')
        assert metric == 'best'
        times = data.get('times')
        if times:
            return min(times)
        return None

    d1_keys = set(benchmarks1['data'].keys())
    d2_keys = set(benchmarks2['data'].keys())
    set_of_names = d1_keys.union(d2_keys)

    comparisons = []
    for name in set_of_names:
        data1 = benchmarks1['data'].get(name)
        data2 = benchmarks2['data'].get(name)
        if data2 is None:
            comparisons.append((name, get_metric(data1), None))
        elif data1 is None:
            comparisons.append((name, None, get_metric(data2)))
        else:
            comparisons.append((name, get_metric(data1), get_metric(data2)))

    return comparisons


def fmt_time(t):
    if t is not None:
        return round(t, 3)
    return None


def fmt_diff(ratio):
    if ratio is not None:
        return round(ratio * 100, 3)
    return None


def final_comparisons(comparisons):
    comps = []
    ratios = []
    final_comps = {}
    for name, r1, r2 in comparisons:
        if r1 is None:
            comps.append((name, None, None, fmt_time(r2)))
        elif r2 is None:
            comps.append((name, None, fmt_time(r1), None))
        else:
            r = r1 / r2
            ratios.append(r)
            comps.append((name, fmt_diff(r), fmt_time(r1), fmt_time(r2)))
    final_comps['comps'] = comps
    if len(ratios) == 0:
        final_comps['harmonic_mean'] = None
        final_comps['geometric_mean'] = None
        final_comps['arithmetic_mean'] = None
        final_comps['median'] = None
    else:
        final_comps['harmonic_mean'] = fmt_diff(hmean(ratios))
        final_comps['geometric_mean'] = fmt_diff(gmean(ratios))
        final_comps['arithmetic_mean'] = fmt_diff(np.mean(ratios))
        final_comps['median'] = fmt_diff(np.median(ratios))
    return final_comps


@router.get('/healthcheck')
async def healthcheck(request: web.Request) -> web.Response:  # pylint: disable=unused-argument
    return web.Response()


@router.get('/name/{name}')
@web_authenticated_developers_only(redirect=False)
async def show_name(request: web.Request, userdata) -> web.Response:  # pylint: disable=unused-argument
    file_path = request.query.get('file')
    benchmarks = get_benchmarks(request.app, file_path)
    name_data = benchmarks['data'][str(request.match_info['name'])]

    try:
        data = enumerate_list_of_trials(name_data['trials'])
        d = {
            'trial': data['trial_indices'],
            'wall_time': data['wall_times'],
            'index': data['within_group_index']
        }
        df = pd.DataFrame(d)
        fig = px.scatter(df, x=df.trial, y=df.wall_time, hover_data=['index'])
        plot = json.dumps(fig, cls=plotly.utils.PlotlyJSONEncoder)
    except Exception as e:
        message = 'could not find name'
        log.info('name is of type NoneType: ' + message, exc_info=True)
        raise web.HTTPBadRequest(text=message) from e

    context = {
        'name': request.match_info.get('name', ''),
        'plot': plot
    }

    return await render_template('benchmark', request, userdata, 'name.html', context)


@router.get('/')
@router.get('')
@web_authenticated_developers_only(redirect=False)
async def index(request, userdata):  # pylint: disable=unused-argument
    app = request.app
    file = request.query.get('file')
    if file is None:
        benchmarks_context = None
    else:
        benchmarks_context = get_benchmarks(request.app, file)
    context = {'file': file,
               'benchmarks': benchmarks_context,
               'benchmark_file_list': list_benchmark_files(app['gs_reader'])}
    return await render_template('benchmark', request, userdata, 'index.html', context)


@router.get('/compare')
@web_authenticated_developers_only(redirect=False)
async def compare(request, userdata):  # pylint: disable=unused-argument
    app = request.app
    file1 = request.query.get('file1')
    file2 = request.query.get('file2')
    metric = request.query.get('metrics')
    if file1 is None or file2 is None:
        benchmarks_context1 = None
        benchmarks_context2 = None
        comparisons = None
    else:
        benchmarks_context1 = get_benchmarks(app, file1)
        benchmarks_context2 = get_benchmarks(app, file2)
        comparisons = final_comparisons(get_comparisons(benchmarks_context1, benchmarks_context2, metric))
    context = {'file1': file1,
               'file2': file2,
               'metric': metric,
               'benchmarks1': benchmarks_context1,
               'benchmarks2': benchmarks_context2,
               'comparisons': comparisons,
               'benchmark_file_list': list_benchmark_files(app['gs_reader'])}
    return await render_template('benchmark', request, userdata, 'compare.html', context)


async def update_commits(app):
    global benchmark_data
    github_client = app['github_client']
    batch_client = app['batch_client']
    gs_reader = app['gs_reader']

    request_string = f'/repos/hail-is/hail/commits?since={START_POINT}'
    gh_data = await github_client.getitem(request_string)
    formatted_new_commits = []

    for gh_commit in gh_data:
        sha = gh_commit.get('sha')
<<<<<<< HEAD
        file_path = f'gs://{HAIL_BENCHMARK_BUCKET_NAME}/benchmark-test/{sha}.json'
=======
        file_path = f'gs://{HAIL_BENCHMARK_BUCKET_NAME}/benchmark-test/{sha}'
>>>>>>> bc865700
        has_results_file = gs_reader.file_exists(file_path)
        batches = [b async for b in batch_client.list_batches(q=f'sha={sha} running')]

        if not batches and not has_results_file:
            batch_id = await submit_test_batch(batch_client, sha)
            batch = await batch_client.get_batch(batch_id)
            log.info(f'submitted a batch {batch_id} for commit {sha}')
        else:
            batch = batches[:-1]

        batch_status = await batch.last_known_status()
        commit = {
            'sha': sha,
            'title': gh_commit['commit']['message'],
            'author': gh_commit['commit']['author']['name'],
            'date': gh_commit['commit']['author']['date'],
            'status': batch_status
        }
        formatted_new_commits.append(commit)

    log.info('got new commits')

    benchmark_data = {
        'commits': formatted_new_commits
    }


async def github_polling_loop(app):
    while True:
        await update_commits(app)
        log.info('successfully queried github')
        await asyncio.sleep(180)


async def on_startup(app):
    with open(os.environ.get('HAIL_CI_OAUTH_TOKEN', 'oauth-token/oauth-token'), 'r') as f:
        oauth_token = f.read().strip()
    app['gs_reader'] = ReadGoogleStorage(service_account_key_file='/benchmark-gsa-key/key.json')
    app['github_client'] = gidgethub.aiohttp.GitHubAPI(aiohttp.ClientSession(),
                                                       'hail-is/hail',
                                                       oauth_token=oauth_token)
    app['batch_client'] = await bc.BatchClient(billing_project='test')
<<<<<<< HEAD
    asyncio.ensure_future(retry_long_running('github_polling_loop', github_polling_loop, app))
=======
    app['task_manager'] = aiotools.BackgroundTaskManager()
    app['task_manager'].ensure_future(retry_long_running(
        'github_polling_loop', github_polling_loop, app))


async def on_cleanup(app):
    app['task_manager'].shutdown()
>>>>>>> bc865700


def run():
    app = web.Application()
    setup_aiohttp_jinja2(app, 'benchmark')
    setup_aiohttp_session(app)

    setup_common_static_routes(router)
    router.static('/static', f'{BENCHMARK_ROOT}/static')
    app.add_routes(router)
    app.on_startup.append(on_startup)
    app.on_cleanup.append(on_cleanup)
    web.run_app(deploy_config.prefix_application(app, 'benchmark'),
                host='0.0.0.0',
                port=5000,
                access_log_class=AccessLogger,
                ssl_context=get_in_cluster_server_ssl_context())<|MERGE_RESOLUTION|>--- conflicted
+++ resolved
@@ -9,10 +9,7 @@
 from hailtop.hail_logging import AccessLogger, configure_logging
 from hailtop.utils import retry_long_running
 import hailtop.batch_client.aioclient as bc
-<<<<<<< HEAD
-=======
 from hailtop import aiotools
->>>>>>> bc865700
 from web_common import setup_aiohttp_jinja2, setup_common_static_routes, render_template
 from benchmark.utils import ReadGoogleStorage, get_geometric_mean, parse_file_path, enumerate_list_of_trials,\
     list_benchmark_files, round_if_defined, submit_test_batch
@@ -232,11 +229,7 @@
 
     for gh_commit in gh_data:
         sha = gh_commit.get('sha')
-<<<<<<< HEAD
         file_path = f'gs://{HAIL_BENCHMARK_BUCKET_NAME}/benchmark-test/{sha}.json'
-=======
-        file_path = f'gs://{HAIL_BENCHMARK_BUCKET_NAME}/benchmark-test/{sha}'
->>>>>>> bc865700
         has_results_file = gs_reader.file_exists(file_path)
         batches = [b async for b in batch_client.list_batches(q=f'sha={sha} running')]
 
@@ -279,9 +272,6 @@
                                                        'hail-is/hail',
                                                        oauth_token=oauth_token)
     app['batch_client'] = await bc.BatchClient(billing_project='test')
-<<<<<<< HEAD
-    asyncio.ensure_future(retry_long_running('github_polling_loop', github_polling_loop, app))
-=======
     app['task_manager'] = aiotools.BackgroundTaskManager()
     app['task_manager'].ensure_future(retry_long_running(
         'github_polling_loop', github_polling_loop, app))
@@ -289,7 +279,6 @@
 
 async def on_cleanup(app):
     app['task_manager'].shutdown()
->>>>>>> bc865700
 
 
 def run():
