FROM ubuntu:18.04

ENV LANG C.UTF-8

RUN apt-get update && \
  apt-get -y install \
    git \
    htop \
    unzip bzip2 zip tar \
    wget curl \
    rsync \
    emacs25-nox \
    mysql-client \
    xsltproc pandoc \
    jq \
    openjdk-8-jdk-headless \
    python \
    python3.7 python3-pip python3.7-dev \
    liblapack3 \
  && update-alternatives --install /usr/bin/python3 python3 /usr/bin/python3.7 1 \
  && rm -rf /var/lib/apt/lists/*

# source: https://cloud.google.com/storage/docs/gsutil_install#linux
RUN /bin/sh -c 'curl https://sdk.cloud.google.com | bash' && \
    mv /root/google-cloud-sdk / && \
    /google-cloud-sdk/bin/gcloud -q components install beta kubectl
ENV PATH $PATH:/google-cloud-sdk/bin

RUN wget -nv -O spark-2.4.0-bin-hadoop2.7.tgz https://archive.apache.org/dist/spark/spark-2.4.0/spark-2.4.0-bin-hadoop2.7.tgz && \
  tar xzf spark-2.4.0-bin-hadoop2.7.tgz && \
  rm spark-2.4.0-bin-hadoop2.7.tgz

# Regarding explicitly selecting 2.0.1: https://github.com/hail-is/hail/issues/8343
RUN wget -nv -O /spark-2.4.0-bin-hadoop2.7/jars/gcs-connector-hadoop2-2.0.1.jar https://storage.googleapis.com/hadoop-lib/gcs/gcs-connector-hadoop2-2.0.1.jar
COPY docker/core-site.xml /spark-2.4.0-bin-hadoop2.7/conf/core-site.xml

ENV SPARK_HOME /spark-2.4.0-bin-hadoop2.7
ENV PATH "$PATH:$SPARK_HOME/sbin:$SPARK_HOME/bin"

COPY docker/requirements.txt .
# re: pip install --upgrade pip: https://github.com/grpc/grpc/issues/22815
<<<<<<< HEAD
RUN python3 -m pip install --upgrade pip keyrings.alt && \
=======
RUN python3 -m pip install --upgrade pip && \
>>>>>>> a5347fb2
    python3 -m pip install --no-cache-dir --upgrade -r requirements.txt

ENV PYTHONPATH "${PYTHONPATH:+${PYTHONPATH}:}$SPARK_HOME/python:$SPARK_HOME/python/lib/py4j-0.10.7-src.zip"
ENV PYSPARK_PYTHON python3

COPY pylintrc setup.cfg /<|MERGE_RESOLUTION|>--- conflicted
+++ resolved
@@ -39,11 +39,7 @@
 
 COPY docker/requirements.txt .
 # re: pip install --upgrade pip: https://github.com/grpc/grpc/issues/22815
-<<<<<<< HEAD
-RUN python3 -m pip install --upgrade pip keyrings.alt && \
-=======
 RUN python3 -m pip install --upgrade pip && \
->>>>>>> a5347fb2
     python3 -m pip install --no-cache-dir --upgrade -r requirements.txt
 
 ENV PYTHONPATH "${PYTHONPATH:+${PYTHONPATH}:}$SPARK_HOME/python:$SPARK_HOME/python/lib/py4j-0.10.7-src.zip"
