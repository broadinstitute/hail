--- conflicted
+++ resolved
@@ -87,12 +87,8 @@
     val localEntriesIndex = vsm.entriesIndex
     val localRowType = vsm.rowType
     val rowKeyF = vsm.rowKeysF
-<<<<<<< HEAD
-    vsm.rvd.rdd.map { rv =>
-=======
     vsm.rvd.map { rv =>
       val unsafeFullRow = new UnsafeRow(fullRowType, rv)
->>>>>>> 77587996
       val fullRow = SafeRow(fullRowType, rv.region, rv.offset)
       val row = fullRow.deleteField(localEntriesIndex)
       (rowKeyF(fullRow), (row, fullRow.getAs[IndexedSeq[Any]](localEntriesIndex)))
