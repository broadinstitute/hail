--- conflicted
+++ resolved
@@ -54,14 +54,8 @@
       case (v, a) =>
 //        println("Mean: Computed=%.2f, True=%.2f | Dev: Computed=%.2f, True=%.2f".format(a(1).asInstanceOf[Double], variantMeans(v.start), a(2)
 //          .asInstanceOf[Double], variantDevs(v.start)))
-<<<<<<< HEAD
-        simpleAssert(D_==(a.gqSC.mean, variantMeans(v.start)))
-        simpleAssert(D_==(a.gqSC.stdev, variantDevs(v.start)))
-=======
-
         simpleAssert(D_==(a.gqSC.mean, variantMeans(v.start - 1)))
         simpleAssert(D_==(a.gqSC.stdev, variantDevs(v.start - 1)))
->>>>>>> f7dc38d2
     }
 
     gqSampleR.collect().foreach {
