--- conflicted
+++ resolved
@@ -30,26 +30,16 @@
       case (v, a) =>
 //        println("Mean: Computed=%.2f, True=%.2f | Dev: Computed=%.2f, True=%.2f".format(a(0).asInstanceOf[Option[Double]].get,
 //          variantMeans(v.start),a(1).asInstanceOf[Option[Double]].get, variantDevs(v.start)))
-<<<<<<< HEAD
-        assert(closeEnough(a.dpSC.mean, variantMeans(v.start)))
-        assert(closeEnough(a.dpSC.stdev, variantDevs(v.start)))
-=======
         simpleAssert(D_==(a.dpSC.mean, variantMeans(v.start)))
         simpleAssert(D_==(a.dpSC.stdev, variantDevs(v.start)))
->>>>>>> eb9cfbde
     }
 
       dpSampleR.collect().foreach {
       case (s, a) =>
 //        println("Mean: Computed=%.2f, True=%.2f | Dev: Computed=%.2f, True=%.2f".format(a(1).asInstanceOf[Double], sampleMeans(s), a(2)
 //          .asInstanceOf[Double], sampleDevs(s)))
-<<<<<<< HEAD
-        assert(closeEnough(a.dpSC.mean, sampleMeans(s)))
-        assert(closeEnough(a.dpSC.stdev, sampleDevs(s)))
-=======
         simpleAssert(D_==(a.dpSC.mean, sampleMeans(s)))
         simpleAssert(D_==(a.dpSC.stdev, sampleDevs(s)))
->>>>>>> eb9cfbde
     }
 
     // now test GQ
@@ -61,27 +51,16 @@
       case (v, a) =>
 //        println("Mean: Computed=%.2f, True=%.2f | Dev: Computed=%.2f, True=%.2f".format(a(1).asInstanceOf[Double], variantMeans(v.start), a(2)
 //          .asInstanceOf[Double], variantDevs(v.start)))
-
-<<<<<<< HEAD
-        assert(closeEnough(a.gqSC.mean, variantMeans(v.start)))
-        assert(closeEnough(a.gqSC.stdev, variantDevs(v.start)))
-=======
         simpleAssert(D_==(a.gqSC.mean, variantMeans(v.start)))
         simpleAssert(D_==(a.gqSC.stdev, variantDevs(v.start)))
->>>>>>> eb9cfbde
     }
 
     gqSampleR.collect().foreach {
       case (s, a) =>
 //        println("Mean: Computed=%.2f, True=%.2f | Dev: Computed=%.2f, True=%.2f".format(a(1).asInstanceOf[Double], sampleMeans(s), a(2)
 //          .asInstanceOf[Double], sampleDevs(s)))
-<<<<<<< HEAD
-        assert(closeEnough(a.gqSC.mean, sampleMeans(s)))
-        assert(closeEnough(a.gqSC.stdev, sampleDevs(s)))
-=======
         simpleAssert(D_==(a.gqSC.mean, sampleMeans(s)))
         simpleAssert(D_==(a.gqSC.stdev, sampleDevs(s)))
->>>>>>> eb9cfbde
     }
   }
 }