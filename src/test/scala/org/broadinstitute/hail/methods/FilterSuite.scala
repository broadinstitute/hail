package org.broadinstitute.hail.methods

import org.broadinstitute.hail.{expr, SparkSuite}
import org.broadinstitute.hail.driver._
import org.broadinstitute.hail.utils.TestRDDBuilder
import org.testng.annotations.Test
import org.broadinstitute.hail.Utils._

class FilterSuite extends SparkSuite {

  @Test def exprTest() {
    val symTab = Map ("i" ->(0, expr.TInt),
      "j" ->(1, expr.TInt),
      "d" ->(2, expr.TDouble),
      "d2" ->(3, expr.TDouble),
      "s" ->(4, expr.TString),
      "s2" ->(5, expr.TString))
    val a = Array[Any](5, -7, 3.14, 5.79e7, "12,34,56,78",
      "this is a String, there are many like it, but this one is mine")

    def eval[T](s: String): T = {
      val f = expr.Parser.parse[T](symTab, a, s)
      f()
    }

    assert(eval[Int]("i") == 5)
    assert(eval[Int]("j") == -7)
    assert(eval[Int]("i.max(j)") == 5)
    assert(eval[Int]("i.min(j)") == -7)
    assert(D_==(eval[Double]("d"), 3.14))
    assert(eval[IndexedSeq[String]]("""s.split(",")""") == (Array("12", "34", "56", "78"): IndexedSeq[String]))
    assert(eval[Int]("s2.length") == 62)

    // FIXME catch parse errors
    // assert(eval[Boolean]("i.max(d) == 5"))
  }

  @Test def filterTest() {

    val vds = LoadVCF(sc, "src/test/resources/sample.vcf")
    val state = State(sc, sqlContext, vds.cache())

    assert(FilterSamples.run(state, Array("--keep", "-c", "\"^HG\" ~ s.id"))
      .vds.nLocalSamples == 63)

    assert(FilterVariants.run(state, Array("--remove", "-c", "v.start >= 14066228"))
      .vds.nVariants == 173)

<<<<<<< HEAD
    val highGQ = FilterGenotypes.run(state, Array("--remove", "-c", "g.gq.exists(_ < 20)"))
      .vds.expand().collect()

    assert(!highGQ.exists { case (v, s, g) => g.gq.exists(_ < 20) })
    assert(highGQ.count{ case (v, s, g) => g.gq.exists(_ >= 20) } == 31045)
=======
    assert(FilterVariants.run(state, Array("--keep", "-c", "va.pass"))
      .vds.nVariants == 312)

    assert(FilterVariants.run(state, Array("--keep", "-c", "va.info.AN == 200"))
      .vds.nVariants == 310)

    assert(FilterVariants.run(state, Array("--keep", "-c", "va.info.AC.contains(20)"))
      .vds.nVariants == 3)

    assert(FilterVariants.run(state, Array("--keep", "-c", """va.filters.contains("VQSRTrancheSNP99.60to99.80")"""))
      .vds.nVariants == 3)

    // FIXME: rsid of "." should be treated as missing value
    assert(FilterVariants.run(state, Array("--keep", "-c", """va.rsid != ".""""))
      .vds.nVariants == 258)

    assert(FilterVariants.run(state, Array("--remove", "-c", """va.rsid == ".""""))
      .vds.nVariants == 258)

    val stateWithSampleQC = SampleQC.run(state, Array("--store"))

    assert(FilterSamples.run(stateWithSampleQC, Array("--keep", "-c", "sa.qc.nCalled == 337"))
      .vds.nLocalSamples == 17)

    assert(FilterSamples.run(stateWithSampleQC, Array("--keep", "-c", "sa.qc.dpMean > 60"))
      .vds.nLocalSamples == 7)

    assert(FilterSamples.run(stateWithSampleQC, Array("--keep", "-c", "if (\"^C1048\" ~ s.id) {sa.qc.rTiTv > 3.5 && sa.qc.nSingleton < 10000000} else sa.qc.rTiTv > 3"))
      .vds.nLocalSamples == 14)

    val stateWithVariantQC = VariantQC.run(state, Array("--store"))

    assert(FilterVariants.run(stateWithVariantQC, Array("--keep", "-c", "va.qc.nCalled < 100"))
      .vds.nVariants == 36)

    assert(FilterVariants.run(stateWithVariantQC, Array("--keep", "-c", "va.qc.nHomVar > 0 && va.qc.nHet > 0"))
      .vds.nVariants == 104)

    assert(FilterVariants.run(stateWithVariantQC, Array("--keep", "-c", "va.qc.rHetHomVar > 0"))
      .vds.nVariants == 104)

    assert(FilterVariants.run(stateWithVariantQC, Array("--keep", "-c", "va.qc.rHetHomVar >= 0"))
      .vds.nVariants == 117)

    assert(FilterVariants.run(stateWithVariantQC, Array("--remove", "-c", "va.qc.rHetHomVar.isMissing"))
      .vds.nVariants == 117)

    assert(FilterVariants.run(stateWithVariantQC, Array("--keep", "-c", "va.qc.rHetHomVar.isNotMissing"))
      .vds.nVariants == 117)

    val highGQ = FilterGenotypes.run(state, Array("--remove", "-c", "g.gq < 20"))
      .vds.expand().collect()

    assert(!highGQ.exists { case (v, s, g) => g.call.exists(c => c.gq < 20) })
    assert(highGQ.count { case (v, s, g) => g.call.exists(c => c.gq >= 20) } == 31260)

    val highGQorMidQGAndLowFS = FilterGenotypes.run(state, Array("--remove", "-c", "g.gq < 20 || (g.gq < 30 && va.info.FS > 30)"))
      .vds.expand().collect()

    val vds2 = LoadVCF(sc, "src/test/resources/sample_filter.vcf")
    val state2 = State(sc, sqlContext, vds2.cache())

    assert(FilterGenotypes.run(state2, Array("--keep", "-c", "g.ad(0) < 30")).vds.expand().collect().count(_._3.isCalled) == 3)

    assert(FilterGenotypes.run(state2, Array("--keep", "-c", "g.ad(1).toDouble / g.dp > 0.05")).vds.expand().collect().count(_._3.isCalled) == 3)

    val highGQ2 = FilterGenotypes.run(state, Array("--remove", "-c", "g.gq < 20"))

    assert(!highGQ2.vds.expand().collect().exists { case (v, s, g) => g.call.exists(c => c.gq < 20) })

    val chr1 = FilterVariants.run(state2, Array("--keep", "-c", "v.contig == \"1\""))

    assert(chr1.vds.rdd.count == 9)

    assert(chr1.vds.expand().collect().count(_._3.isCalled) == 9 * 11 - 2)

    val hetOrHomVarOnChr1 = FilterGenotypes.run(chr1, Array("--remove", "-c", "g.isHomRef"))
      .vds.expand().collect()

    assert(hetOrHomVarOnChr1.count(_._3.isCalled) == 9 + 3 + 3) // remove does not retain the 2 missing genotypes

    val homRefOnChr1 = FilterGenotypes.run(chr1, Array("--keep", "-c", "g.isHomRef"))
      .vds.expand().collect()

    assert(homRefOnChr1.count(_._3.isCalled) == 9 * 11 - (9 + 3 + 3) - 2) // keep does not retain the 2 missing genotypes

  }

  @Test def filterFromFileTest() {

    val vds = TestRDDBuilder.buildRDD(8, 8, sc)

    val state = State(sc, sqlContext, vds)

    assert(FilterSamples.run(state, Array("--keep", "-c", "src/test/resources/filter.sample_list")).vds.nLocalSamples == 3)

    assert(FilterSamples.run(state, Array("--remove", "-c", "src/test/resources/filter.sample_list")).vds.nLocalSamples == 5)

    assert(FilterVariants.run(state, Array("--keep", "-c", "src/test/resources/filter.interval_list")).vds.nVariants == 6)

    assert(FilterVariants.run(state, Array("--remove", "-c", "src/test/resources/filter.interval_list")).vds.nVariants == 2)

>>>>>>> 0de74ce7
  }

}<|MERGE_RESOLUTION|>--- conflicted
+++ resolved
@@ -46,13 +46,6 @@
     assert(FilterVariants.run(state, Array("--remove", "-c", "v.start >= 14066228"))
       .vds.nVariants == 173)
 
-<<<<<<< HEAD
-    val highGQ = FilterGenotypes.run(state, Array("--remove", "-c", "g.gq.exists(_ < 20)"))
-      .vds.expand().collect()
-
-    assert(!highGQ.exists { case (v, s, g) => g.gq.exists(_ < 20) })
-    assert(highGQ.count{ case (v, s, g) => g.gq.exists(_ >= 20) } == 31045)
-=======
     assert(FilterVariants.run(state, Array("--keep", "-c", "va.pass"))
       .vds.nVariants == 312)
 
@@ -106,8 +99,8 @@
     val highGQ = FilterGenotypes.run(state, Array("--remove", "-c", "g.gq < 20"))
       .vds.expand().collect()
 
-    assert(!highGQ.exists { case (v, s, g) => g.call.exists(c => c.gq < 20) })
-    assert(highGQ.count { case (v, s, g) => g.call.exists(c => c.gq >= 20) } == 31260)
+    assert(!highGQ.exists { case (v, s, g) => g.gq.exists(_ < 20) })
+    assert(highGQ.count { case (v, s, g) => g.gq.exists(_ >= 20) } == 30889)
 
     val highGQorMidQGAndLowFS = FilterGenotypes.run(state, Array("--remove", "-c", "g.gq < 20 || (g.gq < 30 && va.info.FS > 30)"))
       .vds.expand().collect()
@@ -121,7 +114,7 @@
 
     val highGQ2 = FilterGenotypes.run(state, Array("--remove", "-c", "g.gq < 20"))
 
-    assert(!highGQ2.vds.expand().collect().exists { case (v, s, g) => g.call.exists(c => c.gq < 20) })
+    assert(!highGQ2.vds.expand().collect().exists { case (v, s, g) => g.gq.exists(_ < 20) })
 
     val chr1 = FilterVariants.run(state2, Array("--keep", "-c", "v.contig == \"1\""))
 
@@ -155,7 +148,6 @@
 
     assert(FilterVariants.run(state, Array("--remove", "-c", "src/test/resources/filter.interval_list")).vds.nVariants == 2)
 
->>>>>>> 0de74ce7
   }
 
 }