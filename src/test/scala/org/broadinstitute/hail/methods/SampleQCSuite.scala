package org.broadinstitute.hail.methods

import org.broadinstitute.hail.SparkSuite
import org.broadinstitute.hail.driver.{State, _}
import org.testng.annotations.Test
<<<<<<< HEAD

=======
import org.broadinstitute.hail.driver._
import org.broadinstitute.hail.Utils._
>>>>>>> 64fc6cc9
import scala.io.Source

class SampleQCSuite extends SparkSuite {
  @Test def testStoreAfterFilter() {
    var s = State(sc, sqlContext)

    val sampleQCFile = tmpDir.createTempFile("sampleqc", extension = ".tsv")
    val exportSamplesFile = tmpDir.createTempFile("exportsamples", extension = ".tsv")

    s = ImportVCF.run(s, Array("src/test/resources/multipleChromosomes.vcf"))
    s = SplitMulti.run(s, Array.empty[String])
<<<<<<< HEAD
    s = FilterSamplesExpr.run(s, Array("--keep", "-c", """"HG" ~ s.id"""))
    s = SampleQC.run(s, Array("-o", "/tmp/sampleqc.tsv"))
    s = ExportSamples.run(s, Array("-o", "/tmp/exportsamples.tsv", "-c",
=======
    s = FilterSamples.run(s, Array("--keep", "-c", """"HG" ~ s.id"""))
    s = SampleQC.run(s, Array("-o", sampleQCFile))
    s = ExportSamples.run(s, Array("-o", exportSamplesFile, "-c",
>>>>>>> 64fc6cc9
      """sampleID = s.id,
        |nNotCalled = sa.qc.nNotCalled,
        |nHomRef = sa.qc.nHomRef,
        |nHet = sa.qc.nHet,
        |nHomVar = sa.qc.nHomVar""".stripMargin))

    val sampleQCLines = readFile(sampleQCFile, hadoopConf) { s =>
      Source.fromInputStream(s)
        .getLines()
        .map { line =>
          val fields = line.split("\t")
          Array(fields(0), fields(3), fields(4), fields(5), fields(6)).mkString("\t")
        }
        .toSet
    }
    val exportSamplesLines = readFile(exportSamplesFile, hadoopConf) { s =>
      Source.fromInputStream(s)
        .getLines().toSet
    }

    assert(exportSamplesLines == sampleQCLines)
  }
}<|MERGE_RESOLUTION|>--- conflicted
+++ resolved
@@ -3,12 +3,8 @@
 import org.broadinstitute.hail.SparkSuite
 import org.broadinstitute.hail.driver.{State, _}
 import org.testng.annotations.Test
-<<<<<<< HEAD
-
-=======
 import org.broadinstitute.hail.driver._
 import org.broadinstitute.hail.Utils._
->>>>>>> 64fc6cc9
 import scala.io.Source
 
 class SampleQCSuite extends SparkSuite {
@@ -20,15 +16,9 @@
 
     s = ImportVCF.run(s, Array("src/test/resources/multipleChromosomes.vcf"))
     s = SplitMulti.run(s, Array.empty[String])
-<<<<<<< HEAD
     s = FilterSamplesExpr.run(s, Array("--keep", "-c", """"HG" ~ s.id"""))
-    s = SampleQC.run(s, Array("-o", "/tmp/sampleqc.tsv"))
-    s = ExportSamples.run(s, Array("-o", "/tmp/exportsamples.tsv", "-c",
-=======
-    s = FilterSamples.run(s, Array("--keep", "-c", """"HG" ~ s.id"""))
     s = SampleQC.run(s, Array("-o", sampleQCFile))
     s = ExportSamples.run(s, Array("-o", exportSamplesFile, "-c",
->>>>>>> 64fc6cc9
       """sampleID = s.id,
         |nNotCalled = sa.qc.nNotCalled,
         |nHomRef = sa.qc.nHomRef,
