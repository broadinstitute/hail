package org.broadinstitute.hail.methods

import htsjdk.tribble.TribbleException
import htsjdk.variant.vcf.{VCFHeaderLineCount, VCFHeaderLineType, VCFInfoHeaderLine}
import org.broadinstitute.hail.expr._
import org.broadinstitute.hail.vcf.BufferedLineIterator
import scala.io.Source
import org.apache.spark.{Accumulable, SparkContext}
import org.broadinstitute.hail.variant._
import org.broadinstitute.hail.Utils._
import org.broadinstitute.hail.{expr, PropagatedTribbleException, vcf}
import org.broadinstitute.hail.annotations._
import scala.collection.JavaConversions._
import scala.collection.mutable

object VCFReport {
  val GTPLMismatch = 1
  val ADDPMismatch = 2
  val ODMissingAD = 3
  val ADODDPPMismatch = 4
  val GQPLMismatch = 5
  val GQMissingPL = 6
  val RefNonACGT = 7

  var accumulators: List[(String, Accumulable[mutable.Map[Int, Int], Int])] = Nil

  def isVariant(id: Int): Boolean = id == RefNonACGT

  def isGenotype(id: Int): Boolean = !isVariant(id)

  def warningMessage(id: Int, count: Int): String = {
    val desc = id match {
      case GTPLMismatch => "PL(GT) != 0"
      case ADDPMismatch => "sum(AD) > DP"
      case ODMissingAD => "OD present but AD missing"
      case ADODDPPMismatch => "DP != sum(AD) + OD"
      case GQPLMismatch => "GQ != difference of two smallest PL entries"
      case GQMissingPL => "GQ present but PL missing"
      case RefNonACGT => "REF contains non-ACGT"
    }
    s"$count ${plural(count, "time")}: $desc"
  }

  def report() {
    val sb = new StringBuilder()
    for ((file, m) <- accumulators) {
      sb.clear()

      sb.append(s"while importing:\n    $file")

      val variantWarnings = m.value.filter { case (k, v) => isVariant(k) }
      val nVariantsFiltered = variantWarnings.values.sum
      if (nVariantsFiltered > 0) {
        sb.append(s"\n  filtered $nVariantsFiltered variants:")
        variantWarnings.foreach { case (id, n) =>
          if (n > 0) {
            sb.append("\n    ")
            sb.append(warningMessage(id, n))
          }
        }
        warn(sb.result())
      }

      val genotypeWarnings = m.value.filter { case (k, v) => isGenotype(k) }
      val nGenotypesFiltered = genotypeWarnings.values.sum
      if (nGenotypesFiltered > 0) {
        sb.append(s"\n  filtered $nGenotypesFiltered genotypes:")
        genotypeWarnings.foreach { case (id, n) =>
          if (n > 0) {
            sb.append("\n    ")
            sb.append(warningMessage(id, n))
          }
        }
      }

      if (nVariantsFiltered == 0 && nGenotypesFiltered == 0) {
        sb.append("  import clean")
        info(sb.result())
      } else
        warn(sb.result())
    }
  }
}

object LoadVCF {
  def lineRef(s: String): String = {
    var i = 0
    var t = 0
    while (t < 3
      && i < s.length) {
      if (s(i) == '\t')
        t += 1
      i += 1
    }
    val start = i

    while (i < s.length
      && s(i) != '\t')
      i += 1
    val end = i

    s.substring(start, end)
  }

  def infoNumberToString(line: VCFInfoHeaderLine): String = line.getCountType match {
    case VCFHeaderLineCount.A => "A"
    case VCFHeaderLineCount.G => "G"
    case VCFHeaderLineCount.R => "R"
    case VCFHeaderLineCount.INTEGER => line.getCount.toString
    case VCFHeaderLineCount.UNBOUNDED => "."
  }

  def infoField(line: VCFInfoHeaderLine): Field = {
    val baseType = line.getType match {
      case VCFHeaderLineType.Integer => TInt
      case VCFHeaderLineType.Float => TDouble
      case VCFHeaderLineType.String => TString
      case VCFHeaderLineType.Character => TChar
      case VCFHeaderLineType.Flag => TBoolean
    }

    val attrs = Map("Description" -> line.getDescription,
      "Number" -> infoNumberToString(line))
    if (line.isFixedCount &&
      (line.getCount == 1 ||
        (line.getType == VCFHeaderLineType.Flag && line.getCount == 0)))
      Field(line.getID, baseType, attrs)
    else
      Field(line.getID, TArray(baseType), attrs)
  }

  def apply(sc: SparkContext,
    file1: String,
    files: Array[String] = null, // FIXME hack
    storeGQ: Boolean = false,
    compress: Boolean = true,
    nPartitions: Option[Int] = None): VariantDataset = {

    val hConf = sc.hadoopConfiguration
    val headerLines = readFile(file1, hConf) { s =>
      Source.fromInputStream(s)
        .getLines()
        .takeWhile { line => line(0) == '#' }
        .toArray
    }

    val codec = new htsjdk.variant.vcf.VCFCodec()

    val header = codec.readHeader(new BufferedLineIterator(headerLines.iterator.buffered))
      .getHeaderValue
      .asInstanceOf[htsjdk.variant.vcf.VCFHeader]

    // FIXME apply descriptions when HTSJDK is fixed to expose filter descriptions
    val filters: IndexedSeq[(String, String)] = header
      .getFilterLines
      .toList
      // (filter, description)
      .map(line => (line.getID, ""))
      .toArray[(String, String)]

<<<<<<< HEAD
    val infoSignatures = TStruct(header
      .getInfoHeaderLines
      .map(line => (line.getID, infoField(line)))
      .toMap)

    val variantAnnotationSignatures = TStruct(Map("info" -> infoSignatures,
      "filters" -> TSet(TString),
      "pass" -> TBoolean,
      "qual" -> TDouble,
      "multiallelic" -> TBoolean,
      "rsid" -> TString)
      .map { case (k, v) => (k, Field(k, v)) })
=======


    val infoRowSignatures = header
      .getInfoHeaderLines
      .toList
      .zipWithIndex
      .map { case (line, index) => (line.getID, VCFSignature.parse(line)) }
      .toArray

    val variantAnnotationSignatures: StructSignature = StructSignature(Map(
      "qual" ->(0, SimpleSignature(expr.TDouble)),
      "filters" ->(1, SimpleSignature(expr.TSet(expr.TString))),
      "pass" ->(2, SimpleSignature(expr.TBoolean)),
      "rsid" ->(3, SimpleSignature(expr.TString)),
      "info" ->(4, StructSignature(infoRowSignatures.zipWithIndex
        .map { case ((key, sig), index) => (key, (index, sig)) }
        .toMap))))
>>>>>>> 98233508

    val headerLine = headerLines.last
    assert(headerLine(0) == '#' && headerLine(1) != '#')

    val sampleIds = headerLine
      .split("\t")
      .drop(9)

<<<<<<< HEAD
    val infoSignaturesBc = sc.broadcast(infoSignatures)
=======
    val infoRowSigsBc = sc.broadcast(infoRowSignatures)
>>>>>>> 98233508

    val headerLinesBc = sc.broadcast(headerLines)

    val files2 = if (files == null)
      Array(file1)
    else
      files

    val genotypes = sc.union(files2.map { file =>
      val reportAcc = sc.accumulable[mutable.Map[Int, Int], Int](mutable.Map.empty[Int, Int])
      VCFReport.accumulators ::=(file, reportAcc)

      sc.textFile(file, nPartitions.getOrElse(sc.defaultMinPartitions))
        .mapPartitions { lines =>
          val reader = vcf.HtsjdkRecordReader(headerLinesBc.value)
          lines.filterNot(line =>
            line.isEmpty || line(0) == '#' || {
              val containsNonACGT = !lineRef(line).forall(c =>
                c == 'A' || c == 'C' || c == 'G' || c == 'T')
              if (containsNonACGT)
                reportAcc += VCFReport.RefNonACGT
              containsNonACGT
            })
            .map { line =>
              try {
<<<<<<< HEAD
                reader.readRecord(reportAcc, line, infoSignaturesBc.value, storeGQ)
=======
                reader.readRecord(reportAcc, line, infoRowSigsBc.value, storeGQ)
>>>>>>> 98233508
              } catch {
                case e: TribbleException =>
                  log.error(s"${e.getMessage}\n  line: $line", e)
                  throw new PropagatedTribbleException(e.getMessage)
              }
            }
        }
    })
    VariantSampleMatrix(VariantMetadata(filters, sampleIds,
<<<<<<< HEAD
      Annotations.emptyIndexedSeq(sampleIds.length),
      TStruct.empty,
=======
      Annotation.emptyIndexedSeq(sampleIds.length), Signature.empty,
>>>>>>> 98233508
      variantAnnotationSignatures), genotypes)
  }

}<|MERGE_RESOLUTION|>--- conflicted
+++ resolved
@@ -110,7 +110,15 @@
     case VCFHeaderLineCount.UNBOUNDED => "."
   }
 
-  def infoField(line: VCFInfoHeaderLine): Field = {
+  def infoTypeToString(line: VCFInfoHeaderLine): String = line.getType match {
+    case VCFHeaderLineType.Integer => "Integer"
+    case VCFHeaderLineType.Flag => "Flag"
+    case VCFHeaderLineType.Float => "Float"
+    case VCFHeaderLineType.Character => "Character"
+    case VCFHeaderLineType.String => "String"
+  }
+
+  def infoField(line: VCFInfoHeaderLine, i: Int): Field = {
     val baseType = line.getType match {
       case VCFHeaderLineType.Integer => TInt
       case VCFHeaderLineType.Float => TDouble
@@ -120,13 +128,14 @@
     }
 
     val attrs = Map("Description" -> line.getDescription,
-      "Number" -> infoNumberToString(line))
+      "Number" -> infoNumberToString(line),
+      "Type" -> infoTypeToString(line))
     if (line.isFixedCount &&
       (line.getCount == 1 ||
         (line.getType == VCFHeaderLineType.Flag && line.getCount == 0)))
-      Field(line.getID, baseType, attrs)
+      Field(line.getID, baseType, i, attrs)
     else
-      Field(line.getID, TArray(baseType), attrs)
+      Field(line.getID, TArray(baseType), i, attrs)
   }
 
   def apply(sc: SparkContext,
@@ -158,38 +167,18 @@
       .map(line => (line.getID, ""))
       .toArray[(String, String)]
 
-<<<<<<< HEAD
-    val infoSignatures = TStruct(header
+    val infoSignature = TStruct(header
       .getInfoHeaderLines
-      .map(line => (line.getID, infoField(line)))
-      .toMap)
-
-    val variantAnnotationSignatures = TStruct(Map("info" -> infoSignatures,
+      .zipWithIndex
+      .map { case (line, i) => infoField(line, i) }
+      .toArray)
+
+    val variantAnnotationSignatures = TStruct(
+      "rsid" -> TString,
+      "qual" -> TDouble,
       "filters" -> TSet(TString),
       "pass" -> TBoolean,
-      "qual" -> TDouble,
-      "multiallelic" -> TBoolean,
-      "rsid" -> TString)
-      .map { case (k, v) => (k, Field(k, v)) })
-=======
-
-
-    val infoRowSignatures = header
-      .getInfoHeaderLines
-      .toList
-      .zipWithIndex
-      .map { case (line, index) => (line.getID, VCFSignature.parse(line)) }
-      .toArray
-
-    val variantAnnotationSignatures: StructSignature = StructSignature(Map(
-      "qual" ->(0, SimpleSignature(expr.TDouble)),
-      "filters" ->(1, SimpleSignature(expr.TSet(expr.TString))),
-      "pass" ->(2, SimpleSignature(expr.TBoolean)),
-      "rsid" ->(3, SimpleSignature(expr.TString)),
-      "info" ->(4, StructSignature(infoRowSignatures.zipWithIndex
-        .map { case ((key, sig), index) => (key, (index, sig)) }
-        .toMap))))
->>>>>>> 98233508
+      "info" -> infoSignature)
 
     val headerLine = headerLines.last
     assert(headerLine(0) == '#' && headerLine(1) != '#')
@@ -198,11 +187,7 @@
       .split("\t")
       .drop(9)
 
-<<<<<<< HEAD
-    val infoSignaturesBc = sc.broadcast(infoSignatures)
-=======
-    val infoRowSigsBc = sc.broadcast(infoRowSignatures)
->>>>>>> 98233508
+    val infoSignatureBc = sc.broadcast(infoSignature)
 
     val headerLinesBc = sc.broadcast(headerLines)
 
@@ -228,11 +213,7 @@
             })
             .map { line =>
               try {
-<<<<<<< HEAD
-                reader.readRecord(reportAcc, line, infoSignaturesBc.value, storeGQ)
-=======
-                reader.readRecord(reportAcc, line, infoRowSigsBc.value, storeGQ)
->>>>>>> 98233508
+                reader.readRecord(reportAcc, line, infoSignatureBc.value, storeGQ)
               } catch {
                 case e: TribbleException =>
                   log.error(s"${e.getMessage}\n  line: $line", e)
@@ -241,13 +222,10 @@
             }
         }
     })
+
     VariantSampleMatrix(VariantMetadata(filters, sampleIds,
-<<<<<<< HEAD
-      Annotations.emptyIndexedSeq(sampleIds.length),
-      TStruct.empty,
-=======
-      Annotation.emptyIndexedSeq(sampleIds.length), Signature.empty,
->>>>>>> 98233508
+      Annotation.emptyIndexedSeq(sampleIds.length),
+      TEmpty,
       variantAnnotationSignatures), genotypes)
   }
 
