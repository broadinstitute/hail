--- conflicted
+++ resolved
@@ -624,16 +624,12 @@
   def hadoopFS(filename: String, hConf: hadoop.conf.Configuration): hadoop.fs.FileSystem =
     new hadoop.fs.Path(filename).getFileSystem(hConf)
 
-<<<<<<< HEAD
   def hadoopIsFile(filename: String, hConf: hadoop.conf.Configuration): Boolean = {
     val fs = hadoopFS(filename, hConf)
     fs.isFile(new hadoop.fs.Path(filename))
   }
 
-  def hadoopCreate(filename: String, hConf: hadoop.conf.Configuration): OutputStream = {
-=======
   private def hadoopCreate(filename: String, hConf: hadoop.conf.Configuration): OutputStream = {
->>>>>>> 912ac767
     val fs = hadoopFS(filename, hConf)
     val hPath = new hadoop.fs.Path(filename)
     val os = fs.create(hPath)
