--- conflicted
+++ resolved
@@ -212,12 +212,8 @@
     val nCalled = nHomRef + nHet + nHomVar
     val hwe = HWEStats
     val callrate = divOption(nCalled, nCalled + nNotCalled)
-<<<<<<< HEAD
-    val mac = nHet + 2 * nHomVar
+    val ac = nHet + 2 * nHomVar
     val info = InfoScoreCalculator
-=======
-    val ac = nHet + 2 * nHomVar
->>>>>>> deafe16f
 
     Annotation(
       divNull(nCalled, nCalled + nNotCalled),
