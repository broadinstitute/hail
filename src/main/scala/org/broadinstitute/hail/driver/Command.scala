package org.broadinstitute.hail.driver

import org.apache.spark.SparkContext
import org.apache.spark.sql.SQLContext
import org.broadinstitute.hail.Utils._
import org.broadinstitute.hail.variant.VariantDataset
import org.kohsuke.args4j.{Argument, CmdLineException, CmdLineParser, Option => Args4jOption}

import scala.collection.JavaConverters._
import scala.collection.mutable

case class State(sc: SparkContext,
  sqlContext: SQLContext,
  // FIXME make option
  vds: VariantDataset = null) {
  def hadoopConf = sc.hadoopConfiguration
}

object ToplevelCommands {
  val commands = mutable.Map.empty[String, Command]

  def commandNames: Set[String] = commands.keys.toSet

  def register(command: Command) {
    commands += command.name -> command
  }

  def lookup(args: Array[String]): (Command, Array[String]) = {
    assert(!args.isEmpty)

    val commandName = args.head
    commands.get(commandName) match {
      case Some(c) => c.lookup(args.tail)
      case None =>
        fatal(s"no such command `$commandName'")
    }
  }

  def printCommands() {
    val visibleCommands = commands.values.filterNot(_.hidden).toArray.sortBy(_.name)
    val maxLen = visibleCommands.map(_.name.length).max
    visibleCommands
      .foreach(cmd => println("  " + cmd.name + (" " * (maxLen - cmd.name.length + 2))
        + cmd.description))
  }

  register(AnnotateSamples)
  register(AnnotateVariants)
  register(AnnotateGlobal)
  register(Cache)
  register(ImportAnnotations)
  register(CompareVDS)
  register(Count)
  register(DownsampleVariants)
  register(ExportPlink)
  register(ExportGEN)
  register(ExportGenotypes)
  register(ExportSamples)
  register(ExportVariants)
  register(ExportVariantsCass)
  register(ExportVariantsSolr)
  register(ExportVCF)
  register(FilterGenotypes)
  register(FamSummary)
  register(FilterSamples)
  register(FilterVariants)
  register(GenDataset)
  register(Grep)
  register(GRM)
  register(GQByDP)
  register(GQHist)
  register(ImportBGEN)
  register(ImportGEN)
  register(ImportPlink)
  register(ImportVCF)
<<<<<<< HEAD
  register(IndexBGEN)
=======
  register(ImputeSex)
>>>>>>> deafe16f
  register(LinearRegressionCommand)
  register(MendelErrorsCommand)
  register(SplitMulti)
  register(PCA)
  register(Persist)
  register(Read)
  register(ReadKudu)
  register(RenameSamples)
  register(Repartition)
  register(SampleQC)
  register(PrintSchema)
  register(ShowGlobalAnnotations)
  register(VariantQC)
  register(VEP)
  register(Write)
  register(WriteKudu)

  // example commands
  register(example.CaseControlCount)
}

abstract class SuperCommand extends Command {

  class Options extends BaseOptions {
    @Argument(required = true, usage = "<subcommand> <arguments...>")
    var arguments: java.util.ArrayList[String] = new java.util.ArrayList[String]()
  }

  def newOptions = new Options

  val subcommands = mutable.Map.empty[String, Command]

  def subcommandNames: Set[String] = subcommands.keys.toSet

  def register(subcommand: Command) {
    val split = subcommand.name.split(" ")
    assert(name == split.init.mkString(" "))
    subcommands += split.last -> subcommand
  }

  def supportsMultiallelic = true

  def requiresVDS = false

  override def lookup(args: Array[String]): (Command, Array[String]) = {
    val subArgs = args.dropWhile(_ == "-h")

    if (subArgs.isEmpty)
      return (this, args)

    val subcommandName = subArgs.head
    subcommands.get(subcommandName) match {
      case Some(sc) => sc.lookup(args.tail)
      case None =>
        fatal(s"$name: no such sub-command `$subcommandName'")
    }
  }

  override def printUsage() {
    super.printUsage()

    println("")
    println("Sub-commands:")
    val visibleSubcommands = subcommands.values.filterNot(_.hidden).toArray.sortBy(_.name)
    val maxLen = visibleSubcommands.map(_.name.length).max
    visibleSubcommands
      .foreach(sc => println("  " + sc.name + (" " * (maxLen - sc.name.length + 2))
        + sc.description))
  }

  override def parseArgs(args: Array[String]): Options = {
    val options = newOptions
    if (args(0) ==  "-h")
      options.printUsage = true

    val subArgs = args.dropWhile(_ == "-h")
    options.arguments = new java.util.ArrayList[String](subArgs.toList.asJava)

    if (options.printUsage) {
      printUsage()
      sys.exit(0)
    }

    options
  }

  override def runCommand(state: State, options: Options): State = {
    run(state, options)
  }

  def run(state: State, options: Options): State = {
    val args = options.arguments.asScala.toArray

    if (args.isEmpty)
      fatal(s"no sub-command given.  See help (-h) output for list of sub-commands.")

    val (sc, scArgs) = lookup(args)
    sc.run(state, scArgs)
  }
}

abstract class Command {

  class BaseOptions {
    @Args4jOption(name = "-h", aliases = Array("--help"), help = true, usage = "Print usage and exit")
    var printUsage: Boolean = false
  }

  type Options <: BaseOptions

  // FIXME HACK
  def newOptions: Options

  def name: String

  def description: String

  def hidden: Boolean = false

  def supportsMultiallelic: Boolean

  def requiresVDS: Boolean

  def lookup(args: Array[String]): (Command, Array[String]) = (this, args)

  def printUsage() {
    println("usage: " + name + " [<args>]")
    println("")
    println(description)
    println("")
    println("Arguments:")
    new CmdLineParser(newOptions).printUsage(System.out)
  }

  def parseArgs(args: Array[String]): Options = {
    val options = newOptions
    val parser = new CmdLineParser(options)

    try {
      parser.parseArgument((args: Iterable[String]).asJavaCollection)
      if (options.printUsage) {
        printUsage()
        sys.exit(0)
      }
    } catch {
      case e: CmdLineException =>
        fatal(s"parse error: ${e.getMessage}")
    }

    options
  }

  def runCommand(state: State, options: Options): State = {
    if (requiresVDS && state.vds == null)
      fatal("this module requires a VDS.\n  Provide a VDS through a `read' or `import' command first.")
    else if (!supportsMultiallelic && !state.vds.wasSplit)
      fatal("this module does not support multiallelic variants.\n  Please run `splitmulti' first.")
    else
      run(state, options)
  }

  def run(state: State, args: Array[String] = Array.empty): State =
    runCommand(state, parseArgs(args))

  protected def run(state: State, options: Options): State
}<|MERGE_RESOLUTION|>--- conflicted
+++ resolved
@@ -73,11 +73,8 @@
   register(ImportGEN)
   register(ImportPlink)
   register(ImportVCF)
-<<<<<<< HEAD
+  register(ImputeSex)
   register(IndexBGEN)
-=======
-  register(ImputeSex)
->>>>>>> deafe16f
   register(LinearRegressionCommand)
   register(MendelErrorsCommand)
   register(SplitMulti)
