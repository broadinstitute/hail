package org.broadinstitute.hail.driver

import org.apache.spark.SparkContext
import org.apache.spark.rdd.RDD
import org.apache.spark.sql.SQLContext
import org.broadinstitute.hail.Utils._
import org.broadinstitute.hail.variant.VariantDataset
import org.kohsuke.args4j.{Argument, CmdLineException, CmdLineParser, Option => Args4jOption}

import scala.collection.JavaConverters._
import scala.collection.mutable

case class State(sc: SparkContext,
  sqlContext: SQLContext,
  // FIXME make option
  vds: VariantDataset = null, group: RDD[(IndexedSeq[Any], Array[(Option[Double], Option[Double])])] = null) {
  def hadoopConf = sc.hadoopConfiguration
}

object ToplevelCommands {
  val commands = mutable.Map.empty[String, Command]

  def commandNames: Set[String] = commands.keys.toSet

  def register(command: Command) {
    commands += command.name -> command
  }

  def lookup(args: Array[String]): (Command, Array[String]) = {
    assert(!args.isEmpty)

    val commandName = args.head
    commands.get(commandName) match {
      case Some(c) => c.lookup(args.tail)
      case None =>
        fatal(s"no such command `$commandName'")
    }
  }

  def printCommands() {
    val visibleCommands = commands.values.filterNot(_.hidden).toArray.sortBy(_.name)
    val maxLen = visibleCommands.map(_.name.length).max
    visibleCommands
      .foreach(cmd => println("  " + cmd.name + (" " * (maxLen - cmd.name.length + 2))
        + cmd.description))
  }

  register(AnnotateSamples)
  register(AnnotateVariants)
  register(AnnotateGlobal)
  register(Cache)
  register(ImportAnnotations)
<<<<<<< HEAD
  register(CreateGroup)
=======
  register(CompareVDS)
>>>>>>> d0389b70
  register(Count)
  register(DownsampleVariants)
  register(ExportPlink)
  register(ExportGenotypes)
  register(ExportSamples)
  register(ExportVariants)
  register(ExportVariantsCass)
  register(ExportVariantsSolr)
  register(ExportVCF)
  register(FilterGenotypes)
  register(FamSummary)
  register(FilterSamples)
  register(FilterVariants)
  register(GenDataset)
  register(Grep)
  register(GroupTest)
  register(GroupTestFET)
  register(GroupTestLinReg)
  register(GRM)
  register(GQByDP)
  register(GQHist)
  register(ImportVCF)
  register(LinearRegressionCommand)
  register(MendelErrorsCommand)
  register(SplitMulti)
  register(PCA)
  register(Persist)
  register(Read)
  register(RenameSamples)
  register(Repartition)
  register(SampleQC)
  register(PrintSchema)
  register(ShowGlobalAnnotations)
  register(VariantQC)
  register(VEP)
  register(Write)

  // example commands
  register(example.CaseControlCount)
}

abstract class SuperCommand extends Command {

  class Options extends BaseOptions {
    @Argument(required = true, usage = "<subcommand> <arguments...>")
    var arguments: java.util.ArrayList[String] = new java.util.ArrayList[String]()
  }

  def newOptions = new Options

  val subcommands = mutable.Map.empty[String, Command]

  def subcommandNames: Set[String] = subcommands.keys.toSet

  def register(subcommand: Command) {
    val split = subcommand.name.split(" ")
    assert(name == split.init.mkString(" "))
    subcommands += split.last -> subcommand
  }

  def supportsMultiallelic = true

  def requiresVDS = false

  override def lookup(args: Array[String]): (Command, Array[String]) = {
    val subArgs = args.dropWhile(_ == "-h")

    if (subArgs.isEmpty)
      return (this, args)

    val subcommandName = subArgs.head
    subcommands.get(subcommandName) match {
      case Some(sc) => sc.lookup(args.tail)
      case None =>
        fatal(s"$name: no such sub-command `$subcommandName'")
    }
  }

  override def printUsage() {
    super.printUsage()

    println("")
    println("Sub-commands:")
    val visibleSubcommands = subcommands.values.filterNot(_.hidden).toArray.sortBy(_.name)
    val maxLen = visibleSubcommands.map(_.name.length).max
    visibleSubcommands
      .foreach(sc => println("  " + sc.name + (" " * (maxLen - sc.name.length + 2))
        + sc.description))
  }

  override def parseArgs(args: Array[String]): Options = {
    val options = newOptions
    if (args(0) ==  "-h")
      options.printUsage = true

    val subArgs = args.dropWhile(_ == "-h")
    options.arguments = new java.util.ArrayList[String](subArgs.toList.asJava)

    if (options.printUsage) {
      printUsage()
      sys.exit(0)
    }

    options
  }

  override def runCommand(state: State, options: Options): State = {
    run(state, options)
  }

  def run(state: State, options: Options): State = {
    val args = options.arguments.asScala.toArray

    if (args.isEmpty)
      fatal(s"no sub-command given.  See help (-h) output for list of sub-commands.")

    val (sc, scArgs) = lookup(args)
    sc.run(state, scArgs)
  }
}

abstract class Command {

  class BaseOptions {
    @Args4jOption(name = "-h", aliases = Array("--help"), help = true, usage = "Print usage and exit")
    var printUsage: Boolean = false
  }

  type Options <: BaseOptions

  // FIXME HACK
  def newOptions: Options

  def name: String

  def description: String

  def hidden: Boolean = false

  def supportsMultiallelic: Boolean

  def requiresVDS: Boolean

  def lookup(args: Array[String]): (Command, Array[String]) = (this, args)

  def printUsage() {
    println("usage: " + name + " [<args>]")
    println("")
    println(description)
    println("")
    println("Arguments:")
    new CmdLineParser(newOptions).printUsage(System.out)
  }

  def parseArgs(args: Array[String]): Options = {
    val options = newOptions
    val parser = new CmdLineParser(options)

    try {
      parser.parseArgument((args: Iterable[String]).asJavaCollection)
      if (options.printUsage) {
        printUsage()
        sys.exit(0)
      }
    } catch {
      case e: CmdLineException =>
        fatal(s"parse error: ${e.getMessage}")
    }

    options
  }

  def runCommand(state: State, options: Options): State = {
    if (requiresVDS && state.vds == null)
      fatal("this module requires a VDS.\n  Provide a VDS through a `read' or `import' command first.")
    else if (!supportsMultiallelic && !state.vds.wasSplit)
      fatal("this module does not support multiallelic variants.\n  Please run `splitmulti' first.")
    else
      run(state, options)
  }

  def run(state: State, args: Array[String] = Array.empty): State =
    runCommand(state, parseArgs(args))

  protected def run(state: State, options: Options): State
}<|MERGE_RESOLUTION|>--- conflicted
+++ resolved
@@ -50,11 +50,8 @@
   register(AnnotateGlobal)
   register(Cache)
   register(ImportAnnotations)
-<<<<<<< HEAD
   register(CreateGroup)
-=======
   register(CompareVDS)
->>>>>>> d0389b70
   register(Count)
   register(DownsampleVariants)
   register(ExportPlink)
