--- conflicted
+++ resolved
@@ -3,10 +3,7 @@
 import org.apache.spark.RangePartitioner
 import org.broadinstitute.hail.Utils._
 import org.broadinstitute.hail.variant.{Variant,Genotype}
-<<<<<<< HEAD
-=======
 import org.broadinstitute.hail.annotations.{AnnotationSignature, SimpleSignature, VCFSignature, AnnotationData}
->>>>>>> 63973a68
 import org.kohsuke.args4j.{Option => Args4jOption}
 import java.time._
 
@@ -67,13 +64,6 @@
       sb.result()
     }
 
-<<<<<<< HEAD
-    def vcfRow(v:Variant,gs:Iterable[Genotype]):String = {
-      val id = "." //get this from tim's annotations
-      val qual = "." //get this from tim's annotations
-      val filter = "." //get this from tim's annotations
-      val info = "." //get this from tim's annotations
-=======
     def vcfRow(v:Variant,a:AnnotationData,gs:Iterable[Genotype]):String = {
       val id = a.getVal("rsid").getOrElse(".")
       val qual = a.getVal("qual").getOrElse(".")
@@ -82,7 +72,6 @@
         val sig = varAnnSig.getInMap("info",k).get.asInstanceOf[VCFSignature]
         if (sig.vcfType != "Flag") s"$k=$v" else s"$k"}.mkString(";") else "."
 
->>>>>>> 63973a68
       val format = "GT:AD:DP:GQ:PL"
 
       val sb = new StringBuilder()
@@ -110,8 +99,11 @@
 
     hadoopDelete(options.output, state.hadoopConf, true)
 
-    vds.rdd.repartitionAndSortWithinPartitions(new RangePartitioner[Variant,Iterable[Genotype]](vds.rdd.partitions.length,vds.rdd))
-      .map{case (v,gs) => vcfRow(v,gs)}.writeTableSingleFile(options.output,header,options.tmpdir,true,true)
+    vds.rdd
+      .map{case (v,a,gs) => (v,(a,gs))}
+      .repartitionAndSortWithinPartitions(new RangePartitioner[Variant,(AnnotationData,Iterable[Genotype])](vds.rdd.partitions.length,vds.rdd.map{case (v,a,gs) => (v,(a,gs))}))
+      .map{case (v,(a,gs)) => vcfRow(v,a,gs)}
+      .writeTableSingleFile(options.output,header,options.tmpdir,true,true)
     state
   }
 }