--- conflicted
+++ resolved
@@ -1,8 +1,7 @@
 package org.broadinstitute.hail.driver
 
 import org.broadinstitute.hail.Utils._
-import org.broadinstitute.hail.expr
-import org.broadinstitute.hail.expr.TBoolean
+import org.broadinstitute.hail.expr._
 import org.broadinstitute.hail.methods._
 import org.broadinstitute.hail.annotations._
 import org.broadinstitute.hail.variant._
@@ -41,21 +40,15 @@
     val keep = options.keep
 
     val symTab = Map(
-      "v" ->(0, expr.TVariant),
-<<<<<<< HEAD
-      "va" ->(1, vds.metadata.variantAnnotationSignatures),
-      "s" ->(2, expr.TSample),
-      "sa" ->(3, vds.metadata.sampleAnnotationSignatures),
-=======
-      "va" ->(1, vas.dType),
-      "s" ->(2, expr.TSample),
-      "sa" ->(3, sas.dType),
->>>>>>> 98233508
-      "g" ->(4, expr.TGenotype))
+      "v" ->(0, TVariant),
+      "va" ->(1, vas),
+      "s" ->(2, TSample),
+      "sa" ->(3, sas),
+      "g" ->(4, TGenotype))
     val a = new ArrayBuffer[Any]()
     for (_ <- symTab)
       a += null
-    val f: () => Any = expr.Parser.parse[Any](symTab, TBoolean, a, options.condition)
+    val f: () => Any = Parser.parse[Any](symTab, TBoolean, a, options.condition)
 
     val sampleIdsBc = sc.broadcast(vds.sampleIds)
     val sampleAnnotationsBc = sc.broadcast(vds.sampleAnnotations)
