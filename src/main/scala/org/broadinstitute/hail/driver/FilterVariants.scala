--- conflicted
+++ resolved
@@ -76,11 +76,7 @@
 
         val variantsBc = state.sc.broadcast(variants)
 
-<<<<<<< HEAD
-        (v: Variant, _: Annotation, _: Iterable[Genotype]) => Filter.keepThis(variants.contains(v), keep)
-=======
-        (v: Variant, _: Annotation) => Filter.keepThis(variantsBc.value.contains(v), keep)
->>>>>>> d750d0e8
+        (v: Variant, _: Annotation, _: Iterable[Genotype]) => Filter.keepThis(variantsBc.value.contains(v), keep)
 
       case c: String =>
         val aggregationEC = EvalContext(Map(
