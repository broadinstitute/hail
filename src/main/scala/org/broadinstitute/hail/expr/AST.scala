--- conflicted
+++ resolved
@@ -4,22 +4,19 @@
 import org.broadinstitute.hail.Utils._
 import org.apache.spark.sql.Row
 import org.apache.spark.sql.types._
-<<<<<<< HEAD
 import org.apache.spark.util.StatCounter
 import org.broadinstitute.hail.variant.{AltAllele, Genotype, GenotypeStream, Sample, Variant}
 
-=======
-import org.broadinstitute.hail.variant.{AltAllele, Genotype, Sample, Variant}
-
 import scala.collection.mutable
->>>>>>> 58f8d79f
 import scala.collection.mutable.ArrayBuffer
 import scala.reflect.ClassTag
 import scala.util.parsing.input.{Position, Positional}
 
-case class EvalContext(symTab: SymbolTable, symTab2: SymbolTable,
-  a: ArrayBuffer[Any], a2: ArrayBuffer[Any],
-  functions: ArrayBuffer[Aggregator], useSecond: Boolean)
+case class EvalContext(tcc: TypeCheckContext,
+  a: ArrayBuffer[Any], aggregationA: ArrayBuffer[Any],
+  aggregationFunctions: ArrayBuffer[Aggregator], useSecond: Boolean)
+
+case class TypeCheckContext(symTab: SymbolTable, aggregatorSymTab: SymbolTable)
 
 trait NumericConversion[T] extends Serializable {
   def to(numeric: Any): T
@@ -121,11 +118,7 @@
 
   def schema: DataType
 
-<<<<<<< HEAD
-  def parser(missing: Set[String], colName: String): String => Annotation =
-=======
   def parse(s: String): Annotation =
->>>>>>> 58f8d79f
     throw new UnsupportedOperationException(s"Cannot generate a parser for $toString")
 }
 
@@ -146,18 +139,7 @@
 
   def schema = BooleanType
 
-<<<<<<< HEAD
-  override def parser(missing: Set[String], colName: String): String => Annotation =
-    (v: String) =>
-      try {
-        if (missing(v)) Annotation.empty else v.toBoolean
-      } catch {
-        case e: java.lang.IllegalArgumentException =>
-          fatal( s"""java.lang.IllegalArgumentException: tried to convert "$v" to Boolean in column "$colName" """)
-      }
-=======
   override def parse(s: String): Annotation = s.toBoolean
->>>>>>> 58f8d79f
 }
 
 case object TChar extends Type {
@@ -178,18 +160,7 @@
 
   def schema = IntegerType
 
-<<<<<<< HEAD
-  override def parser(missing: Set[String], colName: String): String => Annotation =
-    (v: String) =>
-      try {
-        if (missing(v)) Annotation.empty else v.toInt
-      } catch {
-        case e: java.lang.IllegalArgumentException =>
-          fatal( s"""java.lang.NumberFormatException: tried to convert "$v" to Int in column "$colName" """)
-      }
-=======
   override def parse(s: String): Annotation = s.toInt
->>>>>>> 58f8d79f
 }
 
 case object TLong extends TNumeric {
@@ -199,18 +170,7 @@
 
   def schema = LongType
 
-<<<<<<< HEAD
-  override def parser(missing: Set[String], colName: String): String => Annotation =
-    (v: String) =>
-      try {
-        if (missing(v)) Annotation.empty else v.toLong
-      } catch {
-        case e: java.lang.IllegalArgumentException =>
-          fatal( s"""java.lang.NumberFormatException: tried to convert "$v" to Long in column "$colName" """)
-      }
-=======
   override def parse(s: String): Annotation = s.toLong
->>>>>>> 58f8d79f
 }
 
 case object TFloat extends TNumeric {
@@ -220,18 +180,7 @@
 
   def schema = FloatType
 
-<<<<<<< HEAD
-  override def parser(missing: Set[String], colName: String): String => Annotation =
-    (v: String) =>
-      try {
-        if (missing(v)) Annotation.empty else v.toFloat
-      } catch {
-        case e: java.lang.IllegalArgumentException =>
-          fatal( s"""java.lang.NumberFormatException: tried to convert "$v" to Double in column "$colName" """)
-      }
-=======
   override def parse(s: String): Annotation = s.toFloat
->>>>>>> 58f8d79f
 }
 
 case object TDouble extends TNumeric {
@@ -241,18 +190,7 @@
 
   def schema = DoubleType
 
-<<<<<<< HEAD
-  override def parser(missing: Set[String], colName: String): String => Annotation =
-    (v: String) =>
-      try {
-        if (missing(v)) Annotation.empty else v.toDouble
-      } catch {
-        case e: java.lang.IllegalArgumentException =>
-          fatal( s"""java.lang.NumberFormatException: tried to convert "$v" to Double in column "$colName" """)
-      }
-=======
   override def parse(s: String): Annotation = s.toDouble
->>>>>>> 58f8d79f
 }
 
 case object TString extends Type {
@@ -262,13 +200,7 @@
 
   def schema = StringType
 
-<<<<<<< HEAD
-  override def parser(missing: Set[String], colName: String): String => Annotation =
-    (v: String) =>
-      if (missing(v)) Annotation.empty else v
-=======
   override def parse(s: String): Annotation = s
->>>>>>> 58f8d79f
 }
 
 abstract class TIterable extends Type {
@@ -665,13 +597,13 @@
 
   def eval(c: EvalContext): () => Any
 
-  def typecheckThis(typeSymTab: SymbolTable, typeSymTab2: SymbolTable, useSecond: Boolean): Type = typecheckThis()
+  def typecheckThis(tcc: TypeCheckContext): Type = typecheckThis()
 
   def typecheckThis(): Type = throw new UnsupportedOperationException
 
-  def typecheck(typeSymTab: SymbolTable, typeSymTab2: SymbolTable, useSecond: Boolean) {
-    subexprs.foreach(_.typecheck(typeSymTab, typeSymTab2, useSecond))
-    `type` = typecheckThis(typeSymTab, typeSymTab2, useSecond)
+  def typecheck(tcc: TypeCheckContext) {
+    subexprs.foreach(_.typecheck(tcc))
+    `type` = typecheckThis(tcc)
   }
 
   def parseError(msg: String): Nothing = ParserUtils.error(pos, msg)
@@ -901,10 +833,10 @@
 }
 
 case class ApplyMethod(posn: Position, lhs: AST, method: String, args: Array[AST]) extends AST(posn, lhs +: args) {
-  override def typecheck(symTab: SymbolTable, symTab2: SymbolTable, useSecond: Boolean) {
+  override def typecheck(tcc: TypeCheckContext) {
     (method, args) match {
       case ("find", Array(Lambda(_, param, body))) =>
-        lhs.typecheck(symTab, symTab2, useSecond)
+        lhs.typecheck(tcc)
 
         val elementType = lhs.`type` match {
           case arr: TArray => arr.elementType
@@ -915,12 +847,12 @@
         `type` = elementType
 
         // index unused in typecheck
-        body.typecheck(symTab + (param ->(-1, elementType)), symTab2, useSecond)
+        body.typecheck(tcc.copy(symTab = tcc.symTab + (param ->(-1, elementType))))
         if (body.`type` != TBoolean)
           parseError(s"expected Boolean, got `${body.`type`}' in first argument to `$method'")
 
       case ("count", Array(rhs)) =>
-        lhs.typecheck(symTab, symTab2, useSecond)
+        lhs.typecheck(tcc)
 
         val elementType = lhs.`type` match {
           case iter: TIterable => iter.elementType
@@ -928,16 +860,16 @@
             parseError(s"no `$method' on non-iterable")
         }
         `type` = TInt
-        rhs.typecheck(symTab, symTab2, true)
+        rhs.typecheck(tcc.copy(symTab = tcc.aggregatorSymTab, aggregatorSymTab = null))
         if (rhs.`type` != TBoolean)
           parseError(s"expected Boolean, got `${rhs.`type`}' in `$method' expression")
 
       case ("sum", Array(rhs)) =>
-        lhs.typecheck(symTab, symTab2, useSecond)
+        lhs.typecheck(tcc)
         if (lhs.`type` != TGenotypeStream)
           parseError(s"`$method' exists only for genotype streams")
 
-        rhs.typecheck(symTab, symTab2, true)
+        rhs.typecheck(tcc.copy(symTab = tcc.aggregatorSymTab, aggregatorSymTab = null))
         if (!rhs.`type`.isInstanceOf[TNumeric])
           parseError(s"expected Numeric, got `${rhs.`type`}' in `$method' expression")
         `type` = (rhs.`type`: @unchecked) match {
@@ -946,21 +878,21 @@
         }
 
       case ("fraction", Array(rhs)) =>
-        lhs.typecheck(symTab, symTab2, useSecond)
+        lhs.typecheck(tcc)
         if (lhs.`type` != TGenotypeStream)
           parseError(s"`$method' exists only for genotype streams")
 
-        rhs.typecheck(symTab, symTab2, true)
+        rhs.typecheck(tcc.copy(symTab = tcc.aggregatorSymTab, aggregatorSymTab = null))
         if (rhs.`type` != TBoolean)
           parseError(s"expected Boolean, got `${rhs.`type`}' in `$method' expression")
         `type` = TDouble
 
       case ("stats", Array(rhs)) =>
-        lhs.typecheck(symTab, symTab2, useSecond)
+        lhs.typecheck(tcc)
         if (lhs.`type` != TGenotypeStream)
           parseError(s"`$method' exists only for genotype streams")
 
-        rhs.typecheck(symTab, symTab2, true)
+        rhs.typecheck(tcc.copy(symTab = tcc.aggregatorSymTab, aggregatorSymTab = null))
         val t = rhs.`type`
         if (!t.isInstanceOf[TNumeric])
           parseError(s"expected Numeric, got `$t' in `$method' expression")
@@ -973,12 +905,12 @@
           ("max", t), ("nNotMissing", TLong), ("sum", sumT))
 
       case ("statsif", Array(condition, computation)) =>
-        lhs.typecheck(symTab, symTab2, useSecond)
+        lhs.typecheck(tcc)
         if (lhs.`type` != TGenotypeStream)
           parseError(s"`$method' exists only for genotype streams")
 
-        condition.typecheck(symTab, symTab2, true)
-        computation.typecheck(symTab, symTab2, true)
+        condition.typecheck(tcc.copy(symTab = tcc.aggregatorSymTab, aggregatorSymTab = null))
+        computation.typecheck(tcc.copy(symTab = tcc.aggregatorSymTab, aggregatorSymTab = null))
 
         val t1 = condition.`type`
         val t2 = computation.`type`
@@ -996,17 +928,17 @@
           ("max", t2), ("nNotMissing", TLong), ("sum", sumT))
 
       case ("hist", Array(rhs)) =>
-        lhs.typecheck(symTab, symTab2, useSecond)
+        lhs.typecheck(tcc)
         if (lhs.`type` != TGenotypeStream)
           parseError(s"`$method' exists only for genotype streams")
 
-        rhs.typecheck(symTab, symTab2, true)
+        rhs.typecheck(tcc.copy(symTab = tcc.aggregatorSymTab, aggregatorSymTab = null))
         if (rhs.`type` != TBoolean)
           parseError(s"expected Boolean, got `${rhs.`type`}' in `$method' expression")
         `type` = TDouble
 
       case _ =>
-        super.typecheck(symTab, symTab2, useSecond)
+        super.typecheck(tcc)
     }
   }
 
@@ -1035,7 +967,7 @@
       val localIdx = c.a.length
       c.a += null
       val bodyFn = body.eval(c.copy(
-        symTab = c.symTab + (param ->(localIdx, returnType))))
+        tcc = c.tcc.copy(symTab = c.tcc.symTab + (param ->(localIdx, returnType)))))
       val localA = c.a
       AST.evalCompose[IndexedSeq[_]](c, lhs) { case is =>
         def f(i: Int): Any =
@@ -1054,10 +986,12 @@
       }
 
     case (returnType, "count", Array(rhs)) =>
-      val localIdx = c.a2.length
-      c.a2 += null
-      val fn = rhs.eval(c.copy(useSecond = true))
-      val localFunctions = c.functions
+      val newContext = c.copy(a = c.aggregationA, aggregationA = null)
+      val localIdx = newContext.a.length
+      val localA = newContext.a
+      localA += null
+      val fn = rhs.eval(newContext)
+      val localFunctions = newContext.aggregationFunctions
       val seqOp: (Any) => Any =
         (sum) => {
           val ret = fn().asInstanceOf[Boolean]
@@ -1069,17 +1003,18 @@
         }
       val combOp: (Any, Any) => Any = _.asInstanceOf[Int] + _.asInstanceOf[Int]
       localFunctions += ((() => 0, seqOp, combOp))
-      val localA = c.a2
-      AST.evalCompose[Any](c, lhs) {
+      AST.evalCompose[Any](newContext, lhs) {
         case a =>
           localA(localIdx)
       }
 
     case (returnType, "sum", Array(rhs)) =>
-      val localIdx = c.a2.length
-      c.a2 += null
-      val fn = rhs.eval(c.copy(useSecond = true))
-      val localFunctions = c.functions
+      val newContext = c.copy(a = c.aggregationA, aggregationA = null)
+      val localIdx = newContext.a.length
+      val localA = newContext.a
+      localA += null
+      val fn = rhs.eval(newContext)
+      val localFunctions = newContext.aggregationFunctions
       val t = rhs.`type`
       val seqOp = (t: @unchecked) match {
         case TInt => (sum: Any) => fn().asInstanceOf[Int] + sum.asInstanceOf[Long]
@@ -1094,17 +1029,18 @@
           (a: Any, b: Any) => a.asInstanceOf[Double] + b.asInstanceOf[Double])
       }
       localFunctions += ((zv, seqOp, combOp))
-      val localA = c.a2
-      AST.evalCompose[Any](c, lhs) {
+      AST.evalCompose[Any](newContext, lhs) {
         case a =>
           localA(localIdx)
       }
 
     case (returnType, "fraction", Array(rhs)) =>
-      val localIdx = c.a2.length
-      c.a2 += null
-      val fn = rhs.eval(c.copy(useSecond = true))
-      val localFunctions = c.functions
+      val newContext = c.copy(a = c.aggregationA, aggregationA = null)
+      val localIdx = newContext.a.length
+      val localA = newContext.a
+      localA += null
+      val fn = rhs.eval(newContext)
+      val localFunctions = newContext.aggregationFunctions
       val (zv, seqOp, combOp) = {
         val so = (sum: Any) => {
           val counts = sum.asInstanceOf[(Long, Long)]
@@ -1122,8 +1058,7 @@
         (() => (0L, 0L), so, co)
       }
       localFunctions += ((zv, seqOp, combOp))
-      val localA = c.a2
-      AST.evalCompose[Any](c, lhs) {
+      AST.evalCompose[Any](newContext, lhs) {
         case a =>
           val (a: Long, b: Long) = localA(localIdx)
           divNull(a.toDouble, b)
@@ -1131,11 +1066,12 @@
 
 
     case (returnType, "stats", Array(rhs)) =>
-      val localIdx = c.a2.length
-      c.a2 += null
-      val localA = c.a2
-      val fn = rhs.eval(c.copy(useSecond = true))
-      val localFunctions = c.functions
+      val newContext = c.copy(a = c.aggregationA, aggregationA = null)
+      val localIdx = newContext.a.length
+      val localA = newContext.a
+      localA += null
+      val fn = rhs.eval(newContext)
+      val localFunctions = newContext.aggregationFunctions
 
       val seqOp = (rhs.`type`: @unchecked) match {
         case TInt => (a: Any) => {
@@ -1197,15 +1133,16 @@
       }
 
       localFunctions += ((() => new StatCounter, seqOp, combOp))
-      AST.evalCompose[Any](c, lhs) { case a => getOp(localA(localIdx)) }
+      AST.evalCompose[Any](newContext, lhs) { case a => getOp(localA(localIdx)) }
 
     case (returnType, "statsif", Array(condition, computation)) =>
-      val localIdx = c.a2.length
-      c.a2 += null
-      val localA = c.a2
-      val conditionFn = condition.eval(c.copy(useSecond = true))
-      val fn = computation.eval(c.copy(useSecond = true))
-      val localFunctions = c.functions
+      val newContext = c.copy(a = c.aggregationA, aggregationA = null)
+      val localIdx = newContext.a.length
+      val localA = newContext.a
+      localA += null
+      val conditionFn = condition.eval(newContext)
+      val fn = computation.eval(newContext)
+      val localFunctions = newContext.aggregationFunctions
 
       val seqOp = (computation.`type`: @unchecked) match {
         case TInt => (a: Any) => {
@@ -1275,7 +1212,7 @@
       }
 
       localFunctions += ((() => new StatCounter, seqOp, combOp))
-      AST.evalCompose[Any](c, lhs) { case a => getOp(localA(localIdx)) }
+      AST.evalCompose[Any](newContext, lhs) { case a => getOp(localA(localIdx)) }
 
     case (returnType, "hist", Array(rhs)) => ???
 
@@ -1318,12 +1255,12 @@
     val indexb = new mutable.ArrayBuilder.ofInt
     val bindingfb = mutable.ArrayBuilder.make[() => Any]()
 
-    var symTab2 = c.symTab
+    var symTab2 = c.tcc.symTab
     val localA = c.a
     for ((id, v) <- bindings) {
       val i = localA.length
       localA += null
-      bindingfb += v.eval(c.copy(symTab = symTab2))
+      bindingfb += v.eval(c.copy(tcc = c.tcc.copy(symTab = symTab2)))
       indexb += i
       symTab2 = symTab2 + (id ->(i, v.`type`))
     }
@@ -1331,7 +1268,7 @@
     val n = bindings.length
     val indices = indexb.result()
     val bindingfs = bindingfb.result()
-    val bodyf = body.eval(c.copy(symTab = symTab2))
+    val bodyf = body.eval(c.copy(tcc = c.tcc.copy(symTab = symTab2)))
     () => {
       for (i <- 0 until n)
         localA(indices(i)) = bindingfs(i)()
@@ -1339,228 +1276,217 @@
     }
   }
 
-  override def typecheck(symTab: SymbolTable) {
-    var symTab2 = symTab
+  override def typecheck(tcc: TypeCheckContext) {
+    var symTab2 = tcc.symTab
     for ((id, v) <- bindings) {
-      v.typecheck(symTab2)
+      v.typecheck(tcc.copy(symTab = symTab2))
       symTab2 = symTab2 + (id ->(-1, v.`type`))
     }
-    body.typecheck(symTab2)
+    body.typecheck(tcc.copy(symTab = symTab2))
+
     `type` = body.`type`
   }
-}
-
-case class BinaryOp(posn: Position, lhs: AST, operation: String, rhs: AST) extends AST(posn, lhs, rhs) {
-  def eval(c: EvalContext): () => Any = ((operation, `type`): @unchecked) match {
-    case ("+", TString) => AST.evalCompose[String, String](c, lhs, rhs)(_ + _)
-    case ("~", TBoolean) => AST.evalCompose[String, String](c, lhs, rhs) { (s, t) =>
-      s.r.findFirstIn(t).isDefined
-    }
-
-    case ("||", TBoolean) => {
-      val f1 = lhs.eval(c)
-      val f2 = rhs.eval(c)
-
-      () => {
-        val x1 = f1()
-        if (x1 != null) {
-          if (x1.asInstanceOf[Boolean])
-            true
-          else
-            f2()
-        } else {
-          val x2 = f2()
-          if (x2 != null
-            && x2.asInstanceOf[Boolean])
-            true
-          else
-            null
-        }
-      }
-    }
-
-    case ("&&", TBoolean) => {
-      val f1 = lhs.eval(c)
-      val f2 = rhs.eval(c)
-      () => {
-        val x = f1()
-        if (x != null) {
-          if (x.asInstanceOf[Boolean])
-            f2()
-          else
-            false
-        } else {
-          val x2 = f2()
-          if (x2 != null
-            && !x2.asInstanceOf[Boolean])
-            false
-          else
-            null
-        }
-      }
-    }
-
-    case ("+", TInt) => AST.evalComposeNumeric[Int, Int](c, lhs, rhs)(_ + _)
-    case ("-", TInt) => AST.evalComposeNumeric[Int, Int](c, lhs, rhs)(_ - _)
-    case ("*", TInt) => AST.evalComposeNumeric[Int, Int](c, lhs, rhs)(_ * _)
-    case ("/", TInt) => AST.evalComposeNumeric[Int, Int](c, lhs, rhs)(_ / _)
-    case ("%", TInt) => AST.evalComposeNumeric[Int, Int](c, lhs, rhs)(_ % _)
-
-    case ("+", TDouble) => AST.evalComposeNumeric[Double, Double](c, lhs, rhs)(_ + _)
-    case ("-", TDouble) => AST.evalComposeNumeric[Double, Double](c, lhs, rhs)(_ - _)
-    case ("*", TDouble) => AST.evalComposeNumeric[Double, Double](c, lhs, rhs)(_ * _)
-    case ("/", TDouble) => AST.evalComposeNumeric[Double, Double](c, lhs, rhs)(_ / _)
-  }
-
-  override def typecheckThis(): Type = (lhs.`type`, operation, rhs.`type`) match {
-    case (TString, "+", TString) => TString
-    case (TString, "~", TString) => TBoolean
-    case (TBoolean, "||", TBoolean) => TBoolean
-    case (TBoolean, "&&", TBoolean) => TBoolean
-    case (lhsType: TNumeric, "+", rhsType: TNumeric) => AST.promoteNumeric(lhsType, rhsType)
-    case (lhsType: TNumeric, "-", rhsType: TNumeric) => AST.promoteNumeric(lhsType, rhsType)
-    case (lhsType: TNumeric, "*", rhsType: TNumeric) => AST.promoteNumeric(lhsType, rhsType)
-    case (lhsType: TNumeric, "/", rhsType: TNumeric) => AST.promoteNumeric(lhsType, rhsType)
-
-    case (lhsType, _, rhsType) =>
-      parseError(s"invalid arguments to `$operation': ($lhsType, $rhsType)")
-  }
-}
-
-case class Comparison(posn: Position, lhs: AST, operation: String, rhs: AST) extends AST(posn, lhs, rhs) {
-  var operandType: Type = null
-
-  def eval(c: EvalContext): () => Any = ((operation, operandType): @unchecked) match {
-    case ("==", _) => AST.evalCompose[Any, Any](c, lhs, rhs)(_ == _)
-    case ("!=", _) => AST.evalCompose[Any, Any](c, lhs, rhs)(_ != _)
-
-    case ("<", TInt) => AST.evalComposeNumeric[Int, Int](c, lhs, rhs)(_ < _)
-    case ("<=", TInt) => AST.evalComposeNumeric[Int, Int](c, lhs, rhs)(_ <= _)
-    case (">", TInt) => AST.evalComposeNumeric[Int, Int](c, lhs, rhs)(_ > _)
-    case (">=", TInt) => AST.evalComposeNumeric[Int, Int](c, lhs, rhs)(_ >= _)
-
-    case ("<", TLong) => AST.evalComposeNumeric[Long, Long](c, lhs, rhs)(_ < _)
-    case ("<=", TLong) => AST.evalComposeNumeric[Long, Long](c, lhs, rhs)(_ <= _)
-    case (">", TLong) => AST.evalComposeNumeric[Long, Long](c, lhs, rhs)(_ > _)
-    case (">=", TLong) => AST.evalComposeNumeric[Long, Long](c, lhs, rhs)(_ >= _)
-
-    case ("<", TFloat) => AST.evalComposeNumeric[Float, Float](c, lhs, rhs)(_ < _)
-    case ("<=", TFloat) => AST.evalComposeNumeric[Float, Float](c, lhs, rhs)(_ <= _)
-    case (">", TFloat) => AST.evalComposeNumeric[Float, Float](c, lhs, rhs)(_ > _)
-    case (">=", TFloat) => AST.evalComposeNumeric[Float, Float](c, lhs, rhs)(_ >= _)
-
-    case ("<", TDouble) => AST.evalComposeNumeric[Double, Double](c, lhs, rhs)(_ < _)
-    case ("<=", TDouble) => AST.evalComposeNumeric[Double, Double](c, lhs, rhs)(_ <= _)
-    case (">", TDouble) => AST.evalComposeNumeric[Double, Double](c, lhs, rhs)(_ > _)
-    case (">=", TDouble) => AST.evalComposeNumeric[Double, Double](c, lhs, rhs)(_ >= _)
-  }
-
-  override def typecheckThis(): Type = {
-    operandType = (lhs.`type`, operation, rhs.`type`) match {
-      case (_, "==" | "!=", _) => null
-      case (lhsType: TNumeric, "<=" | ">=" | "<" | ">", rhsType: TNumeric) =>
-        AST.promoteNumeric(lhsType, rhsType)
+
+  case class BinaryOp(posn: Position, lhs: AST, operation: String, rhs: AST) extends AST(posn, lhs, rhs) {
+    def eval(c: EvalContext): () => Any = ((operation, `type`): @unchecked) match {
+      case ("+", TString) => AST.evalCompose[String, String](c, lhs, rhs)(_ + _)
+      case ("~", TBoolean) => AST.evalCompose[String, String](c, lhs, rhs) { (s, t) =>
+        s.r.findFirstIn(t).isDefined
+      }
+
+      case ("||", TBoolean) => {
+        val f1 = lhs.eval(c)
+        val f2 = rhs.eval(c)
+
+        () => {
+          val x1 = f1()
+          if (x1 != null) {
+            if (x1.asInstanceOf[Boolean])
+              true
+            else
+              f2()
+          } else {
+            val x2 = f2()
+            if (x2 != null
+              && x2.asInstanceOf[Boolean])
+              true
+            else
+              null
+          }
+        }
+      }
+
+      case ("&&", TBoolean) => {
+        val f1 = lhs.eval(c)
+        val f2 = rhs.eval(c)
+        () => {
+          val x = f1()
+          if (x != null) {
+            if (x.asInstanceOf[Boolean])
+              f2()
+            else
+              false
+          } else {
+            val x2 = f2()
+            if (x2 != null
+              && !x2.asInstanceOf[Boolean])
+              false
+            else
+              null
+          }
+        }
+      }
+
+      case ("+", TInt) => AST.evalComposeNumeric[Int, Int](c, lhs, rhs)(_ + _)
+      case ("-", TInt) => AST.evalComposeNumeric[Int, Int](c, lhs, rhs)(_ - _)
+      case ("*", TInt) => AST.evalComposeNumeric[Int, Int](c, lhs, rhs)(_ * _)
+      case ("/", TInt) => AST.evalComposeNumeric[Int, Int](c, lhs, rhs)(_ / _)
+      case ("%", TInt) => AST.evalComposeNumeric[Int, Int](c, lhs, rhs)(_ % _)
+
+      case ("+", TDouble) => AST.evalComposeNumeric[Double, Double](c, lhs, rhs)(_ + _)
+      case ("-", TDouble) => AST.evalComposeNumeric[Double, Double](c, lhs, rhs)(_ - _)
+      case ("*", TDouble) => AST.evalComposeNumeric[Double, Double](c, lhs, rhs)(_ * _)
+      case ("/", TDouble) => AST.evalComposeNumeric[Double, Double](c, lhs, rhs)(_ / _)
+    }
+
+    override def typecheckThis(): Type = (lhs.`type`, operation, rhs.`type`) match {
+      case (TString, "+", TString) => TString
+      case (TString, "~", TString) => TBoolean
+      case (TBoolean, "||", TBoolean) => TBoolean
+      case (TBoolean, "&&", TBoolean) => TBoolean
+      case (lhsType: TNumeric, "+", rhsType: TNumeric) => AST.promoteNumeric(lhsType, rhsType)
+      case (lhsType: TNumeric, "-", rhsType: TNumeric) => AST.promoteNumeric(lhsType, rhsType)
+      case (lhsType: TNumeric, "*", rhsType: TNumeric) => AST.promoteNumeric(lhsType, rhsType)
+      case (lhsType: TNumeric, "/", rhsType: TNumeric) => AST.promoteNumeric(lhsType, rhsType)
 
       case (lhsType, _, rhsType) =>
         parseError(s"invalid arguments to `$operation': ($lhsType, $rhsType)")
     }
-
-    TBoolean
-  }
-}
-
-case class UnaryOp(posn: Position, operation: String, operand: AST) extends AST(posn, operand) {
-  def eval(c: EvalContext): () => Any = ((operation, `type`): @unchecked) match {
-    case ("-", TInt) => AST.evalComposeNumeric[Int](c, operand)(-_)
-    case ("-", TLong) => AST.evalComposeNumeric[Long](c, operand)(-_)
-    case ("-", TFloat) => AST.evalComposeNumeric[Float](c, operand)(-_)
-    case ("-", TDouble) => AST.evalComposeNumeric[Double](c, operand)(-_)
-
-    case ("!", TBoolean) => AST.evalCompose[Boolean](c, operand)(!_)
-  }
-
-  override def typecheckThis(): Type = (operation, operand.`type`) match {
-    case ("-", t: TNumeric) => AST.promoteNumeric(t)
-    case ("!", TBoolean) => TBoolean
-
-    case (_, t) =>
-      parseError(s"invalid argument to unary `$operation': ${t.toString}")
-  }
-}
-
-case class IndexArray(posn: Position, f: AST, idx: AST) extends AST(posn, Array(f, idx)) {
-  override def typecheckThis(): Type = (f.`type`, idx.`type`) match {
-    case (TArray(elementType), TInt) => elementType
-    case (TString, TInt) => TChar
-
-    case _ =>
-      parseError("invalid array index expression")
-  }
-
-  def eval(c: EvalContext): () => Any = ((f.`type`, idx.`type`): @unchecked) match {
-    case (TArray(elementType), TInt) =>
-      AST.evalCompose[IndexedSeq[_], Int](c, f, idx)((a, i) => a(i))
-
-    case (TString, TInt) =>
-      AST.evalCompose[String, Int](c, f, idx)((s, i) => s(i).toString)
-  }
-
-}
-
-case class SymRef(posn: Position, symbol: String) extends AST(posn) {
-  def eval(c: EvalContext): () => Any = {
-
-    if (c.useSecond) {
-      val localI = c.symTab2(symbol)._1
-      val localA = c.a2
-      () => localA(localI)
-    } else {
-      val localI = c.symTab(symbol)._1
-      val localA = c.a
-      () => localA(localI)
-    }
-  }
-
-  override def typecheckThis(typeSymTab: SymbolTable, typeSymTab2: SymbolTable, useSecond: Boolean): Type = {
-    if (useSecond)
-      typeSymTab2.get(symbol) match {
+  }
+
+  case class Comparison(posn: Position, lhs: AST, operation: String, rhs: AST) extends AST(posn, lhs, rhs) {
+    var operandType: Type = null
+
+    def eval(c: EvalContext): () => Any = ((operation, operandType): @unchecked) match {
+      case ("==", _) => AST.evalCompose[Any, Any](c, lhs, rhs)(_ == _)
+      case ("!=", _) => AST.evalCompose[Any, Any](c, lhs, rhs)(_ != _)
+
+      case ("<", TInt) => AST.evalComposeNumeric[Int, Int](c, lhs, rhs)(_ < _)
+      case ("<=", TInt) => AST.evalComposeNumeric[Int, Int](c, lhs, rhs)(_ <= _)
+      case (">", TInt) => AST.evalComposeNumeric[Int, Int](c, lhs, rhs)(_ > _)
+      case (">=", TInt) => AST.evalComposeNumeric[Int, Int](c, lhs, rhs)(_ >= _)
+
+      case ("<", TLong) => AST.evalComposeNumeric[Long, Long](c, lhs, rhs)(_ < _)
+      case ("<=", TLong) => AST.evalComposeNumeric[Long, Long](c, lhs, rhs)(_ <= _)
+      case (">", TLong) => AST.evalComposeNumeric[Long, Long](c, lhs, rhs)(_ > _)
+      case (">=", TLong) => AST.evalComposeNumeric[Long, Long](c, lhs, rhs)(_ >= _)
+
+      case ("<", TFloat) => AST.evalComposeNumeric[Float, Float](c, lhs, rhs)(_ < _)
+      case ("<=", TFloat) => AST.evalComposeNumeric[Float, Float](c, lhs, rhs)(_ <= _)
+      case (">", TFloat) => AST.evalComposeNumeric[Float, Float](c, lhs, rhs)(_ > _)
+      case (">=", TFloat) => AST.evalComposeNumeric[Float, Float](c, lhs, rhs)(_ >= _)
+
+      case ("<", TDouble) => AST.evalComposeNumeric[Double, Double](c, lhs, rhs)(_ < _)
+      case ("<=", TDouble) => AST.evalComposeNumeric[Double, Double](c, lhs, rhs)(_ <= _)
+      case (">", TDouble) => AST.evalComposeNumeric[Double, Double](c, lhs, rhs)(_ > _)
+      case (">=", TDouble) => AST.evalComposeNumeric[Double, Double](c, lhs, rhs)(_ >= _)
+    }
+
+    override def typecheckThis(): Type = {
+      operandType = (lhs.`type`, operation, rhs.`type`) match {
+        case (_, "==" | "!=", _) => null
+        case (lhsType: TNumeric, "<=" | ">=" | "<" | ">", rhsType: TNumeric) =>
+          AST.promoteNumeric(lhsType, rhsType)
+
+        case (lhsType, _, rhsType) =>
+          parseError(s"invalid arguments to `$operation': ($lhsType, $rhsType)")
+      }
+
+      TBoolean
+    }
+  }
+
+  case class UnaryOp(posn: Position, operation: String, operand: AST) extends AST(posn, operand) {
+    def eval(c: EvalContext): () => Any = ((operation, `type`): @unchecked) match {
+      case ("-", TInt) => AST.evalComposeNumeric[Int](c, operand)(-_)
+      case ("-", TLong) => AST.evalComposeNumeric[Long](c, operand)(-_)
+      case ("-", TFloat) => AST.evalComposeNumeric[Float](c, operand)(-_)
+      case ("-", TDouble) => AST.evalComposeNumeric[Double](c, operand)(-_)
+
+      case ("!", TBoolean) => AST.evalCompose[Boolean](c, operand)(!_)
+    }
+
+    override def typecheckThis(): Type = (operation, operand.`type`) match {
+      case ("-", t: TNumeric) => AST.promoteNumeric(t)
+      case ("!", TBoolean) => TBoolean
+
+      case (_, t) =>
+        parseError(s"invalid argument to unary `$operation': ${t.toString}")
+    }
+  }
+
+  case class IndexArray(posn: Position, f: AST, idx: AST) extends AST(posn, Array(f, idx)) {
+    override def typecheckThis(): Type = (f.`type`, idx.`type`) match {
+      case (TArray(elementType), TInt) => elementType
+      case (TString, TInt) => TChar
+
+      case _ =>
+        parseError("invalid array index expression")
+    }
+
+    def eval(c: EvalContext): () => Any = ((f.`type`, idx.`type`): @unchecked) match {
+      case (TArray(elementType), TInt) =>
+        AST.evalCompose[IndexedSeq[_], Int](c, f, idx)((a, i) => a(i))
+
+      case (TString, TInt) =>
+        AST.evalCompose[String, Int](c, f, idx)((s, i) => s(i).toString)
+    }
+
+  }
+
+  case class SymRef(posn: Position, symbol: String) extends AST(posn) {
+    def eval(c: EvalContext): () => Any = {
+        val localI = c.tcc.symTab(symbol)._1
+        val localA = c.a
+        () => localA(localI)
+    }
+
+    override def typecheckThis(tcc: TypeCheckContext): Type = {
+      tcc.symTab.get(symbol) match {
         case Some((_, t)) => t
         case None =>
           parseError(s"symbol `$symbol' not found")
       }
-    else
-      typeSymTab.get(symbol) match {
-        case Some((_, t)) => t
-        case None =>
-          parseError(s"symbol `$symbol' not found")
-      }
-  }
-}
-
-case class If(pos: Position, cond: AST, thenTree: AST, elseTree: AST)
-  extends AST(pos, Array(cond, thenTree, elseTree)) {
-  override def typecheckThis(typeSymTab: SymbolTable, typeSymTab2: SymbolTable, useSecond: Boolean): Type = {
-    thenTree.typecheck(typeSymTab, typeSymTab2, useSecond)
-    elseTree.typecheck(typeSymTab, typeSymTab2, useSecond)
-    if (thenTree.`type` != elseTree.`type`)
-      parseError(s"expected same-type `then' and `else' clause, got `${thenTree.`type`}' and `${elseTree.`type`}'")
-    else
-      thenTree.`type`
-  }
-
-  def eval(c: EvalContext): () => Any = {
-    val f1 = cond.eval(c)
-    val f2 = thenTree.eval(c)
-    val f3 = elseTree.eval(c)
-    () => {
-      val c = f1()
-      if (c != null) {
-        if (c.asInstanceOf[Boolean])
-          f2()
+    }
+
+    case class If(pos: Position, cond: AST, thenTree: AST, elseTree: AST)
+      extends AST(pos, Array(cond, thenTree, elseTree)) {
+      override def typecheckThis(tcc: TypeCheckContext): Type = {
+        thenTree.typecheck(tcc)
+        elseTree.typecheck(tcc)
+        if (thenTree.`type` != elseTree.`type`)
+          parseError(s"expected same-type `then' and `else' clause, got `${thenTree.`type`}' and `${elseTree.`type`}'")
         else
-          f3()
-      } else
-        null
-    }
-  }
+          thenTree.`type`
+      }
+
+      def eval(c: EvalContext): () => Any = {
+        val f1 = cond.eval(c)
+        val f2 = thenTree.eval(c)
+        val f3 = elseTree.eval(c)
+        () => {
+          val c = f1()
+          if (c != null) {
+            if (c.asInstanceOf[Boolean])
+              f2()
+            else
+              f3()
+          } else
+            null
+        }
+      }
+    }
+
+  }
+
 }