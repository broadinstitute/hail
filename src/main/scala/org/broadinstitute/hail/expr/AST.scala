--- conflicted
+++ resolved
@@ -4,14 +4,8 @@
 import org.apache.spark.util.StatCounter
 import org.broadinstitute.hail.Utils._
 import org.broadinstitute.hail.annotations._
-import org.broadinstitute.hail.stats.LeveneHaldane
-<<<<<<< HEAD
-import org.broadinstitute.hail.stats.FisherExactTest
-import org.broadinstitute.hail.variant.{AltAllele, Genotype, Sample, Variant}
-import org.json4s._
-=======
+import org.broadinstitute.hail.stats._
 import org.broadinstitute.hail.variant.{AltAllele, Genotype, Variant}
->>>>>>> 004ae139
 import org.json4s.jackson.JsonMethods._
 
 import scala.collection.mutable
@@ -693,12 +687,8 @@
     case ("json", Array(a)) =>
       val t = a.`type`.asInstanceOf[Type]
       val f = a.eval(ec)
-<<<<<<< HEAD
-      () => compact(t.makeJSON(f()))
-
-=======
       () => compact(t.toJSON(f()))
->>>>>>> 004ae139
+
     case ("hwe", Array(a, b, c)) =>
       AST.evalCompose[Int, Int, Int](ec, a, b, c) { case (nHomRef, nHet, nHomVar) =>
         if (nHomRef < 0 || nHet < 0 || nHomVar < 0)
