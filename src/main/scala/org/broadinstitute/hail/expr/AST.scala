--- conflicted
+++ resolved
@@ -1421,19 +1421,14 @@
       () => t.str(f())
     case ("json", Array(a)) =>
       val t = a.`type`.asInstanceOf[Type]
-<<<<<<< HEAD
       val f = a.eval(ec)
-      () => t.makeJSON(f())
+      () => compact(t.makeJSON(f()))
     case ("index", Array(toIndex, key)) =>
       val keyF = key.eval(ec)
       val f = toIndex.eval(ec)
       () => {
         val k = keyF()
       }
-=======
-      val f = a.eval(c)
-      () => compact(t.makeJSON(f()))
->>>>>>> d0389b70
   }
 }
 
