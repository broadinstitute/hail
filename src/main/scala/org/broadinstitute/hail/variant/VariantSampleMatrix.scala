package org.broadinstitute.hail.variant

import java.nio.ByteBuffer

import org.apache.spark.rdd.RDD
import org.apache.spark.sql.types._
import org.apache.spark.sql.{Row, SQLContext}
import org.apache.spark.{SparkContext, SparkEnv}
import org.broadinstitute.hail.Utils._
import org.broadinstitute.hail.annotations._
import org.broadinstitute.hail.check.Gen
<<<<<<< HEAD
import org.broadinstitute.hail.expr.{TStruct, _}
import org.json4s._
import org.json4s.jackson.JsonMethods._
=======
import org.broadinstitute.hail.expr._
import org.broadinstitute.hail.vcf.BufferedLineIterator
import org.kududb.spark.kudu.{KuduContext, _}
>>>>>>> 0e3be48d

import scala.io.Source
import scala.language.implicitConversions
import scala.reflect.ClassTag

object VariantSampleMatrix {
  final val fileVersion: Int = 4

  def apply[T](metadata: VariantMetadata,
    rdd: RDD[(Variant, Annotation, Iterable[T])])(implicit tct: ClassTag[T]): VariantSampleMatrix[T] = {
    new VariantSampleMatrix(metadata, rdd)
  }

  private def readMetadata(sqlContext: SQLContext, dirname: String, skipGenotypes: Boolean = false,
    requireParquetSuccess: Boolean = true): VariantMetadata = {
    if (!dirname.endsWith(".vds") && !dirname.endsWith(".vds/"))
      fatal(s"input path ending in `.vds' required, found `$dirname'")

    val hConf = sqlContext.sparkContext.hadoopConfiguration

    if (!hadoopExists(hConf, dirname))
      fatal(s"no VDS found at `$dirname'")

    val metadataFile = dirname + "/metadata.json.gz"
    val pqtSuccess = dirname + "/rdd.parquet/_SUCCESS"

    if (!hadoopExists(hConf, metadataFile))
      fatal("corrupt or old VDS: no `metadata.json.gz' file found.\n  Recreate VDS with current version of Hail.")

    val json = try {
      readFile(metadataFile, hConf)(
        in => parse(Source.fromInputStream(in).mkString)
      )
    } catch {
      case e: Throwable => fatal(s"corrupt VDS: invalid metadata file: ${e.getMessage}.\n  " +
        s"Recreate VDS with current version of Hail")
    }

    val fields = json match {
      case jo: JObject => jo.obj.toMap
      case _ => fatal("corrupt VDS: invalid metadata json.\n  Recreate VDS with current version of Hail.")
    }

    def getAndCastJSON[T <: JValue](fname: String, expected: String)(implicit tct: ClassTag[T]): T =
      fields.get(fname) match {
        case Some(t: T) => t
        case Some(other) =>
          fatal(s"corrupt VDS: invalid json value.  Expected `$expected' in field `$fname', " +
            s"but got `${other.getClass.getName}'\n  " +
          s"Recreate VDS with current version of Hail")
        case None => fatal(s"Invalid metadata file.  Missing field `$fname'")
      }

    val wasSplit = getAndCastJSON[JBool]("was split", "JBool").value
    val version = getAndCastJSON[JInt]("version", "JBool").num

    val saSignature = Parser.parseType(getAndCastJSON[JString]("sample annotation schema", "JString").s)
    val vaSignature = Parser.parseType(getAndCastJSON[JString]("variant annotation schema", "JString").s)
    val globalSignature = Parser.parseType(getAndCastJSON[JString]("global annotation schema", "JString").s)

    val sampleInfoSchema = TStruct(("id", TString), ("annotation", saSignature))
    val sampleInfo = getAndCastJSON[JArray]("sample metadata", "JArray")
      .arr
      .map {
        case JObject(List(("id", JString(id)), ("annotation", jv: JValue))) =>
          (id, Annotation.fromJson(jv, saSignature, "sample-info"))
        case other =>
          fatal(s"invalid sample metadata: expected JObject with fields `id' and `annotation', but got `$other'")
      }
      .toArray

<<<<<<< HEAD
    val globalAnnotation = Annotation.fromJson(getAndCastJSON[JValue]("global annotation", "_"), globalSignature, "global")
=======
    if (requireParquetSuccess && !hadoopExists(hConf, pqtSuccess))
      fatal("corrupt VDS: no parquet success indicator, meaning a problem occurred during write.  Recreate VDS.")

    if (!hadoopExists(hConf, vaSchema, saSchema, globalSchema))
      fatal("corrupt VDS: one or more .schema files missing.  Recreate VDS.")
>>>>>>> 0e3be48d


    if (!hadoopExists(hConf, pqtSuccess))
      fatal("corrupt VDS: no parquet success indicator, meaning a problem occurred during write.  Recreate VDS.")

    val ids = sampleInfo.map(_._1)
    val annotations = sampleInfo.map(_._2)

<<<<<<< HEAD
    val metadata = VariantMetadata(ids, annotations, globalAnnotation,
=======
    VariantMetadata(sampleIds, sampleAnnotations, globalAnnotation,
>>>>>>> 0e3be48d
      saSignature, vaSignature, globalSignature, wasSplit)
  }

  def read(sqlContext: SQLContext, dirname: String, skipGenotypes: Boolean = false): VariantDataset = {

<<<<<<< HEAD
=======
    val metadata = readMetadata(sqlContext, dirname, skipGenotypes)
    val vaSignature = metadata.vaSignature

>>>>>>> 0e3be48d
    val df = sqlContext.read.parquet(dirname + "/rdd.parquet")

    val vaRequiresConversion = vaSignature.requiresConversion

    if (skipGenotypes)
      new VariantSampleMatrix[Genotype](
        metadata.copy(sampleIds = IndexedSeq.empty[String],
          sampleAnnotations = IndexedSeq.empty[Annotation]),
        df.select("variant", "annotations")
          .map(row => (row.getVariant(0),
            if (vaRequiresConversion) vaSignature.makeSparkReadable(row.get(1)) else row.get(1),
            Iterable.empty[Genotype])))
    else
      new VariantSampleMatrix(
        metadata,
        df.rdd.map { row =>
          val v = row.getVariant(0)

          (v,
            if (vaRequiresConversion) vaSignature.makeSparkReadable(row.get(1)) else row.get(1),
            row.getGenotypeStream(v, 2))
        })
  }

  def readKudu(sqlContext: SQLContext, dirname: String, tableName: String,
    master: String): VariantDataset = {

    val metadata = readMetadata(sqlContext, dirname, skipGenotypes = false,
      requireParquetSuccess = false)

    val df = sqlContext.read.options(
      Map("kudu.table" -> tableName, "kudu.master" -> master)).kudu
    val rdd: RDD[(Variant, Annotation, Iterable[Genotype])] = df.rdd.mapPartitions(iter => {
      val ser = SparkEnv.get.serializer.newInstance()
      iter.map(r => {
        val variant = Variant(r.getAs[String]("contig"), r.getAs[Int]("start"),
          r.getAs[String]("ref"), r.getAs[String]("alt"))
        val annotations = Annotation.empty // TODO: deserialize annotations
        val bb = r.getAs[ByteBuffer]("genotypes")
        val b = new Array[Byte](bb.remaining)
        bb.get(b)
        val genotypeStream = GenotypeStream(variant, Some(r.getAs[Int]("genotypes_byte_len")), b)
        (variant, (annotations, genotypeStream))
      })
    }).spanByKey().map(kv => {
      // combine variant rows with different sample groups (no shuffle)
      val variant = kv._1
      val annotations = kv._2.head._1 // just use first annotation
      val genotypes = kv._2.flatMap(_._2) // combine genotype streams
      (variant, annotations, genotypes)
    })
    new VariantSampleMatrix[Genotype](metadata, rdd)
  }

  def gen[T](sc: SparkContext,
<<<<<<< HEAD
    sampleIds: Array[String],
    variants: Array[Variant],
    g: (Variant) => Gen[T])(implicit tct: ClassTag[T]): Gen[VariantSampleMatrix[T]] = {
    val nSamples = sampleIds.length
    for (vaSig <- Type.genArb;
         saSig <- Type.genArb;
         globalSig <- Type.genArb;
         saValues <- Gen.sequence[IndexedSeq[Annotation], Annotation](IndexedSeq.fill[Gen[Annotation]](nSamples)(saSig.genValue));
         globalValue <- globalSig.genValue;
         rows <- Gen.sequence[Seq[(Variant, Annotation, Iterable[T])], (Variant, Annotation, Iterable[T])](
           variants.map(v => Gen.zip(
             Gen.const(v),
             vaSig.genValue,
             genValues(nSamples, g(v))))))
      yield VariantSampleMatrix[T](VariantMetadata(sampleIds, saValues, globalValue, saSig, vaSig, globalSig), sc.parallelize(rows))
  }

  def gen[T](sc: SparkContext, g: (Variant) => Gen[T])(implicit tct: ClassTag[T]): Gen[VariantSampleMatrix[T]] = {
    val samplesVariantsGen =
      for (sampleIds <- Gen.distinctBuildableOf[Array[String], String](Gen.identifier);
           variants <- Gen.distinctBuildableOf[Array[Variant], Variant](Variant.gen))
        yield (sampleIds, variants)
    samplesVariantsGen.flatMap {
      case (sampleIds, variants) => gen(sc, sampleIds, variants, g)
    }
  }
=======
    gen: VSMSubgen[T])(implicit tct: ClassTag[T]): Gen[VariantSampleMatrix[T]] =
    gen.gen(sc)
}
>>>>>>> 0e3be48d

case class VSMSubgen[T](
  sampleIdGen: Gen[IndexedSeq[String]],
  saSigGen: Gen[Type],
  vaSigGen: Gen[Type],
  globalSigGen: Gen[Type],
  saGen: (Int, Type) => Gen[IndexedSeq[Annotation]],
  vaGen: (Type) => Gen[Annotation],
  globalGen: (Type) => Gen[Annotation],
  vGen: Gen[Variant],
  tGen: (Variant) => Gen[T]) {

  def gen(sc: SparkContext)(implicit tct: ClassTag[T]): Gen[VariantSampleMatrix[T]] =
    for (vaSig <- vaSigGen;
      saSig <- saSigGen;
      globalSig <- globalSigGen;
      sampleIds <- sampleIdGen;
      global <- globalGen(globalSig);
      saValues <- saGen(sampleIds.length, saSig);
      rows <- Gen.distinctBuildableOf[Seq[(Variant, Annotation, Iterable[T])], (Variant, Annotation, Iterable[T])](
        for (v <- vGen;
          va <- vaGen(vaSig);
          ts <- Gen.buildableOfN[Iterable[T], T](sampleIds.length, tGen(v)))
          yield (v, va, ts)))
      yield VariantSampleMatrix[T](VariantMetadata(sampleIds, saValues, global, saSig, vaSig, globalSig), sc.parallelize(rows))
}

object VSMSubgen {
  val random = VSMSubgen[Genotype](
    sampleIdGen = Gen.distinctBuildableOf[IndexedSeq[String], String](Gen.identifier),
    saSigGen = Type.genArb,
    vaSigGen = Type.genArb,
    globalSigGen = Type.genArb,
    saGen = (nSamples: Int, t: Type) =>
      Gen.sequence[IndexedSeq[Annotation], Annotation](IndexedSeq.fill[Gen[Annotation]](nSamples)(t.genValue)),
    vaGen = (t: Type) => t.genValue,
    globalGen = (t: Type) => t.genValue,
    vGen = Variant.gen,
    tGen = Genotype.gen)

  val realistic = random.copy(
    tGen = Genotype.genRealistic)
}

class VariantSampleMatrix[T](val metadata: VariantMetadata,
  val rdd: RDD[(Variant, Annotation, Iterable[T])])
  (implicit tct: ClassTag[T]) {

  def sampleIds: IndexedSeq[String] = metadata.sampleIds

  lazy val sampleIdsBc = sparkContext.broadcast(sampleIds)

  def nSamples: Int = metadata.sampleIds.length

  def vaSignature: Type = metadata.vaSignature

  def saSignature: Type = metadata.saSignature

  def globalSignature: Type = metadata.globalSignature

  def globalAnnotation: Annotation = metadata.globalAnnotation

  def sampleAnnotations: IndexedSeq[Annotation] = metadata.sampleAnnotations

  def sampleIdsAndAnnotations: IndexedSeq[(String, Annotation)] = sampleIds.zip(sampleAnnotations)

  lazy val sampleAnnotationsBc = sparkContext.broadcast(sampleAnnotations)

  def wasSplit: Boolean = metadata.wasSplit

  def copy[U](rdd: RDD[(Variant, Annotation, Iterable[U])] = rdd,
    sampleIds: IndexedSeq[String] = sampleIds,
    sampleAnnotations: IndexedSeq[Annotation] = sampleAnnotations,
    globalAnnotation: Annotation = globalAnnotation,
    saSignature: Type = saSignature,
    vaSignature: Type = vaSignature,
    globalSignature: Type = globalSignature,
    wasSplit: Boolean = wasSplit)
    (implicit tct: ClassTag[U]): VariantSampleMatrix[U] =
    new VariantSampleMatrix[U](
      VariantMetadata(sampleIds, sampleAnnotations, globalAnnotation,
        saSignature, vaSignature, globalSignature, wasSplit), rdd)

  def sparkContext: SparkContext = rdd.sparkContext

  def cache(): VariantSampleMatrix[T] = copy[T](rdd = rdd.cache())

  def repartition(nPartitions: Int) = copy[T](rdd = rdd.repartition(nPartitions)(null))

  def nPartitions: Int = rdd.partitions.length

  def variants: RDD[Variant] = rdd.map(_._1)

  def variantsAndAnnotations: RDD[(Variant, Annotation)] = rdd.map { case (v, va, gs) => (v, va) }

  def nVariants: Long = variants.count()

  def expand(): RDD[(Variant, String, T)] =
    mapWithKeys[(Variant, String, T)]((v, s, g) => (v, s, g))

  def expandWithAll(): RDD[(Variant, Annotation, String, Annotation, T)] =
    mapWithAll[(Variant, Annotation, String, Annotation, T)]((v, va, s, sa, g) => (v, va, s, sa, g))

  def sampleVariants(fraction: Double): VariantSampleMatrix[T] =
    copy(rdd = rdd.sample(withReplacement = false, fraction, 1))

  def mapValues[U](f: (T) => U)(implicit uct: ClassTag[U]): VariantSampleMatrix[U] = {
    mapValuesWithAll((v, va, s, sa, g) => f(g))
  }

  def mapValuesWithKeys[U](f: (Variant, String, T) => U)
    (implicit uct: ClassTag[U]): VariantSampleMatrix[U] = {
    mapValuesWithAll((v, va, s, sa, g) => f(v, s, g))
  }

  def mapValuesWithAll[U](f: (Variant, Annotation, String, Annotation, T) => U)
    (implicit uct: ClassTag[U]): VariantSampleMatrix[U] = {
    val localSampleIdsBc = sampleIdsBc
    val localSampleAnnotationsBc = sampleAnnotationsBc
    copy(rdd = rdd.map { case (v, va, gs) =>
      (v, va, localSampleIdsBc.value.lazyMapWith2[Annotation, T, U](localSampleAnnotationsBc.value, gs, {
        case (s, sa, g) => f(v, va, s, sa, g)
      }))
    })
  }

  def mapValuesWithPartialApplication[U](f: (Variant, Annotation) => ((String, Annotation) => U))
    (implicit uct: ClassTag[U]): VariantSampleMatrix[U] = {
    val localSampleIdsBc = sampleIdsBc
    val localSampleAnnotationsBc = sampleAnnotationsBc

    copy(rdd =
      rdd.mapPartitions[(Variant, Annotation, Iterable[U])] { it: Iterator[(Variant, Annotation, Iterable[T])] =>
        it.map { case (v, va, gs) =>
          val f2 = f(v, va)
          (v, va, localSampleIdsBc.value.lazyMapWith2[Annotation, T, U](localSampleAnnotationsBc.value, gs, {
            case (s, sa, g) => f2(s, sa)
          }))
        }
      })
  }

  def map[U](f: T => U)(implicit uct: ClassTag[U]): RDD[U] =
    mapWithKeys((v, s, g) => f(g))

  def mapWithKeys[U](f: (Variant, String, T) => U)(implicit uct: ClassTag[U]): RDD[U] = {
    val localSampleIdsBc = sampleIdsBc

    rdd
      .flatMap { case (v, va, gs) =>
        localSampleIdsBc.value.lazyMapWith[T, U](gs,
          (s, g) => f(v, s, g))
      }
  }

  def mapWithAll[U](f: (Variant, Annotation, String, Annotation, T) => U)(implicit uct: ClassTag[U]): RDD[U] = {
    val localSampleIdsBc = sampleIdsBc
    val localSampleAnnotationsBc = sampleAnnotationsBc

    rdd
      .flatMap { case (v, va, gs) =>
        localSampleIdsBc.value.lazyMapWith2[Annotation, T, U](localSampleAnnotationsBc.value, gs, {
          case (s, sa, g) => f(v, va, s, sa, g)
        })
      }
  }

  def mapPartitionsWithAll[U](f: Iterator[(Variant, Annotation, String, Annotation, T)] => Iterator[U])
    (implicit uct: ClassTag[U]): RDD[U] = {
    val localSampleIdsBc = sampleIdsBc
    val localSampleAnnotationsBc = sampleAnnotationsBc

    rdd.mapPartitions { it =>
      f(it.flatMap { case (v, va, gs) =>
        localSampleIdsBc.value.lazyMapWith2[Annotation, T, (Variant, Annotation, String, Annotation, T)](
          localSampleAnnotationsBc.value, gs, { case (s, sa, g) => (v, va, s, sa, g) })
      })
    }
  }

  def mapAnnotations(f: (Variant, Annotation, Iterable[T]) => Annotation): VariantSampleMatrix[T] =
    copy[T](rdd = rdd.map { case (v, va, gs) => (v, f(v, va, gs), gs) })

  def flatMap[U](f: T => TraversableOnce[U])(implicit uct: ClassTag[U]): RDD[U] =
    flatMapWithKeys((v, s, g) => f(g))

  def flatMapWithKeys[U](f: (Variant, String, T) => TraversableOnce[U])(implicit uct: ClassTag[U]): RDD[U] = {
    val localSampleIdsBc = sampleIdsBc

    rdd
      .flatMap { case (v, va, gs) => localSampleIdsBc.value.lazyFlatMapWith(gs,
        (s: String, g: T) => f(v, s, g))
      }
  }

  def filterVariants(p: (Variant, Annotation, Iterable[T]) => Boolean): VariantSampleMatrix[T] =
    copy(rdd = rdd.filter { case (v, va, gs) => p(v, va, gs) })

  def filterVariants(ilist: IntervalList): VariantSampleMatrix[T] =
    filterVariants((v, va, gs) => ilist.contains(v.contig, v.start))

  def dropSamples(): VariantSampleMatrix[T] =
    copy(sampleIds = IndexedSeq.empty[String],
      sampleAnnotations = IndexedSeq.empty[Annotation],
      rdd = rdd.map { case (v, va, gs) =>
        (v, va, Iterable.empty[T])
      })

  // FIXME see if we can remove broadcasts elsewhere in the code
  def filterSamples(p: (String, Annotation) => Boolean): VariantSampleMatrix[T] = {
    val mask = sampleIdsAndAnnotations.map { case (s, sa) => p(s, sa) }
    val maskBc = sparkContext.broadcast(mask)
    val localtct = tct
    copy[T](sampleIds = sampleIds.zipWithIndex
      .filter { case (s, i) => mask(i) }
      .map(_._1),
      sampleAnnotations = sampleAnnotations.zipWithIndex
        .filter { case (sa, i) => mask(i) }
        .map(_._1),
      rdd = rdd.map { case (v, va, gs) =>
        (v, va, gs.lazyFilterWith(maskBc.value, (g: T, m: Boolean) => m))
      })
  }

  def aggregateBySample[U](zeroValue: U)(
    seqOp: (U, T) => U,
    combOp: (U, U) => U)(implicit uct: ClassTag[U]): RDD[(String, U)] =
    aggregateBySampleWithKeys(zeroValue)((e, v, s, g) => seqOp(e, g), combOp)

  def aggregateBySampleWithKeys[U](zeroValue: U)(
    seqOp: (U, Variant, String, T) => U,
    combOp: (U, U) => U)(implicit uct: ClassTag[U]): RDD[(String, U)] = {
    aggregateBySampleWithAll(zeroValue)((e, v, va, s, sa, g) => seqOp(e, v, s, g), combOp)
  }

  def aggregateBySampleWithAll[U](zeroValue: U)(
    seqOp: (U, Variant, Annotation, String, Annotation, T) => U,
    combOp: (U, U) => U)(implicit uct: ClassTag[U]): RDD[(String, U)] = {

    val serializer = SparkEnv.get.serializer.newInstance()
    val zeroBuffer = serializer.serialize(zeroValue)
    val zeroArray = new Array[Byte](zeroBuffer.limit)
    zeroBuffer.get(zeroArray)
    val localSampleIdsBc = sampleIdsBc
    val localSampleAnnotationsBc = sampleAnnotationsBc

    rdd
      .mapPartitions { (it: Iterator[(Variant, Annotation, Iterable[T])]) =>
        val serializer = SparkEnv.get.serializer.newInstance()
        def copyZeroValue() = serializer.deserialize[U](ByteBuffer.wrap(zeroArray))
        val arrayZeroValue = Array.fill[U](localSampleIdsBc.value.length)(copyZeroValue())

        localSampleIdsBc.value.iterator
          .zip(it.foldLeft(arrayZeroValue) { case (acc, (v, va, gs)) =>
            for ((g, i) <- gs.iterator.zipWithIndex) {
              acc(i) = seqOp(acc(i), v, va,
                localSampleIdsBc.value(i), localSampleAnnotationsBc.value(i), g)
            }
            acc
          }.iterator)
      }.foldByKey(zeroValue)(combOp)
  }

  def aggregateByVariant[U](zeroValue: U)(
    seqOp: (U, T) => U,
    combOp: (U, U) => U)(implicit uct: ClassTag[U]): RDD[(Variant, U)] =
    aggregateByVariantWithAll(zeroValue)((e, v, va, s, sa, g) => seqOp(e, g), combOp)

  def aggregateByVariantWithKeys[U](zeroValue: U)(
    seqOp: (U, Variant, String, T) => U,
    combOp: (U, U) => U)(implicit uct: ClassTag[U]): RDD[(Variant, U)] = {
    aggregateByVariantWithAll(zeroValue)((e, v, va, s, sa, g) => seqOp(e, v, s, g), combOp)
  }

  def aggregateByVariantWithAll[U](zeroValue: U)(
    seqOp: (U, Variant, Annotation, String, Annotation, T) => U,
    combOp: (U, U) => U)(implicit uct: ClassTag[U]): RDD[(Variant, U)] = {

    // Serialize the zero value to a byte array so that we can apply a new clone of it on each key
    val zeroBuffer = SparkEnv.get.serializer.newInstance().serialize(zeroValue)
    val zeroArray = new Array[Byte](zeroBuffer.limit)
    zeroBuffer.get(zeroArray)

    val localSampleIdsBc = sampleIdsBc
    val localSampleAnnotationsBc = sampleAnnotationsBc

    rdd
      .mapPartitions { (it: Iterator[(Variant, Annotation, Iterable[T])]) =>
        val serializer = SparkEnv.get.serializer.newInstance()
        it.map { case (v, va, gs) =>
          val zeroValue = serializer.deserialize[U](ByteBuffer.wrap(zeroArray))
          (v, gs.iterator.zipWithIndex.map { case (g, i) => (localSampleIdsBc.value(i), localSampleAnnotationsBc.value(i), g) }
            .foldLeft(zeroValue) { case (acc, (s, sa, g)) =>
              seqOp(acc, v, va, s, sa, g)
            })
        }
      }

    /*
        rdd
          .map { case (v, gs) =>
            val serializer = SparkEnv.get.serializer.newInstance()
            val zeroValue = serializer.deserialize[U](ByteBuffer.wrap(zeroArray))

            (v, gs.zipWithIndex.foldLeft(zeroValue) { case (acc, (g, i)) =>
              seqOp(acc, v, localSamplesBc.value(i), g)
            })
          }
    */
  }

  def foldBySample(zeroValue: T)(combOp: (T, T) => T): RDD[(String, T)] = {

    val localtct = tct

    val serializer = SparkEnv.get.serializer.newInstance()
    val zeroBuffer = serializer.serialize(zeroValue)
    val zeroArray = new Array[Byte](zeroBuffer.limit)
    zeroBuffer.get(zeroArray)

    val localSampleIdsBc = sampleIdsBc

    rdd
      .mapPartitions { (it: Iterator[(Variant, Annotation, Iterable[T])]) =>
        val serializer = SparkEnv.get.serializer.newInstance()
        def copyZeroValue() = serializer.deserialize[T](ByteBuffer.wrap(zeroArray))(localtct)
        val arrayZeroValue = Array.fill[T](localSampleIdsBc.value.length)(copyZeroValue())
        localSampleIdsBc.value.iterator
          .zip(it.foldLeft(arrayZeroValue) { case (acc, (v, va, gs)) =>
            for ((g, i) <- gs.iterator.zipWithIndex)
              acc(i) = combOp(acc(i), g)
            acc
          }.iterator)
      }.foldByKey(zeroValue)(combOp)
  }

  def foldByVariant(zeroValue: T)(combOp: (T, T) => T): RDD[(Variant, T)] =
    rdd.map { case (v, va, gs) => (v, gs.foldLeft(zeroValue)((acc, g) => combOp(acc, g))) }

  def same(that: VariantSampleMatrix[T]): Boolean = {
    val metadataSame = metadata == that.metadata
    if (!metadataSame) {
      println(
        s"""Discordant Metadata:
            |  Sample IDs:          ${if (sampleIds == that.sampleIds) "PASS" else "FAIL"}
            |  Sample Annotations:  ${if (sampleAnnotations == that.sampleAnnotations) "PASS" else "FAIL"}
            |  VA Signature:        ${if (vaSignature == that.vaSignature) "PASS" else "FAIL"}
            |  SA Signature:        ${if (saSignature == that.saSignature) "PASS" else "FAIL"}
            |  Global Signature:    ${if (globalSignature == that.globalSignature) "PASS" else "FAIL"}
            |  Global Annotation:   ${if (globalAnnotation == that.globalAnnotation) "PASS" else "FAIL"}
            |  Was split:           ${if (wasSplit == that.wasSplit) "PASS" else "FAIL"}""".stripMargin)
      val sb = new StringBuilder
      metadata.vaSignature.compact(sb)
      println(sb.result())
      sb.clear()
      that.metadata.vaSignature.compact(sb)
      println(sb.result())
    }
    metadataSame &&
      rdd.map { case (v, va, gs) => (v, (va, gs)) }
        .fullOuterJoin(that.rdd.map { case (v, va, gs) => (v, (va, gs)) })
        .map {
          case (v, (Some((va1, it1)), Some((va2, it2)))) =>
            val annotationsSame = va1 == va2
            if (!annotationsSame)
              println(s"annotations $va1, $va2 were not the same")
            val genotypesSame = (it1, it2).zipped.forall { case (g1, g2) =>
              if (g1 != g2)
                println(s"genotypes $g1, $g2 were not the same")
              g1 == g2
            }
            annotationsSame && genotypesSame
          case (v, _) =>
            println(s"Found unmatched variant $v")
            false
        }.fold(true)(_ && _)
  }

  def mapAnnotationsWithAggregate[U](zeroValue: U, newVAS: Type)(
    seqOp: (U, Variant, Annotation, String, Annotation, T) => U,
    combOp: (U, U) => U,
    mapOp: (Annotation, U) => Annotation)
    (implicit uct: ClassTag[U]): VariantSampleMatrix[T] = {

    // Serialize the zero value to a byte array so that we can apply a new clone of it on each key
    val zeroBuffer = SparkEnv.get.serializer.newInstance().serialize(zeroValue)
    val zeroArray = new Array[Byte](zeroBuffer.limit)
    zeroBuffer.get(zeroArray)

    val localSampleIdsBc = sampleIdsBc
    val localSampleAnnotationsBc = sampleAnnotationsBc

    copy(vaSignature = newVAS,
      rdd = rdd.map {
        case (v, va, gs) =>
          val serializer = SparkEnv.get.serializer.newInstance()
          val zeroValue = serializer.deserialize[U](ByteBuffer.wrap(zeroArray))

          (v, mapOp(va, gs.iterator
            .zip(localSampleIdsBc.value.iterator
              .zip(localSampleAnnotationsBc.value.iterator)).foldLeft(zeroValue) {
            case (acc, (g, (s, sa))) =>
              seqOp(acc, v, va, s, sa, g)
          }), gs)
      })
  }

  def annotateInvervals(iList: IntervalList, signature: Type, path: List[String]): VariantSampleMatrix[T] = {
    val (newSignature, inserter) = insertVA(signature, path)
    val booleanSignature = newSignature == TBoolean
    val newRDD = if (booleanSignature)
      rdd.map { case (v, va, gs) => (v, inserter(va, Some(iList.contains(v.contig, v.start))), gs) }
    else
      rdd.map { case (v, va, gs) => (v, inserter(va, iList.query(v.contig, v.start)), gs) }
    copy(rdd = newRDD, vaSignature = newSignature)
  }

  def annotateVariants(otherRDD: RDD[(Variant, Annotation)], signature: Type,
    path: List[String]): VariantSampleMatrix[T] = {
    val (newSignature, inserter) = insertVA(signature, path)
    val newRDD = rdd.map { case (v, va, gs) => (v, (va, gs)) }
      .leftOuterJoinDistinct(otherRDD)
      .map { case (v, ((va, gs), annotation)) => (v, inserter(va, annotation), gs) }
    copy(rdd = newRDD, vaSignature = newSignature)
  }

  def annotateSamples(annotations: Map[String, Annotation], signature: Type,
    path: List[String]): VariantSampleMatrix[T] = {

    val (newSignature, inserter) = insertSA(signature, path)

    val newAnnotations = sampleIds.zipWithIndex.map { case (id, i) =>
      val sa = sampleAnnotations(i)
      inserter(sa, annotations.get(id))
    }

    copy(sampleAnnotations = newAnnotations, saSignature = newSignature)
  }

  def queryVA(code: String): (BaseType, Querier) = {

    val st = Map(Annotation.VARIANT_HEAD ->(0, vaSignature))
    val ec = EvalContext(st)
    val a = ec.a

    val (t, f) = Parser.parse(code, ec)

    val f2: Annotation => Option[Any] = { annotation =>
      a(0) = annotation
      f()
    }

    (t, f2)
  }

  def querySA(code: String): (BaseType, Querier) = {

    val st = Map(Annotation.SAMPLE_HEAD ->(0, saSignature))
    val ec = EvalContext(st)
    val a = ec.a

    val (t, f) = Parser.parse(code, ec)

    val f2: Annotation => Option[Any] = { annotation =>
      a(0) = annotation
      f()
    }

    (t, f2)
  }

  def queryGlobal(path: String): (BaseType, Option[Annotation]) = {
    val st = Map(Annotation.GLOBAL_HEAD ->(0, globalSignature))
    val ec = EvalContext(st)
    val a = ec.a

    val (t, f) = Parser.parse(path, ec)

    val f2: Annotation => Option[Any] = { annotation =>
      a(0) = annotation
      f()
    }

    (t, f2(globalAnnotation))
  }

  def deleteVA(args: String*): (Type, Deleter) = deleteVA(args.toList)

  def deleteVA(path: List[String]): (Type, Deleter) = vaSignature.delete(path)

  def deleteSA(args: String*): (Type, Deleter) = deleteSA(args.toList)

  def deleteSA(path: List[String]): (Type, Deleter) = saSignature.delete(path)

  def deleteGlobal(args: String*): (Type, Deleter) = deleteGlobal(args.toList)

  def deleteGlobal(path: List[String]): (Type, Deleter) = globalSignature.delete(path)

  def insertVA(sig: Type, args: String*): (Type, Inserter) = insertVA(sig, args.toList)

  def insertVA(sig: Type, path: List[String]): (Type, Inserter) = {
    vaSignature.insert(sig, path)
  }

  def insertSA(sig: Type, args: String*): (Type, Inserter) = insertSA(sig, args.toList)

  def insertSA(sig: Type, path: List[String]): (Type, Inserter) = saSignature.insert(sig, path)

  def insertGlobal(sig: Type, args: String*): (Type, Inserter) = insertGlobal(sig, args.toList)

  def insertGlobal(sig: Type, path: List[String]): (Type, Inserter) = {
    globalSignature.insert(sig, path)
  }

  override def toString = s"VariantSampleMatrix(metadata=$metadata, rdd=$rdd, sampleIds=$sampleIds, nSamples=$nSamples, vaSignature=$vaSignature, saSignature=$saSignature, globalSignature=$globalSignature, sampleAnnotations=$sampleAnnotations, sampleIdsAndAnnotations=$sampleIdsAndAnnotations, globalAnnotation=$globalAnnotation, wasSplit=$wasSplit)"
}

// FIXME AnyVal Scala 2.11
class RichVDS(vds: VariantDataset) {
  def makeSchema(): StructType =
    StructType(Array(
      StructField("variant", Variant.schema, nullable = false),
      StructField("annotations", vds.vaSignature.schema, nullable = false),
      StructField("gs", GenotypeStream.schema, nullable = false)
    ))

  private def writeMetadata(sqlContext: SQLContext, dirname: String, compress: Boolean = true) = {
    if (!dirname.endsWith(".vds") && !dirname.endsWith(".vds/"))
      fatal(s"output path ending in `.vds' required, found `$dirname'")

    val hConf = vds.sparkContext.hadoopConfiguration
    hadoopMkdir(dirname, hConf)

    val sb = new StringBuilder

    vds.saSignature.compact(sb, printAttrs = true)
    val saSchemaString = sb.result()

    sb.clear()
    vds.vaSignature.compact(sb, printAttrs = true)
    val vaSchemaString = sb.result()

    sb.clear()
    vds.globalSignature.compact(sb, printAttrs = true)
    val globalSchemaString = sb.result()

    val sampleInfoSchema = TStruct(("id", TString), ("annotation", vds.saSignature))
    val sampleInfoJson = JArray(
      vds.sampleIdsAndAnnotations
        .map { case (id, annotation) =>
          JObject(List(("id", JString(id)), ("annotation", vds.saSignature.makeJSON(annotation))))
        }
        .toList
    )

    val json = JObject(
      ("version", JInt(VariantSampleMatrix.fileVersion)),
      ("was split", JBool(vds.wasSplit)),
      ("sample annotation schema", JString(saSchemaString)),
      ("variant annotation schema", JString(vaSchemaString)),
      ("global annotation schema", JString(globalSchemaString)),
      ("sample metadata", sampleInfoJson),
      ("global annotation", vds.globalSignature.makeJSON(vds.globalAnnotation))
    )

    writeTextFile(dirname + "/metadata.json.gz", hConf) {
      dos => {
        dos.write(pretty(json))
      }
    }
  }

  def write(sqlContext: SQLContext, dirname: String, compress: Boolean = true) {
    writeMetadata(sqlContext, dirname, compress)

    val vaSignature = vds.vaSignature
    val vaRequiresConversion = vaSignature.requiresConversion

    val rowRDD = vds.rdd
      .map {
        case (v, va, gs) =>
          Row.fromSeq(Array(v.toRow,
            if (vaRequiresConversion) vaSignature.makeSparkWritable(va) else va,
            gs.toGenotypeStream(v, compress).toRow))
      }
    sqlContext.createDataFrame(rowRDD, makeSchema())
      .write.parquet(dirname + "/rdd.parquet")
    // .saveAsParquetFile(dirname + "/rdd.parquet")
  }

  def writeKudu(sqlContext: SQLContext, dirname: String, tableName: String,
    master: String, vcfSeqDict: String, rowsPerPartition: Int,
    sampleGroup: String, compress: Boolean = true, drop: Boolean = false) {

    writeMetadata(sqlContext, dirname, compress)

    val hConf = sqlContext.sparkContext.hadoopConfiguration
    val headerLines = readFile(vcfSeqDict, hConf) { s =>
      Source.fromInputStream(s)
        .getLines()
        .takeWhile { line => line(0) == '#' }
        .toArray
    }
    val codec = new htsjdk.variant.vcf.VCFCodec()
    val seqDict = codec.readHeader(new BufferedLineIterator(headerLines.iterator.buffered))
      .getHeaderValue
      .asInstanceOf[htsjdk.variant.vcf.VCFHeader]
      .getSequenceDictionary
    if (drop) {
      KuduUtils.dropTable(master, tableName)
      Thread.sleep(10 * 1000) // wait to avoid overwhelming Kudu service queue
    }
    KuduUtils.createTableIfNecessary(master, tableName, seqDict, rowsPerPartition)

    val rdd: RDD[(Variant, Annotation, Iterable[Genotype])] = vds.rdd
    val rowRdd = rdd.map {
      case (v, va, gs) =>
        val stream = gs.toGenotypeStream(v, compress)
        Row(
          KuduUtils.normalizeContig(v.contig),
          v.start,
          v.ref,
          v.allele(1), // TODO: remove biallelic assumption
          sampleGroup,
          v.contig,
          new Array[Byte](0), // TODO: serialize annotations
          stream.decompLenOption.get,
          stream.a
        )
    }
    val schema = StructType(List(
      StructField("contig_norm", StringType, nullable = false),
      StructField("start", IntegerType, nullable = false),
      StructField("ref", StringType, nullable = false),
      StructField("alt", StringType, nullable = false),
      StructField("sample_group", StringType, nullable = false),
      StructField("contig", StringType, nullable = false),
      StructField("annotations", BinaryType, nullable = true),
      StructField("genotypes_byte_len", IntegerType, nullable = true),
      StructField("genotypes", BinaryType, nullable = true)))
    val df = sqlContext.createDataFrame(rowRdd, schema)

    val kuduContext = new KuduContext(master)
    df.write
      .options(Map("kudu.master" -> master, "kudu.table" -> tableName))
      .mode("append").kudu

    println("Written to Kudu")
  }

  def eraseSplit: VariantDataset = {
    if (vds.wasSplit) {
      val (newSignatures1, f1) = vds.deleteVA("wasSplit")
      val vds1 = vds.copy(vaSignature = newSignatures1)
      val (newSignatures2, f2) = vds1.deleteVA("aIndex")
      vds1.copy(wasSplit = false,
        vaSignature = newSignatures2,
        rdd = vds1.rdd.map {
          case (v, va, gs) =>
            (v, f2(f1(va)), gs.lazyMap(g => g.copy(fakeRef = false)))
        })
    } else
      vds
  }

  def withGenotypeStream(compress: Boolean = false): VariantDataset =
    vds.copy(rdd = vds.rdd.map { case (v, va, gs) =>
      (v, va, gs.toGenotypeStream(v, compress = compress))
    })
}<|MERGE_RESOLUTION|>--- conflicted
+++ resolved
@@ -9,15 +9,12 @@
 import org.broadinstitute.hail.Utils._
 import org.broadinstitute.hail.annotations._
 import org.broadinstitute.hail.check.Gen
-<<<<<<< HEAD
 import org.broadinstitute.hail.expr.{TStruct, _}
 import org.json4s._
 import org.json4s.jackson.JsonMethods._
-=======
 import org.broadinstitute.hail.expr._
 import org.broadinstitute.hail.vcf.BufferedLineIterator
 import org.kududb.spark.kudu.{KuduContext, _}
->>>>>>> 0e3be48d
 
 import scala.io.Source
 import scala.language.implicitConversions
@@ -89,16 +86,7 @@
       }
       .toArray
 
-<<<<<<< HEAD
     val globalAnnotation = Annotation.fromJson(getAndCastJSON[JValue]("global annotation", "_"), globalSignature, "global")
-=======
-    if (requireParquetSuccess && !hadoopExists(hConf, pqtSuccess))
-      fatal("corrupt VDS: no parquet success indicator, meaning a problem occurred during write.  Recreate VDS.")
-
-    if (!hadoopExists(hConf, vaSchema, saSchema, globalSchema))
-      fatal("corrupt VDS: one or more .schema files missing.  Recreate VDS.")
->>>>>>> 0e3be48d
-
 
     if (!hadoopExists(hConf, pqtSuccess))
       fatal("corrupt VDS: no parquet success indicator, meaning a problem occurred during write.  Recreate VDS.")
@@ -106,22 +94,15 @@
     val ids = sampleInfo.map(_._1)
     val annotations = sampleInfo.map(_._2)
 
-<<<<<<< HEAD
     val metadata = VariantMetadata(ids, annotations, globalAnnotation,
-=======
-    VariantMetadata(sampleIds, sampleAnnotations, globalAnnotation,
->>>>>>> 0e3be48d
       saSignature, vaSignature, globalSignature, wasSplit)
   }
 
   def read(sqlContext: SQLContext, dirname: String, skipGenotypes: Boolean = false): VariantDataset = {
 
-<<<<<<< HEAD
-=======
     val metadata = readMetadata(sqlContext, dirname, skipGenotypes)
     val vaSignature = metadata.vaSignature
 
->>>>>>> 0e3be48d
     val df = sqlContext.read.parquet(dirname + "/rdd.parquet")
 
     val vaRequiresConversion = vaSignature.requiresConversion
@@ -177,38 +158,9 @@
   }
 
   def gen[T](sc: SparkContext,
-<<<<<<< HEAD
-    sampleIds: Array[String],
-    variants: Array[Variant],
-    g: (Variant) => Gen[T])(implicit tct: ClassTag[T]): Gen[VariantSampleMatrix[T]] = {
-    val nSamples = sampleIds.length
-    for (vaSig <- Type.genArb;
-         saSig <- Type.genArb;
-         globalSig <- Type.genArb;
-         saValues <- Gen.sequence[IndexedSeq[Annotation], Annotation](IndexedSeq.fill[Gen[Annotation]](nSamples)(saSig.genValue));
-         globalValue <- globalSig.genValue;
-         rows <- Gen.sequence[Seq[(Variant, Annotation, Iterable[T])], (Variant, Annotation, Iterable[T])](
-           variants.map(v => Gen.zip(
-             Gen.const(v),
-             vaSig.genValue,
-             genValues(nSamples, g(v))))))
-      yield VariantSampleMatrix[T](VariantMetadata(sampleIds, saValues, globalValue, saSig, vaSig, globalSig), sc.parallelize(rows))
-  }
-
-  def gen[T](sc: SparkContext, g: (Variant) => Gen[T])(implicit tct: ClassTag[T]): Gen[VariantSampleMatrix[T]] = {
-    val samplesVariantsGen =
-      for (sampleIds <- Gen.distinctBuildableOf[Array[String], String](Gen.identifier);
-           variants <- Gen.distinctBuildableOf[Array[Variant], Variant](Variant.gen))
-        yield (sampleIds, variants)
-    samplesVariantsGen.flatMap {
-      case (sampleIds, variants) => gen(sc, sampleIds, variants, g)
-    }
-  }
-=======
     gen: VSMSubgen[T])(implicit tct: ClassTag[T]): Gen[VariantSampleMatrix[T]] =
     gen.gen(sc)
 }
->>>>>>> 0e3be48d
 
 case class VSMSubgen[T](
   sampleIdGen: Gen[IndexedSeq[String]],
