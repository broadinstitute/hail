package org.broadinstitute.hail.variant

import org.apache.commons.math3.distribution.BinomialDistribution
import org.scalacheck.{Gen, Arbitrary}

import scala.language.implicitConversions
import scala.collection.mutable
import org.broadinstitute.hail.Utils._

object GenotypeType extends Enumeration {
  type GenotypeType = Value
  val HomRef = Value(0)
  val Het = Value(1)
  val HomVar = Value(2)
  val NoCall = Value(-1)
}

import org.broadinstitute.hail.variant.GenotypeType.GenotypeType

object GTPair {
  def apply(j: Int, k: Int): GTPair = {
    require(j >= 0 && j <= 0xffff)
    require(k >= 0 && k <= 0xffff)
    new GTPair(j | (k << 16))
  }
}

class GTPair(val p: Int) extends AnyVal {
  def j: Int = p & 0xffff

  def k: Int = (p >> 16) & 0xffff
}

class Genotype(private val flags: Byte,
  private val _gt: Int,
  private val _ad: Array[Int],
  private val _dp: Int,
  private val _pl: Array[Int]) extends Serializable {

<<<<<<< HEAD
  require(_gt >= -1)
  require((_gt == -1) == ((flags & Genotype.flagHasGT) == 0))
=======
  def isHomRef: Boolean = gt == 0
  def isHet: Boolean = gt == 1
  def isHomVar: Boolean = gt == 2
  def isCalledNonRef: Boolean = gt >= 1
  def isNotCalled: Boolean = gt == -1
  def isCalled: Boolean = gt != -1
>>>>>>> c0673e8b

  override def equals(that: Any): Boolean = that match {
    case g: Genotype =>
      flags == g.flags &&
        _gt == g._gt &&
        (_ad == null || _ad.sameElements(g._ad)) &&
        _dp == g._dp &&
        (_pl == null || _pl.sameElements(g._pl))
    case _ => false
  }

  override def hashCode: Int = {
    flags ^ _gt ^ _dp ^
      (if (_ad != null) _ad.hashCode else 0) ^
      (if (_pl != null) _pl.hashCode else 0)
  }

  def gt: Option[Int] =
    if (_gt >= 0)
      Some(_gt)
    else
      None

  def ad: Option[IndexedSeq[Int]] =
    if ((flags & Genotype.flagHasAD) != 0)
      Some(_ad)
    else
      None

  def dp: Option[Int] =
    if ((flags & Genotype.flagHasDP) != 0)
      Some(_dp)
    else
      None

  def pl: Option[IndexedSeq[Int]] =
    if ((flags & Genotype.flagHasPL) != 0)
      Some(_pl)
    else
      None

  def check(v: Variant) {
    check(v.nAlleles)
  }

  def check(nAlleles: Int) {
    val nGenotypes = Variant.nGenotypes(nAlleles)
    assert(gt.forall(i => i >= 0 && i < nGenotypes))
    assert(ad.forall(a => a.length == nAlleles))
    assert(pl.forall(a => a.length == nGenotypes))
  }

  def isHomRef: Boolean = _gt == 0

  // FIXME i, j => j, k
  def isHet: Boolean = _gt >= 0 && {
    val p = Genotype.gtPair(_gt)
    p.j != p.k
  }

  def isHomVar: Boolean = _gt > 0 && {
    val p = Genotype.gtPair(_gt)
    p.j == p.k
  }

  def isNonRef: Boolean = _gt >= 0

  def isHetNonRef: Boolean = _gt >= 0 && {
    val p = Genotype.gtPair(_gt)
    p.j > 0 && p.j != p.k
  }

  def isHetRef: Boolean = _gt >= 0 && {
    val p = Genotype.gtPair(_gt)
    p.j == 0 && p.k > 0
  }

  def isNotCalled: Boolean = _gt == -1

  def isCalled: Boolean = _gt >= 0

  // FIXME NO
  def gtType: GenotypeType = GenotypeType(gt.getOrElse(-1))

  def nNonRef: Int =
    if (_gt >= 0) {
      val p = Genotype.gtPair(_gt)
      if (p.j == p.k)
        1
      else
        2
    } else
      0

  def gq: Option[Int] =
    if (_gt >= 0 && ((flags & Genotype.flagHasPL) != 0)) {
      var r = Int.MaxValue
      for (i <- 0 until _gt)
        r = r.min(_pl(i))
      for (i <- (_gt + 1) until _pl.length)
        r = r.min(_pl(i))
      Some(r)
    } else
      None

  override def toString: String = {
    val b = new StringBuilder

    b.append(gt.map { gt =>
      val p = Genotype.gtPair(gt)
      s"${p.j}/${p.k}"
    }.getOrElse("."))
    b += ':'
    b.append(ad.map(_.mkString(",")).getOrElse("."))
    b += ':'
    b.append(dp.map(_.toString).getOrElse("."))
    b += ':'
    b.append(gq.map(_.toString).getOrElse("."))
    b += ':'
    b.append(pl.map(_.mkString(",")).getOrElse("."))

    b.result()
  }

  def pAB(theta: Double = 0.5): Option[Double] = ad.map { case IndexedSeq(refDepth, altDepth) =>
    val d = new BinomialDistribution(refDepth + altDepth, theta)
    val minDepth = refDepth.min(altDepth)
    val minp = d.probability(minDepth)
    val mincp = d.cumulativeProbability(minDepth)
    (2 * mincp - minp).min(1.0).max(0.0)
  }
}

object Genotype {
  def apply(gtx: Int): Genotype = new Genotype(flagHasGT.toByte, gtx, null, 0, null)

  def apply(gt: Option[Int] = None,
    ad: Option[IndexedSeq[Int]] = None,
    dp: Option[Int] = None,
    pl: Option[IndexedSeq[Int]] = None): Genotype = {

    val flags =
      ((if (gt.isDefined) Genotype.flagHasGT else 0)
        | (if (ad.isDefined) Genotype.flagHasAD else 0)
        | (if (dp.isDefined) Genotype.flagHasDP else 0)
        | (if (pl.isDefined) Genotype.flagHasPL else 0))

    new Genotype(flags.toByte, gt.getOrElse(-1), ad.map(_.toArray).orNull, dp.getOrElse(0), pl.map(_.toArray).orNull)
  }

  final val flagMultiHasGT = 0x1
  final val flagMultiGTRef = 0x2
  final val flagBiGTMask = 0x3

  // only used by expanded genotype
  final val flagHasGT = 0x1

  final val flagHasAD = 0x4
  final val flagHasDP = 0x8
  final val flagHasPL = 0x10
  final val flagADSimple = 0x20
  final val flagDPSimple = 0x40
  // 0x80 reserved

  val smallGTPair = Array(new GTPair(0x0), new GTPair(0x10000), new GTPair(0x10001),
    new GTPair(0x20000), new GTPair(0x20001), new GTPair(0x20002),
    new GTPair(0x30000), new GTPair(0x30001), new GTPair(0x30002), new GTPair(0x30003),
    new GTPair(0x40000), new GTPair(0x40001), new GTPair(0x40002), new GTPair(0x40003), new GTPair(0x40004),
    new GTPair(0x50000), new GTPair(0x50001), new GTPair(0x50002), new GTPair(0x50003), new GTPair(0x50004),
    new GTPair(0x50005),
    new GTPair(0x60000), new GTPair(0x60001), new GTPair(0x60002), new GTPair(0x60003), new GTPair(0x60004),
    new GTPair(0x60005), new GTPair(0x60006),
    new GTPair(0x70000), new GTPair(0x70001), new GTPair(0x70002), new GTPair(0x70003), new GTPair(0x70004),
    new GTPair(0x70005), new GTPair(0x70006), new GTPair(0x70007))

  // FIXME speed up, cache small, sqrt
  def gtPair(i: Int): GTPair = {
    def f(j: Int, k: Int): GTPair = if (j <= k)
      GTPair(j, k)
    else
      f(j - k - 1, k + 1)

    if (i <= 35)
      smallGTPair(i)
    else
      f(i, 0)
  }

  def gtIndex(j: Int, k: Int): Int = {
    require(j >= 0 && j <= k)
    k * (k + 1) / 2 + j
  }

  def gtIndex(p: GTPair): Int = gtIndex(p.j, p.k)

  def read(v: Variant, a: Iterator[Byte]): Genotype =
    read(v.nAlleles, a)

  def read(nAlleles: Int, a: Iterator[Byte]): Genotype = {
    val isBiallelic = nAlleles == 2
    val nGenotypes = Variant.nGenotypes(nAlleles)

    val flags: Byte = a.next()
    var newFlags: Int = flags & (Genotype.flagHasAD | Genotype.flagHasDP | Genotype.flagHasPL)

    val gt: Int =
      if (isBiallelic) {
        if ((flags & Genotype.flagBiGTMask) == 0)
          -1 // None
        else {
          newFlags |= Genotype.flagHasGT
          (flags & Genotype.flagBiGTMask) - 1
        }
      } else {
        if ((flags & Genotype.flagMultiHasGT) != 0) {
          newFlags |= Genotype.flagHasGT
          if ((flags & Genotype.flagMultiGTRef) != 0)
            0
          else
            a.readULEB128()
        } else
          -1 // None
      }

    val ad: Array[Int] =
      if ((flags & Genotype.flagHasAD) != 0) {
        val ada = new Array[Int](nAlleles)
        if ((flags & Genotype.flagADSimple) != 0) {
          assert((newFlags & Genotype.flagHasGT) != 0)
          val p = Genotype.gtPair(gt)
          ada(p.j) = a.readULEB128()
          if (p.j != p.k)
            ada(p.k) = a.readULEB128()
        } else {
          for (i <- ada.indices)
            ada(i) = a.readULEB128()
        }
        ada
      } else
        null

    val dp =
      if ((flags & Genotype.flagHasDP) != 0) {
        if ((newFlags & Genotype.flagHasAD) != 0) {
          if ((flags & Genotype.flagDPSimple) != 0)
            ad.sum
          else
            ad.sum + a.readSLEB128()
        } else
          a.readULEB128()
      } else
        0 // None

    val pl: Array[Int] =
      if ((flags & Genotype.flagHasPL) != 0) {
        val pla = new Array[Int](nGenotypes)
        if ((newFlags & Genotype.flagHasGT) != 0) {
          var i = 0
          while (i < gt) {
            pla(i) = a.readULEB128()
            i += 1
          }
          i += 1
          while (i < pla.length) {
            pla(i) = a.readULEB128()
            i += 1
          }
          pla
        } else {
          var i = 0
          while (i < pla.length) {
            pla(i) = a.readULEB128()
            i += 1
          }
        }
        pla
      } else
        null

    new Genotype(newFlags.toByte, gt, ad, dp, pl)
  }

  def gen(nAlleles: Int): Gen[Genotype] = {
    val nGenotypes = Variant.nGenotypes(nAlleles)

    for (gt: Option[Int] <- genOption(Gen.choose(0, nGenotypes - 1));
      ad <- genOption(Gen.buildableOfN[IndexedSeq[Int], Int](nAlleles, genNonnegInt));
      dp <- genOption(Gen.posNum[Int]);
      pl: Option[Array[Int]] <- genOption(Gen.buildableOfN[Array[Int], Int](nGenotypes, genNonnegInt))) yield {
      gt.foreach { gtx =>
        pl.foreach { pla => pla(gtx) = 0 }
      }
      val g = Genotype(gt, ad, dp, pl.map(pla => pla: IndexedSeq[Int]))
      g.check(nAlleles)
      g
    }
  }

  def gen(v: Variant): Gen[Genotype] = gen(v.nAlleles)

  def genWithSize: Gen[(Int, Genotype)] =
    for (nAlleles <- Gen.choose(1, 10);
      g <- gen(nAlleles))
      yield (nAlleles, g)

  def gen: Gen[Genotype] =
    for (nAlleles <- Gen.choose(1, 10);
      g <- gen(nAlleles))
      yield g

  implicit def arbGenotype = Arbitrary(gen)
}

class GenotypeBuilder(nAlleles: Int) {
  def this(v: Variant) = this(v.nAlleles)

  val isBiallelic = nAlleles == 2
  val nGenotypes = Variant.nGenotypes(nAlleles)

  private var flags: Int = 0

  private var gt: Int = 0
  private var ad: IndexedSeq[Int] = _
  private var dp: Int = 0
  private var pl: IndexedSeq[Int] = _

  def clear() {
    flags = 0
  }

  def setGT(newGT: Int) {
    require(newGT >= 0 && newGT <= nGenotypes)
    if (isBiallelic) {
      assert((flags & Genotype.flagBiGTMask) == 0)
      flags = flags | (newGT + 1)
    } else {
      assert((flags & Genotype.flagMultiHasGT) == 0)
      flags |= Genotype.flagMultiHasGT
      if (newGT == 0)
        flags |= Genotype.flagMultiGTRef
    }

    gt = newGT
  }

  def setAD(newAD: IndexedSeq[Int]) {
    require(newAD.length == nAlleles)
    flags |= Genotype.flagHasAD
    ad = newAD
  }

  def setDP(newDP: Int) {
    flags |= Genotype.flagHasDP
    dp = newDP
  }

  def setPL(newPL: IndexedSeq[Int]) {
    require(newPL.length == nGenotypes)
    flags |= Genotype.flagHasPL
    pl = newPL
  }

  def set(g: Genotype) {
    g.gt.foreach(setGT)
    g.ad.foreach(setAD)
    g.dp.foreach(setDP)
    g.pl.foreach(setPL)
  }

  def write(b: mutable.ArrayBuilder[Byte]) {
    val hasGT = if (isBiallelic)
      (flags & Genotype.flagBiGTMask) != 0
    else
      (flags & Genotype.flagMultiHasGT) != 0

    val hasAD = (flags & Genotype.flagHasAD) != 0
    val hasDP = (flags & Genotype.flagHasDP) != 0
    val hasPL = (flags & Genotype.flagHasPL) != 0

    var j = 0
    var k = 0
    var adsum = 0

    if (hasGT) {
      // FIXME
      val p = Genotype.gtPair(gt)
      j = p.j
      k = p.k
      if (hasAD) {
        if (ad.indices
          .filter(i => i != p.j && i != p.k)
          .forall(i => ad(i) == 0))
          flags |= Genotype.flagADSimple
      }
    }

    if (hasAD && hasDP) {
      adsum = ad.sum
      if (adsum == dp)
        flags |= Genotype.flagDPSimple
    }

    b += flags.toByte
    if (hasGT && !isBiallelic && gt != 0)
      b.writeULEB128(gt)

    if (hasAD) {
      if ((flags & Genotype.flagADSimple) != 0) {
        b.writeULEB128(ad(j))
        if (k != j)
          b.writeULEB128(ad(k))
      } else
        ad.foreach(b.writeULEB128)
    }

    if (hasDP) {
      if (hasAD) {
        if ((flags & Genotype.flagDPSimple) == 0)
          b.writeSLEB128(dp - adsum)
      } else
        b.writeULEB128(dp)
    }

    if (hasPL) {
      if (hasGT) {
        assert(pl(gt) == 0)
        for (i <- 0 until gt)
          b.writeULEB128(pl(i))
        for (i <- gt + 1 until pl.length)
          b.writeULEB128(pl(i))
      } else
        pl.foreach(b.writeULEB128)
    }
  }

}<|MERGE_RESOLUTION|>--- conflicted
+++ resolved
@@ -37,17 +37,8 @@
   private val _dp: Int,
   private val _pl: Array[Int]) extends Serializable {
 
-<<<<<<< HEAD
   require(_gt >= -1)
   require((_gt == -1) == ((flags & Genotype.flagHasGT) == 0))
-=======
-  def isHomRef: Boolean = gt == 0
-  def isHet: Boolean = gt == 1
-  def isHomVar: Boolean = gt == 2
-  def isCalledNonRef: Boolean = gt >= 1
-  def isNotCalled: Boolean = gt == -1
-  def isCalled: Boolean = gt != -1
->>>>>>> c0673e8b
 
   override def equals(that: Any): Boolean = that match {
     case g: Genotype =>
@@ -113,7 +104,7 @@
     p.j == p.k
   }
 
-  def isNonRef: Boolean = _gt >= 0
+  def isCalledNonRef: Boolean = _gt >= 0
 
   def isHetNonRef: Boolean = _gt >= 0 && {
     val p = Genotype.gtPair(_gt)
