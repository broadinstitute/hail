package org.broadinstitute.hail.vcf

import htsjdk.variant.variantcontext.VariantContext
import org.apache.spark.Accumulable
import org.broadinstitute.hail.Utils._
import org.broadinstitute.hail.annotations._
import org.broadinstitute.hail.expr._
import org.broadinstitute.hail.methods.{VCFReport, VCFSettings}
import org.broadinstitute.hail.variant._

import scala.collection.JavaConverters._
import scala.collection.mutable

class BufferedLineIterator(bit: BufferedIterator[String]) extends htsjdk.tribble.readers.LineIterator {
  override def peek(): String = bit.head

  override def hasNext: Boolean = bit.hasNext

  override def next(): String = bit.next()

  override def remove() {
    throw new UnsupportedOperationException
  }
}

class HtsjdkRecordReader(codec: htsjdk.variant.vcf.VCFCodec) extends Serializable {

  import HtsjdkRecordReader._

  def readRecord(reportAcc: Accumulable[mutable.Map[Int, Int], Int],
    vc: VariantContext,
    infoSignature: Option[TStruct],
    vcfSettings: VCFSettings): (Variant, Annotation, Iterable[Genotype]) = {

    val pass = vc.filtersWereApplied() && vc.getFilters.isEmpty
    val filters: Set[String] = {
      if (vc.filtersWereApplied && vc.isNotFiltered)
        Set("PASS")
      else
        vc.getFilters.asScala.toSet
    }
    val rsid = vc.getID

    val ref = vc.getReference.getBaseString
    val v = Variant(vc.getContig,
      vc.getStart,
      ref,
      vc.getAlternateAlleles.iterator.asScala.map(a => {
        val base = if (a.getBaseString.isEmpty) "." else a.getBaseString // TODO: handle structural variants
        AltAllele(ref, base)
      }).toArray)
    val nAlleles = v.nAlleles
    val nGeno = v.nGenotypes

    val info = infoSignature.map { sig =>
      val a = Annotation(
        sig.fields.map { f =>
          val a = vc.getAttribute(f.name)
          try {
            cast(a, f.`type`)
          } catch {
            case e: Exception =>
              fatal(
                s"""variant $v: INFO field ${f.name}:
                    |  unable to convert $a (of class ${a.getClass.getCanonicalName}) to ${f.`type`}:
                    |  caught $e""".stripMargin)
          }
        }: _*)
      assert(sig.typeCheck(a))
      a
    }

    val va = info match {
      case Some(infoAnnotation) => Annotation(rsid, vc.getPhredScaledQual, filters, pass, infoAnnotation)
      case None => Annotation(rsid, vc.getPhredScaledQual, filters, pass)
    }

    if (vcfSettings.skipGenotypes)
      return (v, va, Iterable.empty)

    val gb = new GenotypeBuilder(v.nAlleles)

    // FIXME compress
    val noCall = Genotype()
<<<<<<< HEAD
    val gsb = new GenotypeStreamBuilder(v.nAlleles, compress)
=======
    val gsb = new GenotypeStreamBuilder(v, vcfSettings.compress)
>>>>>>> deafe16f
    vc.getGenotypes.iterator.asScala.foreach { g =>

      val alleles = g.getAlleles.asScala
      assert(alleles.length == 2)
      val a0 = alleles(0)
      val a1 = alleles(1)

      assert(a0.isCalled || a0.isNoCall)
      assert(a1.isCalled || a1.isNoCall)
      assert(a0.isCalled == a1.isCalled)

      var filter = false
      gb.clear()

      var pl = if (vcfSettings.ppAsPL) {
        val str = g.getAnyAttribute("PP")
        if (str != null)
          str.asInstanceOf[String].split(",").map(_.toInt)
        else null
      }
      else g.getPL

      if (g.hasPL) {
        val minPL = pl.min
        if (minPL != 0) {
          pl = pl.clone()
          var i = 0
          while (i < pl.length) {
            pl(i) -= minPL
            i += 1
          }
        }
      }

      var gt = -1 // notCalled

      if (a0.isCalled) {
        val i = vc.getAlleleIndex(a0)
        val j = vc.getAlleleIndex(a1)

        gt = if (i <= j)
          Genotype.gtIndex(i, j)
        else
          Genotype.gtIndex(j, i)

        if (g.hasPL && pl(gt) != 0) {
          reportAcc += VCFReport.GTPLMismatch
          filter = true
        }

        if (gt != -1)
          gb.setGT(gt)
      }

      val ad = g.getAD
      if (g.hasAD) {
        if (vcfSettings.skipBadAD && ad.length != nAlleles)
          reportAcc += VCFReport.ADInvalidNumber
        else
          gb.setAD(ad)
      }

      if (g.hasDP) {
        var dp = g.getDP
        if (g.hasAD) {
          val adsum = ad.sum
          if (!filter && dp < adsum) {
            reportAcc += VCFReport.ADDPMismatch
            filter = true
          }
        }

        gb.setDP(dp)
      }

      if (pl != null)
        gb.setPL(pl)

      if (g.hasGQ) {
        val gq = g.getGQ
        gb.setGQ(gq)

        if (!vcfSettings.storeGQ) {
          if (pl != null) {
            val gqFromPL = Genotype.gqFromPL(pl)

            if (!filter && gq != gqFromPL) {
              reportAcc += VCFReport.GQPLMismatch
              filter = true
            }
          } else if (!filter) {
            reportAcc += VCFReport.GQMissingPL
            filter = true
          }
        }
      }

      val odObj = g.getExtendedAttribute("OD")
      if (odObj != null) {
        val od = odObj.asInstanceOf[String].toInt

        if (g.hasAD) {
          val adsum = ad.sum
          if (!g.hasDP)
            gb.setDP(adsum + od)
          else if (!filter && adsum + od != g.getDP) {
            reportAcc += VCFReport.ADODDPPMismatch
            filter = true
          }
        } else if (!filter) {
          reportAcc += VCFReport.ODMissingAD
          filter = true
        }
      }

      if (filter)
        gsb += noCall
      else
        gsb.write(gb)
    }

    (v, va, gsb.result())
  }
}

object HtsjdkRecordReader {
  def apply(headerLines: Array[String], codec: htsjdk.variant.vcf.VCFCodec): HtsjdkRecordReader = {
    codec.readHeader(new BufferedLineIterator(headerLines.iterator.buffered))
    new HtsjdkRecordReader(codec)
  }

  def cast(value: Any, t: BaseType): Any = {
    ((value, t): @unchecked) match {
      case (null, _) => null
      case (s: String, TArray(TInt)) =>
        s.split(",").map(_.toInt): IndexedSeq[Int]
      case (s: String, TArray(TDouble)) =>
        s.split(",").map(_.toDouble): IndexedSeq[Double]
      case (s: String, TArray(TString)) =>
        s.split(","): IndexedSeq[String]
      case (s: String, TArray(TChar)) =>
        s.split(","): IndexedSeq[String]
      case (s: String, TBoolean) => s.toBoolean
      case (b: Boolean, TBoolean) => b
      case (s: String, TString) => s
      case (s: String, TChar) => s
      case (s: String, TInt) => s.toInt
      case (s: String, TDouble) => s.toDouble

      case (a: java.util.ArrayList[_], TArray(TInt)) =>
        a.asScala.iterator.map(_.asInstanceOf[String].toInt).toArray: IndexedSeq[Int]
      case (a: java.util.ArrayList[_], TArray(TDouble)) =>
        a.asScala.iterator.map(_.asInstanceOf[String].toDouble).toArray: IndexedSeq[Double]
      case (a: java.util.ArrayList[_], TArray(TString)) =>
        a.asScala.iterator.map(_.asInstanceOf[String]).toArray[String]: IndexedSeq[String]
      case (a: java.util.ArrayList[_], TArray(TChar)) =>
        a.asScala.iterator.map(_.asInstanceOf[String]).toArray[String]: IndexedSeq[String]
    }
  }
}<|MERGE_RESOLUTION|>--- conflicted
+++ resolved
@@ -82,11 +82,8 @@
 
     // FIXME compress
     val noCall = Genotype()
-<<<<<<< HEAD
-    val gsb = new GenotypeStreamBuilder(v.nAlleles, compress)
-=======
-    val gsb = new GenotypeStreamBuilder(v, vcfSettings.compress)
->>>>>>> deafe16f
+    val gsb = new GenotypeStreamBuilder(v.nAlleles, vcfSettings.compress)
+
     vc.getGenotypes.iterator.asScala.foreach { g =>
 
       val alleles = g.getAlleles.asScala
