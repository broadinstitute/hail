--- conflicted
+++ resolved
@@ -744,22 +744,6 @@
   }
 
   private val tryPrimOpConversion: IndexedSeq[IR] => Option[IR] = flatLift {
-<<<<<<< HEAD
-    case IndexedSeq(x) => for {
-      op <- ir.UnaryOp.fromString.lift(fn)
-      t <- ir.UnaryOp.returnTypeOption(op, x.typ)
-    } yield ir.ApplyUnaryPrimOp(op, x, t)
-    case IndexedSeq(x, y) => for {
-      op <- ir.BinaryOp.fromString.lift(fn)
-      t <- ir.BinaryOp.returnTypeOption(op, x.typ, y.typ)
-    } yield ir.ApplyBinaryPrimOp(op, x, y, t)
-  }
-  
-  def toIR(agg: Option[String] = None): Option[IR] = for {
-    irArgs <- anyFailAllFail(args.map(_.toIR(agg)))
-    ir <- tryPrimOpConversion(irArgs)
-  } yield ir
-=======
       case IndexedSeq(x) => for {
         op <- ir.UnaryOp.fromString.lift(fn)
         t <- ir.UnaryOp.returnTypeOption(op, x.typ)
@@ -778,7 +762,6 @@
           .map { irf => irf(irArgs) })
     } yield ir
   }
->>>>>>> 2947cb72
 }
 
 case class ApplyMethod(posn: Position, lhs: AST, method: String, args: Array[AST]) extends AST(posn, lhs +: args) {
@@ -998,7 +981,6 @@
       case If(_,_,_,_) => "If"
       case Lambda(_,param,_) => s"Lambda[${param}]"
       case Let(_,_,_) => "Let"
-      case ReferenceGenomeDependentConstructor(_,_,_,_) => "RGDC"
       case Select(_,_,rhs) => s"Select[${rhs}]"
       case StructConstructor(_,_,_) => "StructConstructor"
       case SymRef(_,symbol) => s"SymRef[${symbol}]"
