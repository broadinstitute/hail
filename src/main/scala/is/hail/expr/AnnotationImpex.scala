--- conflicted
+++ resolved
@@ -431,11 +431,7 @@
         case Array(ref, alt) => AltAllele(ref, alt)
       }
       case TGenotype => JSONAnnotationImpex.importAnnotation(JsonMethods.parse(a), t)
-<<<<<<< HEAD
-=======
       case TCall => a.toInt
-      case TChar => a
->>>>>>> e2432556
       case t: TArray => JSONAnnotationImpex.importAnnotation(JsonMethods.parse(a), t)
       case t: TSet => JSONAnnotationImpex.importAnnotation(JsonMethods.parse(a), t)
       case t: TDict => JSONAnnotationImpex.importAnnotation(JsonMethods.parse(a), t)
