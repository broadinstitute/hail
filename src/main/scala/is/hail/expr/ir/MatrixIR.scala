--- conflicted
+++ resolved
@@ -1785,14 +1785,9 @@
     val tv = table.execute(hc)
     key match {
       // annotateRowsIntervals
-<<<<<<< HEAD
       case None if table.typ.keyType.exists { k =>
         k.size == 1 && k.types(0) == TInterval(child.typ.rowKeyStruct.types(0))
       } =>
-=======
-      case None if
-        table.typ.keyType.exists(k => k.size == 1 && k.types(0) == TInterval(child.typ.rowKeyStruct.types(0))) =>
->>>>>>> a708a817
         val typOrdering = child.typ.rowKeyStruct.types(0).ordering
 
         val typToInsert: Type = table.typ.valueType
@@ -1824,11 +1819,7 @@
         }).values
 
         val rvRowType = child.typ.rvRowType
-<<<<<<< HEAD
-        val kIndex = child.typ.rowKeyFieldIdx(0)
-=======
         val kIndex = rvRowType.fieldIdx(child.typ.rowKey(0))
->>>>>>> a708a817
         val newMatrixType = child.typ.copy(rvRowType = newRVType)
         val newRVD = prev.rvd.zipPartitionsPreservesPartitioning(
           newMatrixType.orvdType,
@@ -1847,13 +1838,8 @@
 
           it.map { rv =>
             val ur = new UnsafeRow(rvRowType, rv)
-<<<<<<< HEAD
-            val key = ur.get(kIndex)
-            val queries = iTree.queryValues(typOrdering, key)
-=======
             val k0 = ur.get(kIndex)
             val queries = iTree.queryValues(typOrdering, k0)
->>>>>>> a708a817
             val value: Annotation = if (queries.isEmpty)
               null
             else
