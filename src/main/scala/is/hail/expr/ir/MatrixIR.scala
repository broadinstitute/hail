--- conflicted
+++ resolved
@@ -1133,12 +1133,7 @@
 
   val typ: MatrixType = {
     val newRowKey = newKey.map { case (pk, k) => pk ++ k }.getOrElse(child.typ.rowKey)
-<<<<<<< HEAD
-    child.typ.copy(rowKey = newRowKey, rvRowType = newRVRow.typ)
-=======
-    val newPartitionKey = newKey.map { case (pk, _) => pk }.getOrElse(child.typ.rowPartitionKey)
-    child.typ.copy(rvRowType = newRVRow.typ.asInstanceOf[TStruct], rowKey = newRowKey, rowPartitionKey = newPartitionKey)
->>>>>>> a307a3f6
+    child.typ.copy(rvRowType = newRVRow.typ.asInstanceOf[TStruct], rowKey = newRowKey)
   }
 
   override def partitionCounts: Option[IndexedSeq[Long]] = child.partitionCounts
