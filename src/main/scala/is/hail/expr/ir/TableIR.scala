package is.hail.expr.ir

import is.hail.HailContext
import is.hail.annotations._
import is.hail.annotations.aggregators.{RegionValueAggregator, RegionValueCountAggregator}
import is.hail.expr.types._
import is.hail.expr.{TableAnnotationImpex, ir}
import is.hail.rvd._
import is.hail.sparkextras.ContextRDD
import is.hail.table.{Ascending, SortField, TableSpec}
import is.hail.utils._
import is.hail.variant._
import org.apache.spark.HashPartitioner
import org.apache.spark.sql.Row

import scala.reflect.ClassTag

object TableIR {
  def read(hc: HailContext, path: String, dropRows: Boolean = false, requestedType: Option[TableType]): TableIR = {
    val successFile = path + "/_SUCCESS"
    if (!hc.hadoopConf.exists(path + "/_SUCCESS"))
      fatal(s"write failed: file not found: $successFile")

    val spec = (RelationalSpec.read(hc, path): @unchecked) match {
      case ts: TableSpec => ts
      case _: MatrixTableSpec => fatal(s"file is a MatrixTable, not a Table: '$path'")
    }

    TableRead(path, spec, requestedType.getOrElse(spec.table_type), dropRows = false)
  }
}

abstract sealed class TableIR extends BaseIR {
  def typ: TableType

  def partitionCounts: Option[IndexedSeq[Long]] = None

  def execute(hc: HailContext): TableValue
}

case class TableLiteral(value: TableValue) extends TableIR {
  val typ: TableType = value.typ

  val children: IndexedSeq[BaseIR] = Array.empty[BaseIR]

  def copy(newChildren: IndexedSeq[BaseIR]): TableLiteral = {
    assert(newChildren.isEmpty)
    TableLiteral(value)
  }

  def execute(hc: HailContext): TableValue = value
}

case class TableRead(path: String, spec: TableSpec, typ: TableType, dropRows: Boolean) extends TableIR {
  assert(PruneDeadFields.isSupertype(typ, spec.table_type),
    s"\n  original:  ${ spec.table_type }\n  requested: $typ")

  override def partitionCounts: Option[IndexedSeq[Long]] = Some(spec.partitionCounts)

  val children: IndexedSeq[BaseIR] = Array.empty[BaseIR]

  def copy(newChildren: IndexedSeq[BaseIR]): TableRead = {
    assert(newChildren.isEmpty)
    TableRead(path, spec, typ, dropRows)
  }

  def execute(hc: HailContext): TableValue = {
    val globals = spec.globalsComponent.readLocal(hc, path, typ.globalType)(0)
    TableValue(typ,
      BroadcastRow(globals, typ.globalType, hc.sc),
      if (dropRows)
        UnpartitionedRVD.empty(hc.sc, typ.rowType)
      else
        spec.rowsComponent.read(hc, path, typ.rowType))
  }
}

case class TableParallelize(typ: TableType, rows: IndexedSeq[Row], nPartitions: Option[Int] = None) extends TableIR {
  assert(typ.globalType.size == 0)
  val children: IndexedSeq[BaseIR] = Array.empty[BaseIR]

  def copy(newChildren: IndexedSeq[BaseIR]): TableParallelize = {
    assert(newChildren.isEmpty)
    TableParallelize(typ, rows, nPartitions)
  }

  def execute(hc: HailContext): TableValue = {
    val rowTyp = typ.rowType
    val rvd = ContextRDD.parallelize[RVDContext](hc.sc, rows, nPartitions)
      .cmapPartitions((ctx, it) => it.toRegionValueIterator(ctx.region, rowTyp))
    TableValue(typ, BroadcastRow(Row(), typ.globalType, hc.sc), UnpartitionedRVD(rowTyp, rvd))
  }
}

case class TableImport(paths: Array[String], typ: TableType, readerOpts: TableReaderOptions) extends TableIR {
  assert(typ.globalType.size == 0)
  assert(typ.rowType.size == readerOpts.useColIndices.length)

  val children: IndexedSeq[BaseIR] = Array.empty[BaseIR]

  def copy(newChildren: IndexedSeq[BaseIR]): TableImport = {
    assert(newChildren.isEmpty)
    TableImport(paths, typ, readerOpts)
  }

  def execute(hc: HailContext): TableValue = {
    val rowTyp = typ.rowType
    val nFieldOrig = readerOpts.originalType.size
    val rowFields = rowTyp.fields

    val useColIndices = readerOpts.useColIndices


    val rvd = ContextRDD.textFilesLines[RVDContext](hc.sc, paths, readerOpts.nPartitions)
      .filter { line =>
        !readerOpts.isComment(line.value) &&
          (readerOpts.noHeader || readerOpts.header != line.value) &&
          !(readerOpts.skipBlankLines && line.value.isEmpty)
      }.cmapPartitions { (ctx, it) =>
      val region = ctx.region
      val rvb = ctx.rvb
      val rv = RegionValue(region)

      val ab = new ArrayBuilder[String]
      val sb = new StringBuilder
      it.map {
        _.map { line =>
          val sp = TextTableReader.splitLine(line, readerOpts.separator, readerOpts.quote, ab, sb)
          if (sp.length != nFieldOrig)
            fatal(s"expected $nFieldOrig fields, but found ${ sp.length } fields")

          rvb.set(region)
          rvb.start(rowTyp)
          rvb.startStruct()

          var i = 0
          while (i < useColIndices.length) {
            val f = rowFields(i)
            val name = f.name
            val typ = f.typ
            val field = sp(useColIndices(i))
            try {
              if (field == readerOpts.missing)
                rvb.setMissing()
              else
                rvb.addAnnotation(typ, TableAnnotationImpex.importAnnotation(field, typ))
            } catch {
              case e: Exception =>
                fatal(s"""${ e.getClass.getName }: could not convert "$field" to $typ in column "$name" """)
            }
            i += 1
          }

          rvb.endStruct()
          rv.setOffset(rvb.end())
          rv
        }.value
      }
    }

    TableValue(typ, BroadcastRow(Row.empty, typ.globalType, hc.sc), UnpartitionedRVD(rowTyp, rvd))
  }
}

case class TableKeyBy(child: TableIR, keys: IndexedSeq[String], isSorted: Boolean = false) extends TableIR {
  private val fields = child.typ.rowType.fieldNames.toSet
  assert(keys.forall(fields.contains), s"${ keys.filter(k => !fields.contains(k)).mkString(", ") }")

  val children: IndexedSeq[BaseIR] = Array(child)

  val typ: TableType = child.typ.copy(key = Some(keys))

  def copy(newChildren: IndexedSeq[BaseIR]): TableKeyBy = {
    assert(newChildren.length == 1)
    TableKeyBy(newChildren(0).asInstanceOf[TableIR], keys, isSorted)
  }

  def execute(hc: HailContext): TableValue = {
    val tv = child.execute(hc)
    val orvd = tv.enforceOrderingRVD.toOrderedRVD
    val nPreservedFields = keys.zip(orvd.typ.key).takeWhile { case (l, r) => l == r }.length
    assert(!isSorted || nPreservedFields > 0 || (orvd.typ.key.isEmpty && keys.isEmpty))
    val rvd = if (nPreservedFields == keys.length) {
      orvd
<<<<<<< HEAD
    } else if (!sort) {
      orvd.truncateKey(keys.take(nPreservedFields))
        .extendKeyPreservesPartitioning(keys)
=======
    } else if (isSorted) {
      orvd.truncateKey(keys.take(nPreservedFields).toArray)
        .extendKeyPreservesPartitioning(keys.toArray)
>>>>>>> 276db078
    } else {
      orvd.changeKey(keys)
    }.toOldStyleRVD
    tv.copy(typ = typ, rvd = rvd)
  }
}

case class TableUnkey(child: TableIR) extends TableIR {
  val children: IndexedSeq[BaseIR] = Array(child)

  val typ: TableType = child.typ.copy(key = None)

  def copy(newChildren: IndexedSeq[BaseIR]): TableUnkey = {
    assert(newChildren.length == 1)
    TableUnkey(newChildren(0).asInstanceOf[TableIR])
  }

  def execute(hc: HailContext): TableValue = {
    val tv = child.execute(hc)
    val rvd = tv.rvd match {
      case ordered: OrderedRVD => ordered.toUnpartitionedRVD
      case unordered: UnpartitionedRVD => unordered
    }
    tv.copy(typ = typ, rvd = rvd)
  }
}

case class TableRange(n: Int, nPartitions: Int) extends TableIR {
  require(n >= 0)
  require(nPartitions > 0)
  private val nPartitionsAdj = math.max(math.min(n, nPartitions), 1)
  val children: IndexedSeq[BaseIR] = Array.empty[BaseIR]

  def copy(newChildren: IndexedSeq[BaseIR]): TableRange = {
    assert(newChildren.isEmpty)
    TableRange(n, nPartitions)
  }

  private val partCounts = partition(n, nPartitionsAdj)

  override val partitionCounts = Some(partCounts.map(_.toLong).toFastIndexedSeq)

  val typ: TableType = TableType(
    TStruct("idx" -> TInt32()),
    Some(Array("idx")),
    TStruct.empty())

  def execute(hc: HailContext): TableValue = {
    val localRowType = typ.rowType
    val localPartCounts = partCounts
    val partStarts = partCounts.scanLeft(0)(_ + _)

    TableValue(typ,
      BroadcastRow(Row(), typ.globalType, hc.sc),
      new OrderedRVD(
        new OrderedRVDType(Array("idx"), typ.rowType),
        new OrderedRVDPartitioner(Array("idx"), typ.rowType,
          Array.tabulate(nPartitionsAdj) { i =>
            val start = partStarts(i)
            val end = partStarts(i + 1)
            Interval(Row(start), Row(end), includesStart = true, includesEnd = false)
          }),
        ContextRDD.parallelize(hc.sc, Range(0, nPartitionsAdj), nPartitionsAdj)
          .cmapPartitionsWithIndex { case (i, ctx, _) =>
            val region = ctx.region
            val rvb = ctx.rvb
            val rv = RegionValue(region)

            val start = partStarts(i)
            Iterator.range(start, start + localPartCounts(i))
              .map { j =>
                rvb.start(localRowType)
                rvb.startStruct()
                rvb.addInt(j)
                rvb.endStruct()
                rv.setOffset(rvb.end())
                rv
              }
          }))
  }
}

case class TableFilter(child: TableIR, pred: IR) extends TableIR {
  val children: IndexedSeq[BaseIR] = Array(child, pred)

  val typ: TableType = child.typ

  def copy(newChildren: IndexedSeq[BaseIR]): TableFilter = {
    assert(newChildren.length == 2)
    TableFilter(newChildren(0).asInstanceOf[TableIR], newChildren(1).asInstanceOf[IR])
  }

  def execute(hc: HailContext): TableValue = {
    val ktv = child.execute(hc)

    if (pred == True())
      return ktv
    else if (pred == False())
      return ktv.copy(rvd = ktv.rvd match {
        case orvd: OrderedRVD => OrderedRVD.empty(hc.sc, orvd.typ)
        case urvd: UnpartitionedRVD => UnpartitionedRVD.empty(hc.sc, urvd.rowType)
      })

    val (rTyp, f) = ir.Compile[Long, Long, Boolean](
      "row", child.typ.rowType,
      "global", child.typ.globalType,
      pred)
    assert(rTyp == TBoolean())

    ktv.filterWithPartitionOp(f)((rowF, rv, globalRV) => rowF(rv.region, rv.offset, false, globalRV.offset, false))
  }
}

case class TableHead(child: TableIR, n: Long) extends TableIR {
  require(n >= 0, fatal(s"TableHead: n must be non-negative! Found '$n'."))
  def typ: TableType = child.typ

  def children: IndexedSeq[BaseIR] = FastIndexedSeq(child)

  def copy(newChildren: IndexedSeq[BaseIR]): BaseIR = {
    val IndexedSeq(newChild: TableIR) = newChildren
    TableHead(newChild, n)
  }

  override def partitionCounts: Option[IndexedSeq[Long]] =
    child.partitionCounts.map(getHeadPartitionCounts(_, n))

  def execute(hc: HailContext): TableValue = {
    val prev = child.execute(hc)
    prev.copy(rvd = prev.rvd.head(n, child.partitionCounts))
  }
}

case class TableRepartition(child: TableIR, n: Int, shuffle: Boolean) extends TableIR {
  def typ: TableType = child.typ

  def children: IndexedSeq[BaseIR] = FastIndexedSeq(child)

  def copy(newChildren: IndexedSeq[BaseIR]): BaseIR = {
    val IndexedSeq(newChild: TableIR) = newChildren
    TableRepartition(newChild, n, shuffle)
  }

  override def execute(hc: HailContext): TableValue = {
    val prev = child.execute(hc)
    prev.copy(rvd = prev.rvd.coalesce(n, shuffle))
  }
}

object TableJoin {
  def apply(left: TableIR, right: TableIR, joinType: String): TableJoin =
    TableJoin(left, right, joinType, left.typ.keyOrEmpty.length)
}

// Suppose 'left' has key [l_1, ..., l_n] and 'right' has key [r_1, ..., r_m].
// Then [l_1, ..., l_j] and [r_1, ..., r_j] must have the same type, where
// j = 'joinKey'. TableJoin computes the join of 'left' and 'right' along this
// common prefix of their keys, returning a table with key
// [l_1, ..., l_j, l_{j+1}, ..., l_n, r_{j+1}, ..., r_m] (with possible
// renaming of right field names to avoid collision).
case class TableJoin(left: TableIR, right: TableIR, joinType: String, joinKey: Int)
  extends TableIR {

  require(joinKey >= 0)
  require(left.typ.keyType.zip(right.typ.keyType).exists { case (leftKey, rightKey) =>
    (leftKey.size >= joinKey) && (rightKey.size >= joinKey) &&
      (leftKey.truncate(joinKey) isIsomorphicTo rightKey.truncate(joinKey))
  })

  val children: IndexedSeq[BaseIR] = Array(left, right)

  private val leftRVDType =
    OrderedRVDType(left.typ.key.get.take(joinKey), left.typ.rowType)
  private val rightRVDType =
    OrderedRVDType(right.typ.key.get.take(joinKey), right.typ.rowType)

  private val joinedFields =
    leftRVDType.kType.fields ++
      leftRVDType.valueType.fields ++
      rightRVDType.valueType.fields
  private val preNames = joinedFields.map(_.name).toArray
  private val (finalColumnNames, remapped) = mangle(preNames)

  private val joinedGlobalFields = left.typ.globalType.fields ++ right.typ.globalType.fields
  private val (finalGlobalNames, _) = mangle(joinedGlobalFields.map(_.name).toArray)
  val newGlobalType = TStruct(joinedGlobalFields.zipWithIndex.map {
    case (fd, i) => (finalGlobalNames(i), fd.typ)
  }: _*)

  val rightFieldMapping: Map[String, String] = {
    val remapMap = remapped.toMap
    (rightRVDType.key.iterator.zip(leftRVDType.key.iterator) ++
      rightRVDType.valueType.fieldNames.iterator.map(f => f -> remapMap.getOrElse(f, f))).toMap
  }

  val newRowType = TStruct(joinedFields.zipWithIndex.map {
    case (fd, i) => (finalColumnNames(i), fd.typ)
  }: _*)

  val newKey = left.typ.key.get ++ right.typ.key.get.drop(joinKey)

  val typ: TableType = TableType(newRowType, Some(newKey), left.typ.globalType)

  def copy(newChildren: IndexedSeq[BaseIR]): TableJoin = {
    assert(newChildren.length == 2)
    TableJoin(
      newChildren(0).asInstanceOf[TableIR],
      newChildren(1).asInstanceOf[TableIR],
      joinType,
      joinKey)
  }

  private val rvMerger = {
    val leftRowType = leftRVDType.rowType
    val rightRowType = rightRVDType.rowType
    val leftKeyFieldIdx = leftRVDType.kFieldIdx
    val rightKeyFieldIdx = rightRVDType.kFieldIdx
    val leftValueFieldIdx = leftRVDType.valueFieldIdx
    val rightValueFieldIdx = rightRVDType.valueFieldIdx
    val localNewRowType = newRowType

    { (_: RVDContext, it: Iterator[JoinedRegionValue]) =>
      val rvb = new RegionValueBuilder()
      val rv = RegionValue()
      it.map { joined =>
        val lrv = joined._1
        val rrv = joined._2

        if (lrv != null)
          rvb.set(lrv.region)
        else {
          assert(rrv != null)
          rvb.set(rrv.region)
        }

        rvb.start(localNewRowType)
        rvb.startStruct()

        if (lrv != null)
          rvb.addFields(leftRowType, lrv, leftKeyFieldIdx)
        else {
          assert(rrv != null)
          rvb.addFields(rightRowType, rrv, rightKeyFieldIdx)
        }

        if (lrv != null)
          rvb.addFields(leftRowType, lrv, leftValueFieldIdx)
        else
          rvb.skipFields(leftValueFieldIdx.length)

        if (rrv != null)
          rvb.addFields(rightRowType, rrv, rightValueFieldIdx)
        else
          rvb.skipFields(rightValueFieldIdx.length)

        rvb.endStruct()
        rv.set(rvb.region, rvb.end())
        rv
      }
    }
  }

  def execute(hc: HailContext): TableValue = {
    val leftTV = left.execute(hc)
    val rightTV = right.execute(hc)

    val newGlobals = BroadcastRow(
      Row.merge(leftTV.globals.value, rightTV.globals.value),
      newGlobalType,
      leftTV.rvd.sparkContext)

    val leftORVD = leftTV.enforceOrderingRVD.asInstanceOf[OrderedRVD]
    val rightORVD = rightTV.enforceOrderingRVD.asInstanceOf[OrderedRVD]
    val joinedRVD = leftORVD.orderedJoin(
      rightORVD,
      joinKey,
      joinType,
      rvMerger,
      new OrderedRVDType(newKey, newRowType))

    TableValue(typ, newGlobals, joinedRVD)
  }
}

case class TableLeftJoinRightDistinct(left: TableIR, right: TableIR, root: String) extends TableIR {
  require(left.typ.keyType.exists(l => right.typ.keyType.exists(r => r.isPrefixOf(l))),
    s"\n  L: ${ left.typ }\n  R: ${ right.typ }")

  def children: IndexedSeq[BaseIR] = Array(left, right)

  private val newRowType = left.typ.rowType.structInsert(right.typ.valueType, List(root))._1
  val typ: TableType = left.typ.copy(rowType = newRowType)

  override def partitionCounts: Option[IndexedSeq[Long]] = left.partitionCounts

  def copy(newChildren: IndexedSeq[BaseIR]): BaseIR = {
    val IndexedSeq(newLeft: TableIR, newRight: TableIR) = newChildren
    TableLeftJoinRightDistinct(newLeft, newRight, root)
  }

  override def execute(hc: HailContext): TableValue = {
    val leftValue = left.execute(hc)
    val rightValue = right.execute(hc)

    leftValue.copy(
      typ = typ,
      rvd = leftValue.enforceOrderingRVD.asInstanceOf[OrderedRVD]
        .orderedLeftJoinDistinctAndInsert(rightValue.enforceOrderingRVD.asInstanceOf[OrderedRVD], root))
  }
}

// Must not modify key ordering.
// newKey is key of resulting Table, if newKey=None then result is unkeyed.
// preservedKeyFields is length of initial sequence of key fields whose values are unchanged.
// Thus if number of partition keys of underlying OrderedRVD is <= preservedKeyFields,
// partition bounds will remain valid.
case class TableMapRows(child: TableIR, newRow: IR, newKey: Option[IndexedSeq[String]], preservedKeyFields: Option[Int]) extends TableIR {
  require(!(newKey.isDefined ^ preservedKeyFields.isDefined))
  val children: IndexedSeq[BaseIR] = Array(child, newRow)

  val typ: TableType = {
    val newRowType = newRow.typ.asInstanceOf[TStruct]
    child.typ.copy(rowType = newRowType, key = newKey)
  }

  def copy(newChildren: IndexedSeq[BaseIR]): TableMapRows = {
    assert(newChildren.length == 2)
    TableMapRows(newChildren(0).asInstanceOf[TableIR], newChildren(1).asInstanceOf[IR], newKey, preservedKeyFields)
  }

  override def partitionCounts: Option[IndexedSeq[Long]] = child.partitionCounts

  def execute(hc: HailContext): TableValue = {
    val tv = child.execute(hc)
    val globalsBc = tv.globals.broadcast
    val gType = typ.globalType

    var scanInitNeedsGlobals = false
    var scanSeqNeedsGlobals = false
    var rowIterationNeedsGlobals = false

    val (scanAggs, scanInitOps, scanSeqOps, scanResultType, postScanIR) = ir.CompileWithAggregators[Long, Long, Long](
      "global", gType,
      "global", gType,
      "row", tv.typ.rowType,
      CompileWithAggregators.liftScan(newRow), "SCANR",
      { (nAggs: Int, initOp: IR) =>
        scanInitNeedsGlobals |= Mentions(initOp, "global")
        initOp
      },
      { (nAggs: Int, seqOp: IR) =>
        scanSeqNeedsGlobals |= Mentions(seqOp, "global")
        seqOp
      })

    val (rTyp, f) = ir.Compile[Long, Long, Long, Long](
      "SCANR", scanResultType,
      "global", child.typ.globalType,
      "row", child.typ.rowType,
      postScanIR)
    assert(rTyp == typ.rowType)

    rowIterationNeedsGlobals |= Mentions(postScanIR, "global")

    val itF = if (scanAggs.nonEmpty) {
      Region.scoped { region =>
        val globals =
          if (scanInitNeedsGlobals) {
            val rvb = new RegionValueBuilder(region)
            rvb.start(gType)
            rvb.addAnnotation(gType, globalsBc.value)
            rvb.end()
          } else
            0
        scanInitOps(0)(region, scanAggs, globals, false)
      }

      val scanAggsPerPartition =
        tv.rvd.collectPerPartition { (i, ctx, it) =>
          val globals =
            if (scanSeqNeedsGlobals) {
              val rvb = new RegionValueBuilder(ctx.freshRegion)
              rvb.start(gType)
              rvb.addAnnotation(gType, globalsBc.value)
              rvb.end()
            } else
              0

          val scanSeqOpF = scanSeqOps(i)
          it.foreach { rv =>
            scanSeqOpF(rv.region, scanAggs, globals, false, rv.offset, false)
            ctx.region.clear()
          }
          scanAggs
        }.scanLeft(scanAggs) { (a1, a2) =>
          (a1, a2).zipped.map { (agg1, agg2) =>
            val newAgg = agg1.copy()
            newAgg.combOp(agg2)
            newAgg
          }
        }

      { (i: Int, ctx: RVDContext, it: Iterator[RegionValue]) =>
        val partitionAggs = scanAggsPerPartition(i)

        val rvb = new RegionValueBuilder()
        val globals =
          if (rowIterationNeedsGlobals || scanSeqNeedsGlobals) {
            rvb.set(ctx.freshRegion)
            rvb.start(gType)
            rvb.addAnnotation(gType, globalsBc.value)
            rvb.end()
          } else
            0

        val rv2 = RegionValue()
        val newRow = f(i)
        val scanSeqOpF = scanSeqOps(i)
        it.map { rv =>
          rvb.set(rv.region)
          rvb.start(scanResultType)
          rvb.startStruct()
          var j = 0
          while (j < partitionAggs.length) {
            partitionAggs(j).result(rvb)
            j += 1
          }
          rvb.endStruct()
          val scanOffset = rvb.end()

          rv2.set(rv.region, newRow(rv.region, scanOffset, false, globals, false, rv.offset, false))
          scanSeqOpF(rv.region, partitionAggs, globals, false, rv.offset, false)
          rv2
        }
      }
    } else {
      { (i: Int, ctx: RVDContext, it: Iterator[RegionValue]) =>
        val globals =
          if (rowIterationNeedsGlobals) {
            val rvb = new RegionValueBuilder(ctx.freshRegion)
            rvb.start(gType)
            rvb.addAnnotation(gType, globalsBc.value)
            rvb.end()
          } else
            0

        val rv2 = RegionValue()
        val newRow = f(i)
        it.map { rv =>
          rv2.set(rv.region, newRow(rv.region, 0, true, globals, false, rv.offset, false))
          rv2
        }
      }
    }

    val newRVD = tv.rvd match {
      case ordered: OrderedRVD =>
        typ.key match {
          case Some(key) =>
            if (preservedKeyFields.get != 0)
              ordered.truncateKey(ordered.typ.key.take(preservedKeyFields.get))
                .mapPartitionsWithIndexPreservesPartitioning(OrderedRVDType(key.take(preservedKeyFields.get), typ.rowType), itF)
                .extendKeyPreservesPartitioning(key)
            else
              ordered.mapPartitionsWithIndex(typ.rowType, itF)
          case None =>
            ordered.mapPartitionsWithIndex(typ.rowType, itF)
        }
      case unordered: UnpartitionedRVD =>
        unordered.mapPartitionsWithIndex(typ.rowType, itF)
    }

    TableValue(typ, tv.globals, newRVD)
  }
}

case class TableMapGlobals(child: TableIR, newRow: IR, value: BroadcastRow) extends TableIR {
  val children: IndexedSeq[BaseIR] = Array(child, newRow)

  val typ: TableType =
    child.typ.copy(globalType = newRow.typ.asInstanceOf[TStruct])

  def copy(newChildren: IndexedSeq[BaseIR]): TableMapGlobals = {
    assert(newChildren.length == 2)
    TableMapGlobals(newChildren(0).asInstanceOf[TableIR], newChildren(1).asInstanceOf[IR], value)
  }

  override def partitionCounts: Option[IndexedSeq[Long]] = child.partitionCounts

  def execute(hc: HailContext): TableValue = {
    val tv = child.execute(hc)

    val newGlobals = Interpret[Row](
      newRow,
      Env.empty[(Any, Type)].bind(
        "global" -> (tv.globals.value, child.typ.globalType),
        "value" -> (value.value, value.t)),
      FastIndexedSeq(),
      None)

    tv.copy(typ = typ, globals = BroadcastRow(newGlobals, typ.globalType, hc.sc))
  }
}


case class TableExplode(child: TableIR, fieldName: String) extends TableIR {
  def children: IndexedSeq[BaseIR] = Array(child)

  private val fieldIdx = child.typ.rowType.fieldIdx(fieldName)
  private val fieldType = child.typ.rowType.types(fieldIdx)
  private val rowType = child.typ.rowType.updateKey(fieldName, fieldIdx, fieldType.asInstanceOf[TContainer].elementType)

  val typ: TableType = child.typ.copy(rowType = rowType)

  def copy(newChildren: IndexedSeq[BaseIR]): TableExplode = {
    assert(newChildren.length == 1)
    TableExplode(newChildren(0).asInstanceOf[TableIR], fieldName)
  }

  def execute(hc: HailContext): TableValue = {
    val prev = child.execute(hc)

    val childRowType = child.typ.rowType

    val field = fieldType match {
      case TArray(_, _) =>
        GetField(Ref("row", childRowType), fieldName)
      case TSet(_, _) =>
        ToArray(GetField(Ref("row", childRowType), fieldName))
      case _ =>
        fatal(s"expected field to explode to be an array or set, found ${ fieldType }")
    }

    val (_, lengthF) = ir.Compile[Long, Int]("row", childRowType,
      ir.If(IsNA(field), ir.I32(0), ir.ArrayLen(field)))

    val (resultType, explodeF) = ir.Compile[Long, Int, Long]("row", childRowType,
      "i", TInt32(),
      ir.InsertFields(Ref("row", childRowType),
        Array(fieldName -> ir.ArrayRef(
          field,
          ir.Ref("i", TInt32())))))
    assert(resultType == typ.rowType)

    val itF: (Int, RVDContext, Iterator[RegionValue]) => Iterator[RegionValue] = { (i, ctx, it) =>
      val rv2 = RegionValue()
      val lenF = lengthF(i)
      val rowF = explodeF(i)
      it.flatMap { rv =>
        val n = lenF(rv.region, rv.offset, false)
        Iterator.range(0, n)
          .map { i =>
            val off = rowF(ctx.region, rv.offset, false, i, false)
            rv2.set(ctx.region, off)
            rv2
        }
      }
    }

    val newRVD: RVD = prev.rvd.boundary match {
      case rvd: UnpartitionedRVD =>
        rvd.mapPartitionsWithIndex(typ.rowType, itF)
      case orvd: OrderedRVD =>
        if (orvd.typ.key.contains(fieldName))
          orvd.mapPartitionsWithIndex(typ.rowType, itF)
        else
          orvd.mapPartitionsWithIndexPreservesPartitioning(
            orvd.typ.copy(rowType = rowType),
            itF)
    }

    TableValue(typ, prev.globals, newRVD)
  }
}

case class TableUnion(children: IndexedSeq[TableIR]) extends TableIR {
  assert(children.nonEmpty)
  assert(children.tail.forall(_.typ.rowType == children(0).typ.rowType))
  assert(children.tail.forall(_.typ.key == children(0).typ.key))

  def copy(newChildren: IndexedSeq[BaseIR]): TableUnion = {
    TableUnion(newChildren.map(_.asInstanceOf[TableIR]))
  }

  val typ: TableType = children(0).typ

  def execute(hc: HailContext): TableValue = {
    val tvs = children.map(_.execute(hc))
    tvs(0).copy(
      rvd = RVD.union(tvs.map(_.rvd)))
  }
}

case class MatrixRowsTable(child: MatrixIR) extends TableIR {
  val children: IndexedSeq[BaseIR] = Array(child)

  override def partitionCounts: Option[IndexedSeq[Long]] = child.partitionCounts

  def copy(newChildren: IndexedSeq[BaseIR]): MatrixRowsTable = {
    assert(newChildren.length == 1)
    MatrixRowsTable(newChildren(0).asInstanceOf[MatrixIR])
  }

  val typ: TableType = child.typ.rowsTableType

  def execute(hc: HailContext): TableValue = {
    val mv = child.execute(hc)
    val rtv = mv.rowsTableValue
    assert(rtv.typ == typ)
    rtv
  }
}

case class MatrixColsTable(child: MatrixIR) extends TableIR {
  val children: IndexedSeq[BaseIR] = Array(child)

  def copy(newChildren: IndexedSeq[BaseIR]): MatrixColsTable = {
    assert(newChildren.length == 1)
    MatrixColsTable(newChildren(0).asInstanceOf[MatrixIR])
  }

  val typ: TableType = child.typ.colsTableType

  def execute(hc: HailContext): TableValue = {
    val mv = child.execute(hc)
    val ctv = mv.colsTableValue
    assert(ctv.typ == typ)
    ctv
  }
}

case class MatrixEntriesTable(child: MatrixIR) extends TableIR {
  val children: IndexedSeq[BaseIR] = Array(child)

  def copy(newChildren: IndexedSeq[BaseIR]): MatrixEntriesTable = {
    assert(newChildren.length == 1)
    MatrixEntriesTable(newChildren(0).asInstanceOf[MatrixIR])
  }

  val typ: TableType = child.typ.entriesTableType

  def execute(hc: HailContext): TableValue = {
    val mv = child.execute(hc)
    val etv = mv.entriesTableValue
    assert(etv.typ == typ)
    etv
  }
}

case class TableDistinct(child: TableIR) extends TableIR {
  require(child.typ.key.isDefined)

  def children: IndexedSeq[BaseIR] = Array(child)

  def copy(newChildren: IndexedSeq[BaseIR]): TableDistinct = {
    val IndexedSeq(newChild) = newChildren
    TableDistinct(newChild.asInstanceOf[TableIR])
  }

  val typ: TableType = child.typ

  def execute(hc: HailContext): TableValue = {
    val prev = child.execute(hc)
    prev.copy(rvd = prev.enforceOrderingRVD.asInstanceOf[OrderedRVD].distinctByKey())
  }
}

case class TableKeyByAndAggregate(
  child: TableIR,
  expr: IR,
  newKey: IR,
  nPartitions: Option[Int] = None,
  bufferSize: Int = 50) extends TableIR {
  require(expr.typ.isInstanceOf[TStruct])
  require(newKey.typ.isInstanceOf[TStruct])
  require(bufferSize > 0)

  def children: IndexedSeq[BaseIR] = Array(child, expr, newKey)

  def copy(newChildren: IndexedSeq[BaseIR]): TableKeyByAndAggregate = {
    val IndexedSeq(newChild: TableIR, newExpr: IR, newNewKey: IR) = newChildren
    TableKeyByAndAggregate(newChild, newExpr, newNewKey, nPartitions, bufferSize)
  }

  private val keyType = newKey.typ.asInstanceOf[TStruct]
  val typ: TableType = TableType(rowType = keyType ++ coerce[TStruct](expr.typ),
    globalType = child.typ.globalType,
    key = Some(keyType.fieldNames)
  )

  def execute(hc: HailContext): TableValue = {
    val prev = child.execute(hc)

    val (rvAggs, makeInit, makeSeq, aggResultType, postAggIR) = ir.CompileWithAggregators[Long, Long, Long](
      "global", child.typ.globalType,
      "global", child.typ.globalType,
      "row", child.typ.rowType,
      expr, "AGGR",
      (nAggs, initializeIR) => initializeIR,
      (nAggs, sequenceIR) => sequenceIR)

    val (rTyp, makeAnnotate) = ir.Compile[Long, Long, Long](
      "AGGR", aggResultType,
      "global", child.typ.globalType,
      postAggIR)

    val init = makeInit(0)
    Region.scoped { r =>
      val globalsOffset = prev.globals.toRegion(r)
      init(r, rvAggs, globalsOffset, false)
    }

    val nAggs = rvAggs.length

    assert(coerce[TStruct](rTyp) == typ.valueType, s"$rTyp, ${ typ.valueType }")

    val rowType = prev.typ.rowType
    val globalsType = prev.typ.globalType
    val globalsBc = prev.globals.broadcast

    val localKeyType = keyType
    val newValueType = typ.valueType
    val newRowType = typ.rowType
    val (_, makeKeyF) = ir.Compile[Long, Long, Long](
      "row", child.typ.rowType,
      "global", child.typ.globalType,
      newKey
    )

    val localBufferSize = bufferSize
    val combOp = { (aggs1: Array[RegionValueAggregator], aggs2: Array[RegionValueAggregator]) =>
      var i = 0
      while (i < aggs2.length) {
        aggs1(i).combOp(aggs2(i))
        i += 1
      }
      aggs1
    }

    val rdd = prev.rvd
      .boundary
      .mapPartitionsWithIndex { (i, ctx, it) =>
        val rvb = new RegionValueBuilder()
        val partRegion = ctx.freshContext.region

        rvb.set(partRegion)
        rvb.start(globalsType)
        rvb.addAnnotation(globalsType, globalsBc.value)
        val globals = rvb.end()

        val makeKey = {
          val f = makeKeyF(i)
          rv: RegionValue => {
            val keyOff = f(rv.region, rv.offset, false, globals, false)
            SafeRow.read(localKeyType, rv.region, keyOff).asInstanceOf[Row]
          }
        }
        val sequence = {
          val f = makeSeq(i)
          (rv: RegionValue, rvAggs: Array[RegionValueAggregator]) => {
            f(rv.region, rvAggs, globals, false, rv.offset, false)
          }
        }
        new BufferedAggregatorIterator[RegionValue, Array[RegionValueAggregator], Row](
          it,
          () => rvAggs.map(_.copy()),
          makeKey,
          sequence,
          localBufferSize)
      }.aggregateByKey(rvAggs, nPartitions.getOrElse(prev.rvd.getNumPartitions))(combOp, combOp)

    val crdd = ContextRDD.weaken(rdd).cmapPartitionsWithIndex(
      { (i, ctx, it) =>
        val region = ctx.region

        val rvb = new RegionValueBuilder()
        val partRegion = ctx.freshContext.region
        rvb.set(partRegion)
        rvb.start(globalsType)
        rvb.addAnnotation(globalsType, globalsBc.value)
        val globals = rvb.end()
        val annotate = makeAnnotate(i)

        val rv = RegionValue(region)
        it.map { case (key, aggs) =>

          rvb.set(region)
          rvb.start(aggResultType)
          rvb.startStruct()
          var j = 0
          while (j < nAggs) {
            aggs(j).result(rvb)
            j += 1
          }
          rvb.endStruct()
          val aggResultOff = rvb.end()

          rvb.start(newRowType)
          rvb.startStruct()
          var i = 0
          while (i < localKeyType.size) {
            rvb.addAnnotation(localKeyType.types(i), key.get(i))
            i += 1
          }

          val newValueOff = annotate(region,
            aggResultOff, false,
            globals, false)

          rvb.addAllFields(newValueType, region, newValueOff)

          rvb.endStruct()
          rv.setOffset(rvb.end())
          rv
        }
      })

    val orvdType = new OrderedRVDType(keyType.fieldNames, typ.rowType)
    prev.copy(typ = typ, rvd = OrderedRVD.coerce(orvdType, crdd))
  }
}

// follows key_by non-empty key
case class TableAggregateByKey(child: TableIR, expr: IR) extends TableIR {
  require(child.typ.keyOrEmpty.nonEmpty)

  def children: IndexedSeq[BaseIR] = Array(child, expr)

  def copy(newChildren: IndexedSeq[BaseIR]): TableAggregateByKey = {
    assert(newChildren.length == 2)
    val IndexedSeq(newChild: TableIR, newExpr: IR) = newChildren
    TableAggregateByKey(newChild, newExpr)
  }

  val typ: TableType = child.typ.copy(rowType = child.typ.keyType.get ++ coerce[TStruct](expr.typ))

  def execute(hc: HailContext): TableValue = {
    val prev = child.execute(hc)
    val prevRVD = prev.enforceOrderingRVD.asInstanceOf[OrderedRVD]

    val (rvAggs, makeInit, makeSeq, aggResultType, postAggIR) = ir.CompileWithAggregators[Long, Long, Long](
      "global", child.typ.globalType,
      "global", child.typ.globalType,
      "row", child.typ.rowType,
      expr, "AGGR",
      (nAggs, initializeIR) => initializeIR,
      (nAggs, sequenceIR) => sequenceIR)

    val (rTyp, makeAnnotate) = ir.Compile[Long, Long, Long](
      "AGGR", aggResultType,
      "global", child.typ.globalType,
      postAggIR)

    val nAggs = rvAggs.length

    assert(coerce[TStruct](rTyp) == typ.valueType, s"$rTyp, ${ typ.valueType }")

    val rowType = prev.typ.rowType
    val keyType = prev.typ.keyType.get
    val keyIndices = prev.typ.keyFieldIdx.get
    val keyOrd = prevRVD.typ.kRowOrd
    val globalsType = prev.typ.globalType
    val globalsBc = prev.globals.broadcast

    val newValueType = typ.valueType
    val newRowType = typ.rowType
    val newOrvdType = prevRVD.typ.copy(rowType = newRowType)

    val newRVD = prevRVD.boundary.mapPartitionsWithIndexPreservesPartitioning(newOrvdType, { (i, ctx, it) =>
      val rvb = new RegionValueBuilder()
      val partRegion = ctx.freshContext.region

      rvb.set(partRegion)
      rvb.start(globalsType)
      rvb.addAnnotation(globalsType, globalsBc.value)
      val partGlobalsOff = rvb.end()

      val initialize = makeInit(i)
      val sequence = makeSeq(i)
      val annotate = makeAnnotate(i)

      new Iterator[RegionValue] {
        var isEnd = false
        var current: RegionValue = _
        val rowKey: WritableRegionValue = WritableRegionValue(keyType, ctx.freshRegion)
        val consumerRegion: Region = ctx.region
        val newRV = RegionValue(consumerRegion)

        def hasNext: Boolean = {
          if (isEnd || (current == null && !it.hasNext)) {
            isEnd = true
            return false
          }
          if (current == null)
            current = it.next()
          true
        }

        def next(): RegionValue = {
          if (!hasNext)
            throw new java.util.NoSuchElementException()

          rowKey.setSelect(rowType, keyIndices, current)

          rvAggs.foreach(_.clear())

          val region = current.region

          initialize(region, rvAggs, partGlobalsOff, false)

          do {
            val region = current.region

            sequence(region, rvAggs,
              partGlobalsOff, false,
              current.offset, false)
            current = null
          } while (hasNext && keyOrd.equiv(rowKey.value, current))

          rvb.set(consumerRegion)

          rvb.start(aggResultType)
          rvb.startStruct()
          var j = 0
          while (j < nAggs) {
            rvAggs(j).result(rvb)
            j += 1
          }
          rvb.endStruct()
          val aggResultOff = rvb.end()

          rvb.start(newRowType)
          rvb.startStruct()
          var i = 0
          while (i < keyType.size) {
            rvb.addField(keyType, rowKey.value, i)
            i += 1
          }

          val newValueOff = annotate(consumerRegion,
            aggResultOff, false,
            partGlobalsOff, false)

          rvb.addAllFields(newValueType, consumerRegion, newValueOff)

          rvb.endStruct()
          newRV.setOffset(rvb.end())
          newRV
        }
      }
    })

    prev.copy(rvd = newRVD, typ = typ)
  }
}

case class TableOrderBy(child: TableIR, sortFields: IndexedSeq[SortField]) extends TableIR {
  // TableOrderBy expects an unkeyed child, so that we can better optimize by
  // pushing these two steps around as needed
  require(child.typ.key.isEmpty)

  val children: IndexedSeq[BaseIR] = FastIndexedSeq(child)

  def copy(newChildren: IndexedSeq[BaseIR]): BaseIR = {
    val IndexedSeq(newChild) = newChildren
    TableOrderBy(newChild.asInstanceOf[TableIR], sortFields)
  }

  val typ: TableType = child.typ.copy(key = None)

  def execute(hc: HailContext): TableValue = {
    val prev = child.execute(hc)

    val rowType = child.typ.rowType
    val sortColIndexOrd = sortFields.map { case SortField(n, so) =>
      val i = rowType.fieldIdx(n)
      val f = rowType.fields(i)
      val fo = f.typ.ordering
      (i, if (so == Ascending) fo else fo.reverse)
    }

    val ord: Ordering[Annotation] = new Ordering[Annotation] {
      def compare(a: Annotation, b: Annotation): Int = {
        var i = 0
        while (i < sortColIndexOrd.length) {
          val (fi, ford) = sortColIndexOrd(i)
          val c = ford.compare(
            a.asInstanceOf[Row].get(fi),
            b.asInstanceOf[Row].get(fi))
          if (c != 0) return c
          i += 1
        }

        0
      }
    }

    val act = implicitly[ClassTag[Annotation]]

    // FIXME: uses SafeRow, very bad!!!
    val rdd = prev.rdd.sortBy(identity[Annotation], ascending = true)(ord, act)
    val rvd = ContextRDD.weaken[RVDContext](rdd)
      .cmapPartitions((ctx, it) => it.toRegionValueIterator(ctx.region, rowType))
    TableValue(typ, prev.globals, UnpartitionedRVD(rowType, rvd))
  }
}

case class LocalizeEntries(child: MatrixIR, entriesFieldName: String) extends TableIR {
  private val m = Map(MatrixType.entriesIdentifier -> entriesFieldName)
  private val newRowType = child.typ.rvRowType.rename(m)

  def typ: TableType = TableType(newRowType, Some(child.typ.rowKey), child.typ.globalType)

  def children: IndexedSeq[BaseIR] = FastIndexedSeq(child)
  def copy(newChildren: IndexedSeq[BaseIR]): BaseIR = {
    val IndexedSeq(newChild) = newChildren
    LocalizeEntries(child.asInstanceOf[MatrixIR], entriesFieldName)
  }

  def execute(hc: HailContext): TableValue = {
    val prev = child.execute(hc)

    TableValue(typ, prev.globals, prev.rvd.updateType(prev.rvd.typ.copy(rowType = newRowType)))
  }
}<|MERGE_RESOLUTION|>--- conflicted
+++ resolved
@@ -182,15 +182,9 @@
     assert(!isSorted || nPreservedFields > 0 || (orvd.typ.key.isEmpty && keys.isEmpty))
     val rvd = if (nPreservedFields == keys.length) {
       orvd
-<<<<<<< HEAD
-    } else if (!sort) {
+    } else if (isSorted) {
       orvd.truncateKey(keys.take(nPreservedFields))
         .extendKeyPreservesPartitioning(keys)
-=======
-    } else if (isSorted) {
-      orvd.truncateKey(keys.take(nPreservedFields).toArray)
-        .extendKeyPreservesPartitioning(keys.toArray)
->>>>>>> 276db078
     } else {
       orvd.changeKey(keys)
     }.toOldStyleRVD
