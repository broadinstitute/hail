--- conflicted
+++ resolved
@@ -97,17 +97,8 @@
       right.rvd.partitioner.coarsenedRangeBounds(key.length)
     val newPartitioner = OrderedRVDPartitioner.generate(key, kType, ranges)
 
-<<<<<<< HEAD
-    val repartitionedLeft = this.rvd.constrainToOrderedPartitioner(
-      this.realType.copy(key = key),
-      newPartitioner)
-    val repartitionedRight = right.rvd.constrainToOrderedPartitioner(
-      right.realType.copy(key = key),
-      newPartitioner)
-=======
     val repartitionedLeft = this.rvd.constrainToOrderedPartitioner(newPartitioner)
     val repartitionedRight = right.rvd.constrainToOrderedPartitioner(newPartitioner)
->>>>>>> de749240
 
     val leftType = this.virtType
     val rightType = right.virtType
@@ -124,17 +115,10 @@
 
     val ranges = this.rvd.partitioner.coarsenedRangeBounds(key.length) ++
       right.rvd.partitioner.coarsenedRangeBounds(key.length)
-<<<<<<< HEAD
     val newPartitioner = OrderedRVDPartitioner.generate(key, kType, ranges)
 
-    val repartitionedLeft = this.rvd.constrainToOrderedPartitioner(
-        this.realType.copy(key = key),
-        newPartitioner)
-=======
-    val newPartitioner = OrderedRVDPartitioner.generate(this.virtType.partitionKey, kType, ranges)
     val repartitionedLeft =
       this.rvd.constrainToOrderedPartitioner(newPartitioner)
->>>>>>> de749240
     val lType = this.virtType
     val rType = right.virtType
 
