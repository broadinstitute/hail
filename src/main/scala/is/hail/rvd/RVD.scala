package is.hail.rvd

import java.io.{ByteArrayInputStream, ByteArrayOutputStream}

import is.hail.HailContext
import is.hail.annotations._
import is.hail.expr.JSONAnnotationImpex
import is.hail.expr.types.{TArray, TInterval, TStruct, TStructSerializer}
import is.hail.sparkextras._
import is.hail.io._
import is.hail.utils._
import org.apache.hadoop
import org.apache.spark.{Partition, SparkContext}
import org.apache.spark.rdd.RDD
import org.apache.spark.sql.Row
import org.apache.spark.storage.StorageLevel
import org.json4s.{DefaultFormats, Formats, JValue, ShortTypeHints}
import org.json4s.jackson.{JsonMethods, Serialization}

import scala.reflect.ClassTag

object RVDSpec {
  implicit val formats: Formats = new DefaultFormats() {
    override val typeHints = ShortTypeHints(List(
      classOf[RVDSpec], classOf[UnpartitionedRVDSpec], classOf[OrderedRVDSpec],
      classOf[CodecSpec], classOf[PackCodecSpec], classOf[BlockBufferSpec],
      classOf[LZ4BlockBufferSpec], classOf[StreamBlockBufferSpec],
      classOf[BufferSpec], classOf[LEB128BufferSpec], classOf[BlockingBufferSpec]))
    override val typeHintFieldName = "name"
  } +
    new TStructSerializer +
    new OrderedRVDTypeSerializer

  def read(hc: HailContext, path: String): RVDSpec = {
    val metadataFile = path + "/metadata.json.gz"
    val jv = hc.hadoopConf.readFile(metadataFile) { in => JsonMethods.parse(in) }
    jv.extract[RVDSpec]
  }

  def readLocal(hc: HailContext, path: String, rowType: TStruct, codecSpec: CodecSpec, partFiles: Array[String]): IndexedSeq[Row] = {
    assert(partFiles.length == 1)

    val hConf = hc.hadoopConf
    partFiles.flatMap { p =>
      val f = path + "/parts/" + p
<<<<<<< HEAD
      using(hConf.unsafeReader(f)) { in =>
        using(RVDContext.default) { ctx =>
          HailContext.readRowsPartition(rowType, codecSpec)(ctx, in)
            .map(rv => SafeRow(rowType, rv.region, rv.offset))
        }
=======
      val in = hConf.unsafeReader(f)
      using(RVDContext.default) { ctx =>
        HailContext.readRowsPartition(rowType, codecSpec)(ctx, in)
          .map { rv =>
            val r = SafeRow(rowType, rv.region, rv.offset)
            ctx.region.clear()
            r
          }
>>>>>>> 77587996
      }
    }.toFastIndexedSeq
  }
}

abstract class RVDSpec {
  def read(hc: HailContext, path: String): RVD

  def readLocal(hc: HailContext, path: String): IndexedSeq[Row]

  def write(hadoopConf: hadoop.conf.Configuration, path: String) {
    hadoopConf.writeTextFile(path + "/metadata.json.gz") { out =>
      implicit val formats = RVDSpec.formats
      Serialization.write(this, out)
    }
  }
}

case class UnpartitionedRVDSpec(
  rowType: TStruct,
  codecSpec: CodecSpec,
  partFiles: Array[String]) extends RVDSpec {
  def read(hc: HailContext, path: String): UnpartitionedRVD =
    new UnpartitionedRVD(
      rowType,
      hc.readRows(path, rowType, codecSpec, partFiles))

  def readLocal(hc: HailContext, path: String): IndexedSeq[Row] =
    RVDSpec.readLocal(hc, path, rowType, codecSpec, partFiles)
}

case class OrderedRVDSpec(
  orvdType: OrderedRVDType,
  codecSpec: CodecSpec,
  partFiles: Array[String],
  jRangeBounds: JValue) extends RVDSpec {
  def read(hc: HailContext, path: String): OrderedRVD = {
    val rangeBoundsType = TArray(TInterval(orvdType.pkType))
    OrderedRVD(orvdType,
      new OrderedRVDPartitioner(orvdType.partitionKey, orvdType.kType,
          JSONAnnotationImpex.importAnnotation(jRangeBounds, rangeBoundsType).asInstanceOf[IndexedSeq[Interval]]),
      hc.readRows(path, orvdType.rowType, codecSpec, partFiles))
  }

  def readLocal(hc: HailContext, path: String): IndexedSeq[Row] =
    RVDSpec.readLocal(hc, path, orvdType.rowType, codecSpec, partFiles)
}

case class PersistedRVRDD(
  persistedRDD: RDD[Array[Byte]],
  iterationRDD: ContextRDD[RVDContext, RegionValue])

object RVD {
  def writeLocalUnpartitioned(hc: HailContext, path: String, rowType: TStruct, codecSpec: CodecSpec, rows: IndexedSeq[Annotation]): Array[Long] = {
    val hConf = hc.hadoopConf
    hConf.mkDir(path + "/parts")

<<<<<<< HEAD
    val part0Count =
      using(hConf.unsafeWriter(path + "/parts/part-0")) { os =>
        using(RVDContext.default) { ctx =>
          val rvb = ctx.rvb
          val region = ctx.region
          RichContextRDDRegionValue.writeRowsPartition(rowType, codecSpec)(ctx,
            rows.iterator.map { a =>
              rvb.start(rowType)
              rvb.addAnnotation(rowType, a)
              RegionValue(region, rvb.end())
            }, os)
        }
      }
=======
    val os = hConf.unsafeWriter(path + "/parts/part-0")
    val part0Count = Region.scoped { region =>
      val rvb = new RegionValueBuilder(region)
      val rv = RegionValue(region)
      RichContextRDDRegionValue.writeRowsPartition(rowType, codecSpec)(0,
        rows.iterator.map { a =>
          region.clear()
          rvb.start(rowType)
          rvb.addAnnotation(rowType, a)
          rv.setOffset(rvb.end())
          rv
        }, os)
    }
>>>>>>> 77587996

    val spec = UnpartitionedRVDSpec(rowType, codecSpec, Array("part-0"))
    spec.write(hConf, path)

    Array(part0Count)
  }

  def union(rvds: Seq[RVD]): RVD = {
    require(rvds.length > 1)
    val first = rvds.head
    val sc = first.sparkContext
    new UnpartitionedRVD(first.rowType,
      ContextRDD.union(sc, rvds.map(_.crdd)))
  }
}

trait RVD {
  self =>
  def rowType: TStruct

  def crdd: ContextRDD[RVDContext, RegionValue]

<<<<<<< HEAD
  def rdd: RDD[RegionValue] = crdd.run
=======
  private[rvd] def stabilize(
    unstable: ContextRDD[RVDContext, RegionValue]
  ): ContextRDD[RVDContext, RegionValue] = {
    val localRowType = rowType
    unstable.map { rv =>
      val region = Region()
      val rvb = new RegionValueBuilder(region)
      rvb.start(localRowType)
      rvb.addRegionValue(localRowType, rv)
      RegionValue(region, rvb.end())
    }
  }

  private[rvd] def stably(
    f: ContextRDD[RVDContext, RegionValue] => ContextRDD[RVDContext, RegionValue]
  ): ContextRDD[RVDContext, RegionValue] = f(stabilize(crdd))

  private[rvd] def stably(
    unstable: ContextRDD[RVDContext, RegionValue],
    f: ContextRDD[RVDContext, RegionValue] => ContextRDD[RVDContext, RegionValue]
  ): ContextRDD[RVDContext, RegionValue] = f(stabilize(unstable))

  // SOMEWHAT UNSAFE: the values produced will not be in the consumer's region,
  // you must be careful to copy the value into the appropriate region
  def boundary: RVD

  def rdd: RDD[RegionValue] = stabilize(crdd).run
>>>>>>> 77587996

  def sparkContext: SparkContext = crdd.sparkContext

  def getNumPartitions: Int = crdd.getNumPartitions

  def filter(f: (RegionValue) => Boolean): RVD

  def map(newRowType: TStruct)(f: (RegionValue) => RegionValue): UnpartitionedRVD =
    new UnpartitionedRVD(newRowType, crdd.map(f))

  def mapWithContext[C](newRowType: TStruct)(makeContext: () => C)(f: (C, RegionValue) => RegionValue): UnpartitionedRVD =
    new UnpartitionedRVD(newRowType, crdd.mapPartitions { it =>
      val c = makeContext()
      it.map { rv => f(c, rv) }
    })

  def mapPartitions(newRowType: TStruct)(f: (Iterator[RegionValue]) => Iterator[RegionValue]): RVD =
    new UnpartitionedRVD(newRowType, crdd.mapPartitions(f))

  def mapPartitions(newRowType: TStruct, f: (RVDContext, Iterator[RegionValue]) => Iterator[RegionValue]): RVD =
    new UnpartitionedRVD(newRowType, crdd.cmapPartitions(f))

  def find(p: (RegionValue) => Boolean): Option[RegionValue] =
    stabilize(crdd.filter(p)).run.take(1).headOption

  def map[T](f: (RegionValue) => T)(implicit tct: ClassTag[T]): RDD[T] = crdd.map(f).run

  def mapPartitionsWithIndex[T](f: (Int, Iterator[RegionValue]) => Iterator[T])(implicit tct: ClassTag[T]): RDD[T] = crdd.mapPartitionsWithIndex(f).run

  def mapPartitions[T](f: (Iterator[RegionValue]) => Iterator[T])(implicit tct: ClassTag[T]): RDD[T] = crdd.mapPartitions(f).run

  def constrainToOrderedPartitioner(
    ordType: OrderedRVDType,
    newPartitioner: OrderedRVDPartitioner
  ): OrderedRVD

  def treeAggregate[U: ClassTag](zeroValue: U)(
    seqOp: (U, RegionValue) => U,
    combOp: (U, U) => U,
    depth: Int = treeAggDepth(HailContext.get, rdd.getNumPartitions)
  ): U = crdd.treeAggregate(zeroValue, seqOp, combOp, depth)

  def aggregate[U: ClassTag](
    zeroValue: U
  )(seqOp: (U, RegionValue) => U,
    combOp: (U, U) => U
  ): U = crdd.aggregate(zeroValue, seqOp, combOp)

  def count(): Long =
    crdd.mapPartitions(x => Iterator.single(getIteratorSize(x))).run.fold(0L)(_ + _)

  def countPerPartition(): Array[Long] =
    crdd.mapPartitions(x => Iterator.single(getIteratorSize(x))).run.collect

  protected def persistRVRDD(level: StorageLevel): PersistedRVRDD = {
    val localRowType = rowType

<<<<<<< HEAD
    val persistCodec =
      new PackCodecSpec(
        new BlockingBufferSpec(32 * 1024,
          new StreamBlockBufferSpec))

    // copy, persist region values
    val persistedRDD = rdd.mapPartitions { it =>
      it.map { rv =>
        using(new ByteArrayOutputStream()) { baos =>
          using(persistCodec.buildEncoder(baos)) { enc =>
            enc.writeRegionValue(localRowType, rv.region, rv.offset)
            enc.flush()
            baos.toByteArray
          }
        }
=======
    val persistCodec = CodecSpec.default

    // copy, persist region values
    val persistedRDD = crdd.cmapPartitions { (ctx, it) =>
      val baos = new ByteArrayOutputStream()
      val enc = persistCodec.buildEncoder(baos)
      it.map { rv =>
        baos.reset()
        enc.writeRegionValue(localRowType, rv.region, rv.offset)
        enc.flush()
        baos.toByteArray
>>>>>>> 77587996
      }
    } .run
      .persist(level)

    PersistedRVRDD(persistedRDD,
      ContextRDD.weaken[RVDContext](persistedRDD)
        .cmapPartitions { (ctx, it) =>
          val region = ctx.region
          val rv2 = RegionValue(region)
          it.map { bytes =>
<<<<<<< HEAD
            region.clear()
            using(new ByteArrayInputStream(bytes)) { bais =>
              using(persistCodec.buildDecoder(bais)) { dec =>
                rv2.setOffset(dec.readRegionValue(localRowType, region))
                rv2
              }
            }
=======
            val bais = new ByteArrayInputStream(bytes)
            val dec = persistCodec.buildDecoder(bais)
            rv2.setOffset(dec.readRegionValue(localRowType, region))
            rv2
>>>>>>> 77587996
          }
        })
  }

  def storageLevel: StorageLevel = StorageLevel.NONE

  def persist(level: StorageLevel): RVD

  def cache(): RVD = persist(StorageLevel.MEMORY_ONLY)

  def unpersist(): RVD = this

  def coalesce(maxPartitions: Int, shuffle: Boolean): RVD

  def sample(withReplacement: Boolean, p: Double, seed: Long): RVD

  protected def rvdSpec(codecSpec: CodecSpec, partFiles: Array[String]): RVDSpec

  final def write(path: String, codecSpec: CodecSpec): Array[Long] = {
    val (partFiles, partitionCounts) = crdd.writeRows(path, rowType, codecSpec)
    rvdSpec(codecSpec, partFiles).write(sparkContext.hadoopConfiguration, path)
    partitionCounts
  }

  def toRows: RDD[Row] = {
    val localRowType = rowType
    crdd.map { rv => SafeRow(localRowType, rv.region, rv.offset) }.run
  }
}<|MERGE_RESOLUTION|>--- conflicted
+++ resolved
@@ -43,22 +43,15 @@
     val hConf = hc.hadoopConf
     partFiles.flatMap { p =>
       val f = path + "/parts/" + p
-<<<<<<< HEAD
       using(hConf.unsafeReader(f)) { in =>
         using(RVDContext.default) { ctx =>
           HailContext.readRowsPartition(rowType, codecSpec)(ctx, in)
-            .map(rv => SafeRow(rowType, rv.region, rv.offset))
+            .map { rv =>
+              val r = SafeRow(rowType, rv.region, rv.offset)
+              ctx.region.clear()
+              r
+            }
         }
-=======
-      val in = hConf.unsafeReader(f)
-      using(RVDContext.default) { ctx =>
-        HailContext.readRowsPartition(rowType, codecSpec)(ctx, in)
-          .map { rv =>
-            val r = SafeRow(rowType, rv.region, rv.offset)
-            ctx.region.clear()
-            r
-          }
->>>>>>> 77587996
       }
     }.toFastIndexedSeq
   }
@@ -116,7 +109,6 @@
     val hConf = hc.hadoopConf
     hConf.mkDir(path + "/parts")
 
-<<<<<<< HEAD
     val part0Count =
       using(hConf.unsafeWriter(path + "/parts/part-0")) { os =>
         using(RVDContext.default) { ctx =>
@@ -130,21 +122,6 @@
             }, os)
         }
       }
-=======
-    val os = hConf.unsafeWriter(path + "/parts/part-0")
-    val part0Count = Region.scoped { region =>
-      val rvb = new RegionValueBuilder(region)
-      val rv = RegionValue(region)
-      RichContextRDDRegionValue.writeRowsPartition(rowType, codecSpec)(0,
-        rows.iterator.map { a =>
-          region.clear()
-          rvb.start(rowType)
-          rvb.addAnnotation(rowType, a)
-          rv.setOffset(rvb.end())
-          rv
-        }, os)
-    }
->>>>>>> 77587996
 
     val spec = UnpartitionedRVDSpec(rowType, codecSpec, Array("part-0"))
     spec.write(hConf, path)
@@ -167,9 +144,6 @@
 
   def crdd: ContextRDD[RVDContext, RegionValue]
 
-<<<<<<< HEAD
-  def rdd: RDD[RegionValue] = crdd.run
-=======
   private[rvd] def stabilize(
     unstable: ContextRDD[RVDContext, RegionValue]
   ): ContextRDD[RVDContext, RegionValue] = {
@@ -197,7 +171,6 @@
   def boundary: RVD
 
   def rdd: RDD[RegionValue] = stabilize(crdd).run
->>>>>>> 77587996
 
   def sparkContext: SparkContext = crdd.sparkContext
 
@@ -255,14 +228,13 @@
   protected def persistRVRDD(level: StorageLevel): PersistedRVRDD = {
     val localRowType = rowType
 
-<<<<<<< HEAD
     val persistCodec =
       new PackCodecSpec(
         new BlockingBufferSpec(32 * 1024,
           new StreamBlockBufferSpec))
 
     // copy, persist region values
-    val persistedRDD = rdd.mapPartitions { it =>
+    val persistedRDD = crdd.mapPartitions { it =>
       it.map { rv =>
         using(new ByteArrayOutputStream()) { baos =>
           using(persistCodec.buildEncoder(baos)) { enc =>
@@ -271,19 +243,6 @@
             baos.toByteArray
           }
         }
-=======
-    val persistCodec = CodecSpec.default
-
-    // copy, persist region values
-    val persistedRDD = crdd.cmapPartitions { (ctx, it) =>
-      val baos = new ByteArrayOutputStream()
-      val enc = persistCodec.buildEncoder(baos)
-      it.map { rv =>
-        baos.reset()
-        enc.writeRegionValue(localRowType, rv.region, rv.offset)
-        enc.flush()
-        baos.toByteArray
->>>>>>> 77587996
       }
     } .run
       .persist(level)
@@ -294,20 +253,12 @@
           val region = ctx.region
           val rv2 = RegionValue(region)
           it.map { bytes =>
-<<<<<<< HEAD
-            region.clear()
             using(new ByteArrayInputStream(bytes)) { bais =>
               using(persistCodec.buildDecoder(bais)) { dec =>
                 rv2.setOffset(dec.readRegionValue(localRowType, region))
                 rv2
               }
             }
-=======
-            val bais = new ByteArrayInputStream(bytes)
-            val dec = persistCodec.buildDecoder(bais)
-            rv2.setOffset(dec.readRegionValue(localRowType, region))
-            rv2
->>>>>>> 77587996
           }
         })
   }
