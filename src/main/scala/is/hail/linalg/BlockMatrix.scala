package is.hail.linalg

import java.io._

import breeze.linalg.{DenseMatrix => BDM, DenseVector => BDV, _}
import breeze.numerics.{pow => breezePow, sqrt => breezeSqrt}
import breeze.stats.distributions.{RandBasis, ThreadLocalRandomGenerator}
import is.hail._
import is.hail.annotations._
import is.hail.table.Table
import is.hail.expr.types._
import is.hail.io.{BlockingBufferSpec, BufferSpec, LZ4BlockBufferSpec, StreamBlockBufferSpec}
<<<<<<< HEAD
import is.hail.rvd.{RVD, RVDContext}
import is.hail.sparkextras.ContextRDD
=======
import is.hail.methods.UpperIndexBounds
import is.hail.rvd.RVD
>>>>>>> e6de08eb
import is.hail.utils._
import is.hail.utils.richUtils.RichDenseMatrixDouble
import org.apache.commons.math3.random.MersenneTwister
import org.apache.spark.executor.InputMetrics
import org.apache.spark._
import org.apache.spark.mllib.linalg.distributed._
import org.apache.spark.rdd.RDD
import org.apache.spark.storage.StorageLevel
import org.json4s._

object BlockMatrix {
  type M = BlockMatrix
  val defaultBlockSize: Int = 4096 // 32 * 1024 bytes
  val bufferSpec: BufferSpec =
    new BlockingBufferSpec(32 * 1024,
      new LZ4BlockBufferSpec(32 * 1024,
        new StreamBlockBufferSpec))

  def fromBreezeMatrix(sc: SparkContext, lm: BDM[Double]): M =
    fromBreezeMatrix(sc, lm, defaultBlockSize)

  def fromBreezeMatrix(sc: SparkContext, lm: BDM[Double], blockSize: Int): M = {
    assertCompatibleLocalMatrix(lm)
    val gp = GridPartitioner(blockSize, lm.rows, lm.cols)
    val localBlocksBc = Array.tabulate(gp.numPartitions) { pi =>
      val (i, j) = gp.blockCoordinates(pi)
      val (blockNRows, blockNCols) = gp.blockDims(pi)
      val iOffset = i * blockSize
      val jOffset = j * blockSize

      sc.broadcast(lm(iOffset until iOffset + blockNRows, jOffset until jOffset + blockNCols).copy)
    }

    val blocks = new RDD[((Int, Int), BDM[Double])](sc, Nil) {
      override val partitioner = Some(gp)

      def getPartitions: Array[Partition] = Array.tabulate(gp.numPartitions)(i => IntPartition(i))

      def compute(split: Partition, context: TaskContext): Iterator[((Int, Int), BDM[Double])] = {
        val pi = split.index
        Iterator((gp.blockCoordinates(pi), localBlocksBc(split.index).value))
      }
    }

    new BlockMatrix(blocks, blockSize, lm.rows, lm.cols)
  }

  def fromIRM(irm: IndexedRowMatrix): M =
    fromIRM(irm, defaultBlockSize)

  def fromIRM(irm: IndexedRowMatrix, blockSize: Int): M =
    irm.toHailBlockMatrix(blockSize)

  // uniform or Gaussian
  def random(hc: HailContext, nRows: Int, nCols: Int, blockSize: Int = defaultBlockSize,
    seed: Int = 0, gaussian: Boolean = false): M = {

    val gp = GridPartitioner(blockSize, nRows, nCols)

    val blocks = new RDD[((Int, Int), BDM[Double])](hc.sc, Nil) {
      override val partitioner = Some(gp)

      def getPartitions: Array[Partition] = Array.tabulate(gp.numPartitions)(pi =>
        new Partition {
          def index: Int = pi
        })

      def compute(split: Partition, context: TaskContext): Iterator[((Int, Int), BDM[Double])] = {
        val pi = split.index
        val (i, j) = gp.blockCoordinates(pi)
        val blockSeed = seed + pi

        val randBasis: RandBasis = new RandBasis(new ThreadLocalRandomGenerator(new MersenneTwister(blockSeed)))
        val rand = if (gaussian) randBasis.gaussian else randBasis.uniform

        Iterator(((i, j), BDM.rand[Double](gp.blockRowNRows(i), gp.blockColNCols(j), rand)))
      }
    }

    new BlockMatrix(blocks, blockSize, nRows, nCols)
  }

  def map2(f: (Double, Double) => Double)(l: M, r: M): M =
    l.map2(r, f)

  def map4(f: (Double, Double, Double, Double) => Double)(a: M, b: M, c: M, d: M): M =
    a.map4(b, c, d, f)

  val metadataRelativePath = "/metadata.json"

  def readMetadata(hc: HailContext, uri: String): BlockMatrixMetadata = {
    hc.hadoopConf.readTextFile(uri + metadataRelativePath) { isr =>
      implicit val formats = defaultJSONFormats
      jackson.Serialization.read[BlockMatrixMetadata](isr)
    }
  }

  /**
    * Reads a BlockMatrix matrix written by {@code write} at location {@code uri}.
    **/
  def read(hc: HailContext, uri: String): M = {
    val hadoopConf = hc.hadoopConf

    if (!hadoopConf.exists(uri + "/_SUCCESS"))
      fatal("Write failed: no success indicator found")

    val BlockMatrixMetadata(blockSize, nRows, nCols, partFiles) = readMetadata(hc, uri)

    val gp = GridPartitioner(blockSize, nRows, nCols)

    def readBlock(i: Int, is: InputStream, metrics: InputMetrics): Iterator[((Int, Int), BDM[Double])] = {
      val bdm = RichDenseMatrixDouble.read(is, bufferSpec)
      is.close()

      Iterator.single(gp.blockCoordinates(i), bdm)
    }

    val blocks = hc.readPartitions(uri, partFiles, readBlock, Some(gp))

    new BlockMatrix(blocks, blockSize, nRows, nCols)
  }

  private[linalg] def assertCompatibleLocalMatrix(lm: BDM[Double]) {
    assert(lm.isCompact)
  }

  private[linalg] def block(dm: BlockMatrix, partitions: Array[Partition], partitioner: GridPartitioner, context: TaskContext, i: Int, j: Int): BDM[Double] = {
    val it = dm.blocks
      .iterator(partitions(partitioner.coordinatesBlock(i, j)), context)
    assert(it.hasNext)
    val v = it.next()._2
    assert(!it.hasNext)
    v
  }

  object ops {

    implicit class Shim(l: M) {
      def +(r: M): M = l.add(r)
      def -(r: M): M = l.sub(r)
      def *(r: M): M = l.mul(r)
      def /(r: M): M = l.div(r)
      
      def +(r: Double): M = l.scalarAdd(r)
      def -(r: Double): M = l.scalarSub(r)
      def *(r: Double): M = l.scalarMul(r)
      def /(r: Double): M = l.scalarDiv(r)

      def T: M = l.transpose()
    }

    implicit class ScalarShim(l: Double) {
      def +(r: M): M = r.scalarAdd(l)
      def -(r: M): M = r.reverseScalarSub(l)
      def *(r: M): M = r.scalarMul(l)
      def /(r: M): M = r.reverseScalarDiv(l)
    }
  }
}

// must be top-level for Jackson to serialize correctly
case class BlockMatrixMetadata(blockSize: Int, nRows: Long, nCols: Long, partFiles: Array[String])

class BlockMatrix(val blocks: RDD[((Int, Int), BDM[Double])],
  val blockSize: Int,
  val nRows: Long,
  val nCols: Long) extends Serializable {

  import BlockMatrix._

  private[linalg] val st: String = Thread.currentThread().getStackTrace.mkString("\n")

  require(blocks.partitioner.isDefined)
  require(blocks.partitioner.get.isInstanceOf[GridPartitioner])

  val gp: GridPartitioner = blocks.partitioner.get.asInstanceOf[GridPartitioner]

  // element-wise ops
  def unary_+(): M = this
  def unary_-(): M = blockMap(-_)

  def add(that: M): M = blockMap2(that, _ + _)
  def sub(that: M): M = blockMap2(that, _ - _)
  def mul(that: M): M = blockMap2(that, _ *:* _)
  def div(that: M): M = blockMap2(that, _ /:/ _)

  def rowVectorAdd(a: Array[Double]): M = rowVectorOp((lm, lv) => lm(*, ::) + lv)(a)
  def rowVectorSub(a: Array[Double]): M = rowVectorOp((lm, lv) => lm(*, ::) - lv)(a)
  def rowVectorMul(a: Array[Double]): M = rowVectorOp((lm, lv) => lm(*, ::) *:* lv)(a)
  def rowVectorDiv(a: Array[Double]): M = rowVectorOp((lm, lv) => lm(*, ::) /:/ lv)(a)

  def reverseRowVectorSub(a: Array[Double]): M = rowVectorOp((lm, lv) => lm(*, ::).map(lv - _))(a)  
  def reverseRowVectorDiv(a: Array[Double]): M = rowVectorOp((lm, lv) => lm(*, ::).map(lv /:/ _))(a)
  
  def colVectorAdd(a: Array[Double]): M = colVectorOp((lm, lv) => lm(::, *) + lv)(a)
  def colVectorSub(a: Array[Double]): M = colVectorOp((lm, lv) => lm(::, *) - lv)(a)
  def colVectorMul(a: Array[Double]): M = colVectorOp((lm, lv) => lm(::, *) *:* lv)(a)
  def colVectorDiv(a: Array[Double]): M = colVectorOp((lm, lv) => lm(::, *) /:/ lv)(a)

  def reverseColVectorSub(a: Array[Double]): M = colVectorOp((lm, lv) => lm(::, *).map(lv - _))(a)
  def reverseColVectorDiv(a: Array[Double]): M = colVectorOp((lm, lv) => lm(::, *).map(lv /:/ _))(a)

  def scalarAdd(i: Double): M = blockMap(_ + i)
  def scalarSub(i: Double): M = blockMap(_ - i)
  def scalarMul(i: Double): M = blockMap(_ *:* i)
  def scalarDiv(i: Double): M = blockMap(_ /:/ i)

  def reverseScalarSub(i: Double): M = blockMap(i - _)
  def reverseScalarDiv(i: Double): M = blockMap(i /:/ _)

  def sqrt(): M = blockMap(breezeSqrt(_))

  def pow(exponent: Double): M = blockMap(breezePow(_, exponent))

  // matrix ops
  def dot(that: M): M = new BlockMatrix(new BlockMatrixMultiplyRDD(this, that), blockSize, nRows, that.nCols)

  def dot(lm: BDM[Double]): M = {
    require(nCols == lm.rows,
      s"incompatible matrix dimensions: ${ nRows } x ${ nCols } and ${ lm.rows } x ${ lm.cols }")
    dot(BlockMatrix.fromBreezeMatrix(blocks.sparkContext, lm, blockSize))
  }

  def transpose(): M = new BlockMatrix(new BlockMatrixTransposeRDD(this), blockSize, nCols, nRows)

  def diagonal(): Array[Double] = new BlockMatrixDiagonalRDD(this).toArray

  /**
    * Write {@code this} to a Hadoop sequence file at location {@code uri}.
    **/
  def write(uri: String, forceRowMajor: Boolean = false, optKeep: Option[Array[Int]] = None) {

    val hadoop = blocks.sparkContext.hadoopConfiguration
    hadoop.mkDir(uri)

    def writeBlock(it: Iterator[((Int, Int), BDM[Double])], os: OutputStream): Int = {
      assert(it.hasNext)
      val bdm = it.next()._2
      assert(!it.hasNext)

      bdm.write(os, forceRowMajor, bufferSpec)
      os.close()

      1
    }

    val (partFiles, _) = optKeep match {
      case Some(keep) =>
        blocks.subsetPartitions(keep).writePartitions(uri, writeBlock, Some(keep, gp.numPartitions))
      case None =>
        blocks.writePartitions(uri, writeBlock)
    }

    hadoop.writeDataFile(uri + metadataRelativePath) { os =>
      implicit val formats = defaultJSONFormats
      jackson.Serialization.write(
        BlockMatrixMetadata(blockSize, nRows, nCols, partFiles),
        os)
    }

    hadoop.writeTextFile(uri + "/_SUCCESS")(out => ())
  }


  def cache(): this.type = {
    blocks.cache()
    this
  }

  def persist(storageLevel: StorageLevel): this.type = {
    blocks.persist(storageLevel)
    this
  }

  def persist(storageLevel: String): this.type = {
    val level = try {
      StorageLevel.fromString(storageLevel)
    } catch {
      case e: IllegalArgumentException =>
        fatal(s"unknown StorageLevel `$storageLevel'")
    }
    persist(level)
  }

  def unpersist(): this.type = {
    blocks.unpersist()
    this
  }

  def toBreezeMatrix(): BDM[Double] = {
    require(this.nRows <= Int.MaxValue, "The number of rows of this matrix should be less than or equal to " +
      s"Int.MaxValue. Currently numRows: ${ this.nRows }")
    require(this.nCols <= Int.MaxValue, "The number of columns of this matrix should be less than or equal to " +
      s"Int.MaxValue. Currently numCols: ${ this.nCols }")
    require(this.nRows * this.nCols <= Int.MaxValue, "The length of the values array must be " +
      s"less than or equal to Int.MaxValue. Currently rows * cols: ${ this.nRows * this.nCols }")
    val nRows = this.nRows.toInt
    val nCols = this.nCols.toInt
    val localBlocks = blocks.collect()
    val values = new Array[Double](nRows * nCols)
    var bi = 0
    while (bi < localBlocks.length) {
      val ((i, j), lm) = localBlocks(bi)
      val iOffset = i * blockSize
      val jOffset = j * blockSize
      lm.foreachPair { case ((ii, jj), v) =>
        values((jOffset + jj) * nRows + iOffset + ii) = v
      }
      bi += 1
    }
    new BDM(nRows, nCols, values)
  }

  private def requireZippable(that: M) {
    require(nRows == that.nRows,
      s"must have same number of rows, but actually: ${ nRows }x${ nCols }, ${ that.nRows }x${ that.nCols }")
    require(nCols == that.nCols,
      s"must have same number of cols, but actually: ${ nRows }x${ nCols }, ${ that.nRows }x${ that.nCols }")
    require(blockSize == that.blockSize,
      s"blocks must be same size, but actually were ${ blockSize }x${ blockSize } and ${ that.blockSize }x${ that.blockSize }")
  }

  def blockMap(op: BDM[Double] => BDM[Double]): M =
    new BlockMatrix(blocks.mapValues(op), blockSize, nRows, nCols)
  
  def blockMapWithIndex(op: ((Int, Int), BDM[Double]) => BDM[Double]): M =
    new BlockMatrix(blocks.mapValuesWithKey(op), blockSize, nRows, nCols)

  def blockMap2(that: M, op: (BDM[Double], BDM[Double]) => BDM[Double]): M = {
    requireZippable(that)
    val blocks = this.blocks.zipPartitions(that.blocks, preservesPartitioning = true) { (thisIter, thatIter) =>
      new Iterator[((Int, Int), BDM[Double])] {
        def hasNext: Boolean = {
          assert(thisIter.hasNext == thatIter.hasNext)
          thisIter.hasNext
        }

        def next(): ((Int, Int), BDM[Double]) = {
          val ((i1, j1), lm1) = thisIter.next()
          val ((i2, j2), lm2) = thatIter.next()
          assertCompatibleLocalMatrix(lm1)
          assertCompatibleLocalMatrix(lm2)
          assert(i1 == i2, s"$i1 $i2")
          assert(j1 == j2, s"$j1 $j2")
          val lm = op(lm1, lm2)
          assert(lm.rows == lm1.rows)
          assert(lm.cols == lm1.cols)
          ((i1, j1), lm)
        }
      }
    }
    new BlockMatrix(blocks, blockSize, nRows, nCols)
  }

  def map(op: Double => Double): M = {
    val blocks = this.blocks.mapValues { lm =>
      assertCompatibleLocalMatrix(lm)
      val src = lm.data
      val dst = new Array[Double](src.length)
      var i = 0
      while (i < src.length) {
        dst(i) = op(src(i))
        i += 1
      }
      new BDM(lm.rows, lm.cols, dst, 0, lm.majorStride, lm.isTranspose)
    }
    new BlockMatrix(blocks, blockSize, nRows, nCols)
  }

  def map2(that: M, op: (Double, Double) => Double): M = {
    requireZippable(that)
    val blocks = this.blocks.zipPartitions(that.blocks, preservesPartitioning = true) { (thisIter, thatIter) =>
      new Iterator[((Int, Int), BDM[Double])] {
        def hasNext: Boolean = {
          assert(thisIter.hasNext == thatIter.hasNext)
          thisIter.hasNext
        }

        def next(): ((Int, Int), BDM[Double]) = {
          val ((i1, j1), lm1) = thisIter.next()
          val ((i2, j2), lm2) = thatIter.next()
          assertCompatibleLocalMatrix(lm1)
          assertCompatibleLocalMatrix(lm2)
          assert(i1 == i2, s"$i1 $i2")
          assert(j1 == j2, s"$j1 $j2")
          val nRows = lm1.rows
          val nCols = lm1.cols
          val src1 = lm1.data
          val src2 = lm2.data
          val dst = new Array[Double](src1.length)
          if (lm1.isTranspose == lm2.isTranspose) {
            var k = 0
            while (k < src1.length) {
              dst(k) = op(src1(k), src2(k))
              k += 1
            }
          } else {
            val length = src1.length
            var k1 = 0
            var k2 = 0
            while (k1 < length) {
              while (k2 < length) {
                dst(k1) = op(src1(k1), src2(k2))
                k1 += 1
                k2 += lm2.majorStride
              }
              k2 += 1 - length
            }
          }
          ((i1, j1), new BDM(nRows, nCols, dst, 0, lm1.majorStride, lm1.isTranspose))
        }
      }
    }
    new BlockMatrix(blocks, blockSize, nRows, nCols)
  }

  def map4(dm2: M, dm3: M, dm4: M, op: (Double, Double, Double, Double) => Double): M = {
    requireZippable(dm2)
    requireZippable(dm3)
    requireZippable(dm4)
    val blocks = this.blocks.zipPartitions(dm2.blocks, dm3.blocks, dm4.blocks, preservesPartitioning = true) { (it1, it2, it3, it4) =>
      new Iterator[((Int, Int), BDM[Double])] {
        def hasNext: Boolean = {
          assert(it1.hasNext == it2.hasNext)
          assert(it1.hasNext == it3.hasNext)
          assert(it1.hasNext == it4.hasNext)
          it1.hasNext
        }

        def next(): ((Int, Int), BDM[Double]) = {
          val ((i1, j1), lm1) = it1.next()
          val ((i2, j2), lm2) = it2.next()
          val ((i3, j3), lm3) = it3.next()
          val ((i4, j4), lm4) = it4.next()
          assertCompatibleLocalMatrix(lm1)
          assertCompatibleLocalMatrix(lm2)
          assertCompatibleLocalMatrix(lm3)
          assertCompatibleLocalMatrix(lm4)
          assert(i1 == i2, s"$i1 $i2")
          assert(j1 == j2, s"$j1 $j2")
          assert(i1 == i3, s"$i1 $i3")
          assert(j1 == j3, s"$j1 $j3")
          assert(i1 == i4, s"$i1 $i4")
          assert(j1 == j4, s"$j1 $j4")
          val nRows = lm1.rows
          val nCols = lm1.cols
          val src1 = lm1.data
          val src2 = lm2.data
          val src3 = lm3.data
          val src4 = lm4.data
          val dst = new Array[Double](src1.length)
          if (lm1.isTranspose == lm2.isTranspose
            && lm1.isTranspose == lm3.isTranspose
            && lm1.isTranspose == lm4.isTranspose) {
            var k = 0
            while (k < src1.length) {
              dst(k) = op(src1(k), src2(k), src3(k), src4(k))
              k += 1
            }
          } else {
            // FIXME: code gen the optimal tree on driver?
            val length = src1.length
            val lm1MinorSize = length / lm1.majorStride
            var k1 = 0
            var kt = 0
            while (k1 < length) {
              while (kt < length) {
                val v2 = if (lm1.isTranspose == lm2.isTranspose) src2(k1) else src2(kt)
                val v3 = if (lm1.isTranspose == lm3.isTranspose) src3(k1) else src3(kt)
                val v4 = if (lm1.isTranspose == lm4.isTranspose) src4(k1) else src4(kt)
                dst(k1) = op(src1(k1), v2, v3, v4)
                k1 += 1
                kt += lm1MinorSize
              }
              kt += 1 - length
            }
          }
          ((i1, j1), new BDM(nRows, nCols, dst, 0, lm1.majorStride, lm1.isTranspose))
        }
      }
    }
    new BlockMatrix(blocks, blockSize, nRows, nCols)
  }

  def mapWithIndex(op: (Long, Long, Double) => Double): M = {
    val blockSize = this.blockSize
    val blocks = this.blocks.mapValuesWithKey { case ((i, j), lm) =>
      val iOffset = i.toLong * blockSize
      val jOffset = j.toLong * blockSize
      val size = lm.cols * lm.rows
      val result = new Array[Double](size)
      var jj = 0
      while (jj < lm.cols) {
        var ii = 0
        while (ii < lm.rows) {
          result(ii + jj * lm.rows) = op(iOffset + ii, jOffset + jj, lm(ii, jj))
          ii += 1
        }
        jj += 1
      }
      new BDM(lm.rows, lm.cols, result)
    }
    new BlockMatrix(blocks, blockSize, nRows, nCols)
  }

  def map2WithIndex(that: M, op: (Long, Long, Double, Double) => Double): M = {
    requireZippable(that)
    val blockSize = this.blockSize
    val blocks = this.blocks.zipPartitions(that.blocks, preservesPartitioning = true) { (thisIter, thatIter) =>
      new Iterator[((Int, Int), BDM[Double])] {
        def hasNext: Boolean = {
          assert(thisIter.hasNext == thatIter.hasNext)
          thisIter.hasNext
        }

        def next(): ((Int, Int), BDM[Double]) = {
          val ((i1, j1), lm1) = thisIter.next()
          val ((i2, j2), lm2) = thatIter.next()
          assert(i1 == i2, s"$i1 $i2")
          assert(j1 == j2, s"$j1 $j2")
          val iOffset = i1.toLong * blockSize
          val jOffset = j1.toLong * blockSize
          val size = lm1.cols * lm1.rows
          val result = new Array[Double](size)
          var jj = 0
          while (jj < lm1.cols) {
            var ii = 0
            while (ii < lm1.rows) {
              result(ii + jj * lm1.rows) = op(iOffset + ii, jOffset + jj, lm1(ii, jj), lm2(ii, jj))
              ii += 1
            }
            jj += 1
          }
          ((i1, j1), new BDM(lm1.rows, lm1.cols, result))
        }
      }
    }
    new BlockMatrix(blocks, blockSize, nRows, nCols)
  }

  def colVectorOp(op: (BDM[Double], BDV[Double]) => BDM[Double]): Array[Double] => M = {
    a => val v = BDV(a)
      require(v.length == nRows, s"vector length must equal nRows: ${ v.length }, $nRows")
      val vBc = blocks.sparkContext.broadcast(v)
      blockMapWithIndex { case ((i, _), lm) =>
        val lv = gp.vectorOnBlockRow(vBc.value, i)
        op(lm, lv)
      }
  }

  def rowVectorOp(op: (BDM[Double], BDV[Double]) => BDM[Double]): Array[Double] => M = {
    a => val v = BDV(a)
      require(v.length == nCols, s"vector length must equal nCols: ${ v.length }, $nCols")
      val vBc = blocks.sparkContext.broadcast(v)
      blockMapWithIndex { case ((_, j), lm) =>
        val lv = gp.vectorOnBlockCol(vBc.value, j)
        op(lm, lv)
      }
  }

  def toIndexedRowMatrix(): IndexedRowMatrix = {
    require(this.nCols <= Integer.MAX_VALUE)
    val nCols = this.nCols.toInt

    def seqOp(a: Array[Double], p: (Int, Array[Double])): Array[Double] = p match {
      case (offset, v) =>
        System.arraycopy(v, 0, a, offset, v.length)
        a
    }

    def combOp(l: Array[Double], r: Array[Double]): Array[Double] = {
      var i = 0
      while (i < l.length) {
        if (r(i) != 0)
          l(i) = r(i)
        i += 1
      }
      l
    }

    new IndexedRowMatrix(this.blocks.flatMap { case ((i, j), lm) =>
      val iOffset = i * blockSize
      val jOffset = j * blockSize

      for (k <- 0 until lm.rows)
        yield (k + iOffset, (jOffset, lm(k, ::).inner.toArray))
    }.aggregateByKey(new Array[Double](nCols))(seqOp, combOp)
      .map { case (i, a) => IndexedRow(i, BDV(a)) },
      nRows, nCols)
  }

  def filterRows(keep: Array[Long]): BlockMatrix = this.transpose().filterCols(keep).transpose()

  def filterCols(keep: Array[Long]): BlockMatrix =
    new BlockMatrix(new BlockMatrixFilterColsRDD(this, keep), blockSize, nRows, keep.length)

  def filter(keepRows: Array[Long], keepCols: Array[Long]): BlockMatrix =
    new BlockMatrix(new BlockMatrixFilterRDD(this, keepRows, keepCols),
      blockSize, keepRows.length, keepCols.length)

  def entriesTable(hc: HailContext): Table = entriesTable(hc, None)

  def entriesTable(hc: HailContext, keep: Option[Array[Int]] = None): Table = {
    val rvRowType = TStruct("i" -> TInt64Optional, "j" -> TInt64Optional, "entry" -> TFloat64Optional)
<<<<<<< HEAD
    val entriesRDD = ContextRDD.weaken[RVDContext](blocks).cflatMap { case (ctx, ((blockRow, blockCol), block)) =>
=======
    val rdd = keep match {
      case Some(keep) => blocks.subsetPartitions(keep)
      case None => blocks
    }

    val entriesRDD = rdd.flatMap { case ((blockRow, blockCol), block) =>
>>>>>>> e6de08eb
      val rowOffset = blockRow * blockSize.toLong
      val colOffset = blockCol * blockSize.toLong

      val region = ctx.region
      val rvb = new RegionValueBuilder(region)
      val rv = RegionValue(region)

      block.activeIterator
        .map { case ((i, j), entry) =>
          rvb.start(rvRowType)
          rvb.startStruct()
          rvb.addLong(rowOffset + i)
          rvb.addLong(colOffset + j)
          rvb.addDouble(entry)
          rvb.endStruct()
          rv.setOffset(rvb.end())
          rv
        }
    }

    new Table(hc, entriesRDD, rvRowType)
  }

  // positions is an ordered table with one value field of type int32, which will be grouped by key field(s) if present
  /* returns the entry table of the block matrix, filtered to pairs (i, j) such that i <= j, key[i] == key[j], 
  and position[j] - position[i] <= radius. If includeDiagonal=false, require i < j rather than i <= j.*/
  def filteredEntriesTable(positions: Table, radius: Int, includeDiagonal: Boolean): Table = {
    val blocksToKeep = UpperIndexBounds.computeCoverByUpperTriangularBlocks(positions, this.gp, radius, includeDiagonal)
    this.entriesTable(positions.hc, Some(blocksToKeep))
  }
}

case class BlockMatrixFilterRDDPartition(index: Int,
  blockRowRanges: Array[(Int, Array[Int], Array[Int])],
  blockColRanges: Array[(Int, Array[Int], Array[Int])]) extends Partition

object BlockMatrixFilterRDD {
  // allBlockColRanges(newBlockCol) has elements of the form (blockCol, startIndices, endIndices) with blockCol increasing
  //   startIndices.zip(endIndices) gives all column-index ranges in blockCol to be copied to ranges in newBlockCol
  def computeAllBlockColRanges(keep: Array[Long],
    gp: GridPartitioner,
    newGP: GridPartitioner): Array[Array[(Int, Array[Int], Array[Int])]] = {

    val blockSize = gp.blockSize
    val ab = new ArrayBuilder[(Int, Array[Int], Array[Int])]()
    val startIndices = new ArrayBuilder[Int]()
    val endIndices = new ArrayBuilder[Int]()

    keep
      .grouped(blockSize)
      .zipWithIndex
      .map { case (colsInNewBlock, newBlockCol) =>
        ab.clear()

        val newBlockNCols = newGP.blockColNCols(newBlockCol)

        var j = 0 // start index in newBlockCol
        while (j < newBlockNCols) {
          startIndices.clear()
          endIndices.clear()

          val startCol = colsInNewBlock(j)
          val blockCol = (startCol / blockSize).toInt
          val finalColInBlockCol = blockCol * blockSize + gp.blockColNCols(blockCol)

          while (j < newBlockNCols && colsInNewBlock(j) < finalColInBlockCol) { // compute ranges for this blockCol
            val startCol = colsInNewBlock(j)
            val startColIndex = (startCol % blockSize).toInt // start index in blockCol
            startIndices += startColIndex

            var endCol = startCol + 1
            var k = j + 1
            while (k < newBlockNCols && colsInNewBlock(k) == endCol && endCol < finalColInBlockCol) { // extend range
              endCol += 1
              k += 1
            }
            endIndices += ((endCol - 1) % blockSize + 1).toInt // end index in blockCol
            j = k
          }
          ab += (blockCol, startIndices.result(), endIndices.result())
        }
        ab.result()
      }.toArray
  }

  def computeAllBlockRowRanges(keep: Array[Long],
    gp: GridPartitioner,
    newGP: GridPartitioner): Array[Array[(Int, Array[Int], Array[Int])]] = {

    computeAllBlockColRanges(keep, gp.transpose, newGP.transpose)
  }
}

private class BlockMatrixFilterRDD(dm: BlockMatrix, keepRows: Array[Long], keepCols: Array[Long])
  extends RDD[((Int, Int), BDM[Double])](dm.blocks.sparkContext, Nil) {
  require(keepRows.nonEmpty && keepRows.isIncreasing && keepRows.head >= 0 && keepRows.last < dm.nRows)
  require(keepCols.nonEmpty && keepCols.isIncreasing && keepCols.head >= 0 && keepCols.last < dm.nCols)

  private val gp = dm.gp
  private val blockSize = gp.blockSize
  private val newGP = GridPartitioner(blockSize, keepRows.length, keepCols.length)

  private val allBlockRowRanges: Array[Array[(Int, Array[Int], Array[Int])]] =
    BlockMatrixFilterRDD.computeAllBlockRowRanges(keepRows, gp, newGP)

  private val allBlockColRanges: Array[Array[(Int, Array[Int], Array[Int])]] =
    BlockMatrixFilterRDD.computeAllBlockColRanges(keepCols, gp, newGP)

  protected def getPartitions: Array[Partition] =
    Array.tabulate(newGP.numPartitions) { pi =>
      BlockMatrixFilterRDDPartition(pi,
        allBlockRowRanges(newGP.blockBlockRow(pi)),
        allBlockColRanges(newGP.blockBlockCol(pi)))
    }

  override def getDependencies: Seq[Dependency[_]] = Array[Dependency[_]](
    new NarrowDependency(dm.blocks) {
      def getParents(partitionId: Int): Seq[Int] = {
        val (newBlockRow, newBlockCol) = newGP.blockCoordinates(partitionId)

        for {
          blockRow <- allBlockRowRanges(newBlockRow).map(_._1)
          blockCol <- allBlockColRanges(newBlockCol).map(_._1)
        } yield gp.coordinatesBlock(blockRow, blockCol)
      }
    })

  def compute(split: Partition, context: TaskContext): Iterator[((Int, Int), BDM[Double])] = {
    val part = split.asInstanceOf[BlockMatrixFilterRDDPartition]

    val (newBlockRow, newBlockCol) = newGP.blockCoordinates(split.index)
    val (newBlockNRows, newBlockNCols) = newGP.blockDims(split.index)
    val newBlock = BDM.zeros[Double](newBlockNRows, newBlockNCols)

    var jCol = 0
    var kCol = 0
    part.blockColRanges.foreach { case (blockCol, colStartIndices, colEndIndices) =>
      val jCol0 = jCol // record first col index in newBlock corresponding to new blockCol
    var jRow = 0
      var kRow = 0
      part.blockRowRanges.foreach { case (blockRow, rowStartIndices, rowEndIndices) =>
        val jRow0 = jRow // record first row index in newBlock corresponding to new blockRow

        val parentPI = gp.coordinatesBlock(blockRow, blockCol)
        val (_, block) = dm.blocks.iterator(dm.blocks.partitions(parentPI), context).next()

        jCol = jCol0 // reset col index for new blockRow in same blockCol        
      var colRangeIndex = 0
        while (colRangeIndex < colStartIndices.length) {
          val siCol = colStartIndices(colRangeIndex)
          val eiCol = colEndIndices(colRangeIndex)
          kCol = jCol + eiCol - siCol

          jRow = jRow0 // reset row index for new column range in same (blockRow, blockCol)
          var rowRangeIndex = 0
          while (rowRangeIndex < rowStartIndices.length) {
            val siRow = rowStartIndices(rowRangeIndex)
            val eiRow = rowEndIndices(rowRangeIndex)
            kRow = jRow + eiRow - siRow

            newBlock(jRow until kRow, jCol until kCol) := block(siRow until eiRow, siCol until eiCol)

            jRow = kRow
            rowRangeIndex += 1
          }
          jCol = kCol
          colRangeIndex += 1
        }
      }
      assert(jRow == newBlockNRows)
    }
    assert(jCol == newBlockNCols)

    Iterator.single(((newBlockRow, newBlockCol), newBlock))
  }

  @transient override val partitioner: Option[Partitioner] = Some(newGP)
}

case class BlockMatrixFilterColsRDDPartition(index: Int, blockColRanges: Array[(Int, Array[Int], Array[Int])]) extends Partition

private class BlockMatrixFilterColsRDD(dm: BlockMatrix, keep: Array[Long])
  extends RDD[((Int, Int), BDM[Double])](dm.blocks.sparkContext, Nil) {
  require(keep.nonEmpty && keep.isIncreasing && keep.head >= 0 && keep.last < dm.nCols)

  private val gp = dm.gp
  private val blockSize = gp.blockSize
  private val newGP = GridPartitioner(blockSize, gp.nRows, keep.length)

  private val allBlockColRanges: Array[Array[(Int, Array[Int], Array[Int])]] =
    BlockMatrixFilterRDD.computeAllBlockColRanges(keep, gp, newGP)

  protected def getPartitions: Array[Partition] =
    Array.tabulate(newGP.numPartitions) { pi =>
      BlockMatrixFilterColsRDDPartition(pi, allBlockColRanges(newGP.blockBlockCol(pi)))
    }

  override def getDependencies: Seq[Dependency[_]] = Array[Dependency[_]](
    new NarrowDependency(dm.blocks) {
      def getParents(partitionId: Int): Seq[Int] = {
        val (blockRow, newBlockCol) = newGP.blockCoordinates(partitionId)
        allBlockColRanges(newBlockCol).map { case (blockCol, _, _) =>
          gp.coordinatesBlock(blockRow, blockCol)
        }
      }
    })

  def compute(split: Partition, context: TaskContext): Iterator[((Int, Int), BDM[Double])] = {
    val (blockRow, newBlockCol) = newGP.blockCoordinates(split.index)
    val (blockNRows, newBlockNCols) = newGP.blockDims(split.index)
    val newBlock = BDM.zeros[Double](blockNRows, newBlockNCols)

    var j = 0
    var k = 0
    split.asInstanceOf[BlockMatrixFilterColsRDDPartition]
      .blockColRanges
      .foreach { case (blockCol, startIndices, endIndices) =>
        val parentPI = gp.coordinatesBlock(blockRow, blockCol)
        val (_, block) = dm.blocks.iterator(dm.blocks.partitions(parentPI), context).next()

        var colRangeIndex = 0
        while (colRangeIndex < startIndices.length) {
          val si = startIndices(colRangeIndex)
          val ei = endIndices(colRangeIndex)
          k = j + ei - si

          newBlock(::, j until k) := block(::, si until ei)

          j = k
          colRangeIndex += 1
        }
      }
    assert(j == newBlockNCols)

    Iterator.single(((blockRow, newBlockCol), newBlock))
  }

  @transient override val partitioner: Option[Partitioner] = Some(newGP)
}

case class BlockMatrixTransposeRDDPartition(index: Int, prevPartition: Partition) extends Partition

private class BlockMatrixTransposeRDD(dm: BlockMatrix)
  extends RDD[((Int, Int), BDM[Double])](dm.blocks.sparkContext, Nil) {

  private val newPartitioner = dm.gp.transpose

  def transposePI(pi: Int): Int = dm.gp.coordinatesBlock(
    newPartitioner.blockBlockCol(pi),
    newPartitioner.blockBlockRow(pi))

  override def getDependencies: Seq[Dependency[_]] = Array[Dependency[_]](
    new NarrowDependency(dm.blocks) {
      def getParents(partitionId: Int): Seq[Int] = Array(transposePI(partitionId))
    })

  def compute(split: Partition, context: TaskContext): Iterator[((Int, Int), BDM[Double])] =
    dm.blocks.iterator(split.asInstanceOf[BlockMatrixTransposeRDDPartition].prevPartition, context)
      .map { case ((j, i), lm) => ((i, j), lm.t) }

  protected def getPartitions: Array[Partition] = {
    Array.tabulate(newPartitioner.numPartitions) { pi =>
      BlockMatrixTransposeRDDPartition(pi, dm.blocks.partitions(transposePI(pi)))
    }
  }

  @transient override val partitioner: Option[Partitioner] = Some(newPartitioner)
}

private class BlockMatrixDiagonalRDD(m: BlockMatrix)
  extends RDD[Double](m.blocks.sparkContext, Nil) {

  import BlockMatrix.block

  private val nDiagElements = {
    val d = math.min(m.nRows, m.nCols)
    assert(d <= Integer.MAX_VALUE, s"diagonal is too big for local array: $d; ${ m.st }")
    d.toInt
  }

  private val parts = m.blocks.partitions
  private val gp = m.gp
  private val nDiagBlocks = math.min(gp.nBlockRows, gp.nBlockCols)

  override def getDependencies: Seq[Dependency[_]] = Array[Dependency[_]](
    new NarrowDependency(m.blocks) {
      def getParents(partitionId: Int): Seq[Int] = Array(gp.coordinatesBlock(partitionId, partitionId))
    })

  def compute(split: Partition, context: TaskContext): Iterator[Double] = {
    val i = split.index
    val lm = block(m, parts, gp, context, i, i)
    (0 until math.min(lm.rows, lm.cols)).iterator.map(k => lm(k, k))
  }

  protected def getPartitions: Array[Partition] = Array.tabulate(nDiagBlocks)(IntPartition)

  def toArray: Array[Double] = {
    val diag = collect()
    assert(diag.length == nDiagElements)
    diag
  }
}

private class BlockMatrixMultiplyRDD(l: BlockMatrix, r: BlockMatrix)
  extends RDD[((Int, Int), BDM[Double])](l.blocks.sparkContext, Nil) {

  import BlockMatrix.block

  require(l.nCols == r.nRows,
    s"inner dimensions must match, but given: ${ l.nRows }x${ l.nCols }, ${ r.nRows }x${ r.nCols }")
  require(l.blockSize == r.blockSize,
    s"blocks must be same size, but actually were ${ l.blockSize }x${ l.blockSize } and ${ r.blockSize }x${ r.blockSize }")

  private val lPartitioner = l.gp
  private val lPartitions = l.blocks.partitions
  private val rPartitioner = r.gp
  private val rPartitions = r.blocks.partitions
  private val nProducts = lPartitioner.nBlockCols
  private val gp = GridPartitioner(l.blockSize, l.nRows, r.nCols)

  override def getDependencies: Seq[Dependency[_]] =
    Array[Dependency[_]](
      new NarrowDependency(l.blocks) {
        def getParents(partitionId: Int): Seq[Int] = {
          val i = gp.blockBlockRow(partitionId)
          val deps = new Array[Int](nProducts)
          var k = 0
          while (k < nProducts) {
            deps(k) = lPartitioner.coordinatesBlock(i, k)
            k += 1
          }
          deps
        }
      },
      new NarrowDependency(r.blocks) {
        def getParents(partitionId: Int): Seq[Int] = {
          val j = gp.blockBlockCol(partitionId)
          val deps = new Array[Int](nProducts)
          var k = 0
          while (k < nProducts) {
            deps(k) = rPartitioner.coordinatesBlock(k, j)
            k += 1
          }
          deps
        }
      })

  private def leftBlock(i: Int, j: Int, context: TaskContext): BDM[Double] =
    block(l, lPartitions, lPartitioner, context, i, j)

  private def rightBlock(i: Int, j: Int, context: TaskContext): BDM[Double] =
    block(r, rPartitions, rPartitioner, context, i, j)

  def compute(split: Partition, context: TaskContext): Iterator[((Int, Int), BDM[Double])] = {
    val (i, j) = gp.blockCoordinates(split.index)
    val (blockNRows, blockNCols) = gp.blockDims(split.index)
    val product = BDM.zeros[Double](blockNRows, blockNCols)
    var k = 0
    while (k < nProducts) {
      product :+= leftBlock(i, k, context) * rightBlock(k, j, context)
      k += 1
    }

    Iterator.single(((i, j), product))
  }

  protected def getPartitions: Array[Partition] =
    (0 until gp.numPartitions).map(IntPartition).toArray[Partition]

  @transient override val partitioner: Option[Partitioner] =
    Some(gp)
}

case class IntPartition(index: Int) extends Partition


// On compute, WriteBlocksRDDPartition writes the block row with index `index`
// [`start`, `end`] is the range of indices of parent partitions overlapping this block row
// `skip` is the index in the start partition corresponding to the first row of this block row
case class WriteBlocksRDDPartition(index: Int, start: Int, skip: Int, end: Int) extends Partition {
  def range: Range = start to end
}

class WriteBlocksRDD(path: String,
  crdd: ContextRDD[RVDContext, RegionValue],
  sc: SparkContext,
  matrixType: MatrixType,
  parentPartStarts: Array[Long],
  entryField: String,
  gp: GridPartitioner) extends RDD[(Int, String)](sc, Nil) {

  require(gp.nRows == parentPartStarts.last)

  private val parentParts = crdd.partitions
  private val blockSize = gp.blockSize

  private val d = digitsNeeded(gp.numPartitions)
  private val sHadoopBc = sc.broadcast(new SerializableHadoopConfiguration(sc.hadoopConfiguration))

  override def getDependencies: Seq[Dependency[_]] =
    Array[Dependency[_]](
      new NarrowDependency(crdd.rdd) {
        def getParents(partitionId: Int): Seq[Int] =
          partitions(partitionId).asInstanceOf[WriteBlocksRDDPartition].range
      }
    )

  protected def getPartitions: Array[Partition] = {
    val nRows = parentPartStarts.last
    assert(nRows == gp.nRows)
    val nBlockRows = gp.nBlockRows

    val parts = new Array[Partition](nBlockRows)

    var firstRowInBlock = 0L
    var firstRowInNextBlock = 0L
    var pi = 0 // parent partition index
    var blockRow = 0
    while (blockRow < nBlockRows) {
      val skip = (firstRowInBlock - parentPartStarts(pi)).toInt

      firstRowInNextBlock = if (blockRow < nBlockRows - 1) firstRowInBlock + gp.blockSize else nRows

      val start = pi
      while (parentPartStarts(pi) < firstRowInNextBlock)
        pi += 1
      val end = pi - 1

      // if last parent partition overlaps next blockRow, don't advance
      if (parentPartStarts(pi) > firstRowInNextBlock)
        pi -= 1

      parts(blockRow) = WriteBlocksRDDPartition(blockRow, start, skip, end)

      firstRowInBlock = firstRowInNextBlock
      blockRow += 1
    }

    parts
  }

  def compute(split: Partition, context: TaskContext): Iterator[(Int, String)] = {
    val blockRow = split.index
    val nRowsInBlock = gp.blockRowNRows(blockRow)
    val ctx = TaskContext.get

    val (blockPartFiles, outPerBlockCol) = Array.tabulate(gp.nBlockCols) { blockCol =>
      val nColsInBlock = gp.blockColNCols(blockCol)

      val i = gp.coordinatesBlock(blockRow, blockCol)
      val f = partFile(d, i, ctx)
      val filename = path + "/parts/" + f

      val os = sHadoopBc.value.value.unsafeWriter(filename)
      val out = BlockMatrix.bufferSpec.buildOutputBuffer(os)

      out.writeInt(nRowsInBlock)
      out.writeInt(nColsInBlock)
      out.writeBoolean(true) // transposed, stored row major

      ((i, f), out)
    }
      .unzip

    val rvRowType = matrixType.rvRowType
    val entryArrayType = matrixType.entryArrayType
    val entryType = matrixType.entryType
    val fieldType = entryType.field(entryField).typ

    assert(fieldType.isOfType(TFloat64()))

    val entryArrayIdx = matrixType.entriesIdx
    val fieldIdx = entryType.fieldIdx(entryField)

    val writeBlocksPart = split.asInstanceOf[WriteBlocksRDDPartition]
    val start = writeBlocksPart.start
    writeBlocksPart.range.foreach { pi => using(crdd.mkc()) { ctx =>
      val it = crdd.iterator(parentParts(pi), context, ctx)

      if (pi == start) {
        var j = 0
        while (j < writeBlocksPart.skip) {
          it.next()
          j += 1
        }
      }

      val data = new Array[Double](blockSize)

      var i = 0
      while (it.hasNext && i < nRowsInBlock) {
        val rv = it.next()
        val region = rv.region

        val entryArrayOffset = rvRowType.loadField(rv, entryArrayIdx)

        var blockCol = 0
        var colIdx = 0
        while (blockCol < gp.nBlockCols) {
          val n = gp.blockColNCols(blockCol)
          var j = 0
          while (j < n) {
            if (entryArrayType.isElementDefined(region, entryArrayOffset, colIdx)) {
              val entryOffset = entryArrayType.loadElement(region, entryArrayOffset, colIdx)
              if (entryType.isFieldDefined(region, entryOffset, fieldIdx)) {
                val fieldOffset = entryType.loadField(region, entryOffset, fieldIdx)
                data(j) = region.loadDouble(fieldOffset)
              } else {
                val rowIdx = blockRow * blockSize + i
                fatal(s"Cannot create BlockMatrix: missing value at row $rowIdx and col $colIdx")
              }
            } else {
              val rowIdx = blockRow * blockSize + i
              fatal(s"Cannot create BlockMatrix: missing entry at row $rowIdx and col $colIdx")
            }
            colIdx += 1
            j += 1
          }
          outPerBlockCol(blockCol).writeDoubles(data, 0, n)
          blockCol += 1
        }
        i += 1
      }
    } }

    outPerBlockCol.foreach(_.close())

    blockPartFiles.iterator
  }
}<|MERGE_RESOLUTION|>--- conflicted
+++ resolved
@@ -10,13 +10,9 @@
 import is.hail.table.Table
 import is.hail.expr.types._
 import is.hail.io.{BlockingBufferSpec, BufferSpec, LZ4BlockBufferSpec, StreamBlockBufferSpec}
-<<<<<<< HEAD
+import is.hail.methods.UpperIndexBounds
 import is.hail.rvd.{RVD, RVDContext}
 import is.hail.sparkextras.ContextRDD
-=======
-import is.hail.methods.UpperIndexBounds
-import is.hail.rvd.RVD
->>>>>>> e6de08eb
 import is.hail.utils._
 import is.hail.utils.richUtils.RichDenseMatrixDouble
 import org.apache.commons.math3.random.MersenneTwister
@@ -621,16 +617,12 @@
 
   def entriesTable(hc: HailContext, keep: Option[Array[Int]] = None): Table = {
     val rvRowType = TStruct("i" -> TInt64Optional, "j" -> TInt64Optional, "entry" -> TFloat64Optional)
-<<<<<<< HEAD
-    val entriesRDD = ContextRDD.weaken[RVDContext](blocks).cflatMap { case (ctx, ((blockRow, blockCol), block)) =>
-=======
     val rdd = keep match {
       case Some(keep) => blocks.subsetPartitions(keep)
       case None => blocks
     }
 
-    val entriesRDD = rdd.flatMap { case ((blockRow, blockCol), block) =>
->>>>>>> e6de08eb
+    val entriesRDD = ContextRDD.weaken[RVDContext](blocks).cflatMap { case (ctx, ((blockRow, blockCol), block)) =>
       val rowOffset = blockRow * blockSize.toLong
       val colOffset = blockCol * blockSize.toLong
 
