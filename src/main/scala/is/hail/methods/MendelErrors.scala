package is.hail.methods

import is.hail.HailContext
import is.hail.annotations.Annotation
import is.hail.expr.{TInt32, TString, TStruct, Type}
import is.hail.keytable.KeyTable
import is.hail.utils._
import is.hail.variant.CopyState._
import is.hail.variant.GenotypeType._
import is.hail.variant._
import org.apache.spark.rdd.RDD
import org.apache.spark.sql.Row

case class MendelError(variant: Variant, trio: CompleteTrio, code: Int,
  gtKid: GenotypeType, gtDad: GenotypeType, gtMom: GenotypeType) {

  def gtString(v: Variant, gt: GenotypeType): String =
    if (gt == HomRef)
      v.ref + "/" + v.ref
    else if (gt == Het)
      v.ref + "/" + v.alt
    else if (gt == HomVar)
      v.alt + "/" + v.alt
    else
      "./."

  def implicatedSamplesWithCounts: Iterator[(String, (Int, Int))] = {
    if (code == 2 || code == 1) Iterator(trio.kid, trio.knownDad, trio.knownMom)
    else if (code == 6 || code == 3 || code == 11 || code == 12) Iterator(trio.kid, trio.knownDad)
    else if (code == 4 || code == 7 || code == 9 || code == 10) Iterator(trio.kid, trio.knownMom)
    else Iterator(trio.kid)
  }
    .map((_, (1, if (variant.altAllele.isSNP) 1 else 0)))

  def toLineMendel(sampleIds: IndexedSeq[String]): String = {
    val v = variant
    val t = trio
    t.fam.getOrElse("0") + "\t" + t.kid + "\t" + v.contig + "\t" +
      v.contig + ":" + v.start + ":" + v.ref + ":" + v.alt + "\t" + code + "\t" + errorString
  }

  def errorString = gtString(variant, gtDad) + " x " + gtString(variant, gtMom) + " -> " + gtString(variant, gtKid)
}

object MendelErrors {

  def getCode(probandGt: Int, motherGt: Int, fatherGt: Int, copyState: CopyState): Int =
    (fatherGt, motherGt, probandGt, copyState) match {
    case (0, 0, 1, Auto)  => 2  // Kid is Het
    case (2, 2, 1, Auto)  => 1
    case (0, 0, 2, Auto)  => 5  // Kid is HomVar
    case (0, _, 2, Auto)  => 3
    case (_, 0, 2, Auto)  => 4
    case (2, 2, 0, Auto)  => 8  // Kid is HomRef
    case (2, _, 0, Auto)  => 6
    case (_, 2, 0, Auto)  => 7
    case (_, 2, 0, HemiX) => 9  // Kid is hemizygous
    case (_, 0, 2, HemiX) => 10
    case (2, _, 0, HemiY) => 11
    case (0, _, 2, HemiY) => 12
    case _ => 0 // No error
  }

  def apply[RPK, RK, T >: Null](vds: VariantSampleMatrix[RPK, RK, T], preTrios: IndexedSeq[CompleteTrio]): MendelErrors = {
    vds.requireUniqueSamples("mendel_errors")

    val trios = preTrios.filter(_.sex.isDefined)
    val nSamplesDiscarded = preTrios.size - trios.size

    if (nSamplesDiscarded > 0)
      warn(s"$nSamplesDiscarded ${ plural(nSamplesDiscarded, "sample") } discarded from .fam: sex of child is missing.")

    val trioMatrix = vds.trioMatrix(Pedigree(trios), completeTrios = true)
    val rowType = trioMatrix.rowType
    val nTrios = trioMatrix.nSamples

    val sc = vds.sparkContext
    val triosBc = sc.broadcast(trios)
    // all trios have defined sex, see filter above
    val trioSexBc = sc.broadcast(trios.map(_.sex.get))

    new MendelErrors(vds.hc, vds.vSignature, trios, vds.stringSampleIds,
<<<<<<< HEAD
      trioMatrix.rdd2.mapPartitions { it =>
        val view = new HardcallTrioGenotypeView(rowType, "gt")
        it.flatMap { rv =>
          view.setRegion(rv)
          val v = Variant.fromRegionValue(rv.region, rowType.loadField(rv, 1))
          Iterator.range(0, nTrios).flatMap { i =>
            view.setGenotype(i)
            val probandGt = if (view.hasProbandGT) view.getProbandGT else -1
            val motherGt = if (view.hasMotherGT) view.getMotherGT else -1
            val fatherGt = if (view.hasFatherGT) view.getFatherGT else -1
            val code = getCode(probandGt, motherGt, fatherGt, v.copyState(trioSexBc.value(i)))
            if (code != 0)
              Some(MendelError(v, triosBc.value(i), code,
                GenotypeType(probandGt), GenotypeType(fatherGt), GenotypeType(motherGt)))
=======
      vds
        .aggregateByVariantWithKeys(zeroVal)(
          (a, v, s, g) => seqOp(a, s, g.asInstanceOf[Genotype]),
          mergeOp)
        .flatMap { case (v, a) =>
          a.rows.flatMap { case (row) => val code = getCode(row, v.asInstanceOf[Variant].copyState(trioSexBc.value(row.i)))
            if (code != 0)
              Some(MendelError(v.asInstanceOf[Variant], triosBc.value(row.i), code, row(0), row(1), row(2)))
>>>>>>> 98ed6b9e
            else
              None
          }
        }

      }.cache()
    )
  }
}

case class MendelErrors(hc: HailContext, vSig: Type, trios: IndexedSeq[CompleteTrio],
  sampleIds: IndexedSeq[String],
  mendelErrors: RDD[MendelError]) {

  private val sc = mendelErrors.sparkContext
  private val trioFam = trios.iterator.flatMap(t => t.fam.map(f => (t.kid, f))).toMap
  private val nuclearFams = Pedigree.nuclearFams(trios)

  def nErrorPerVariant: RDD[(Variant, Int)] = {
    mendelErrors
      .map(_.variant)
      .countByValueRDD()
  }

  def nErrorPerNuclearFamily: RDD[((String, String), (Int, Int))] = {
    val parentsRDD = sc.parallelize(nuclearFams.keys.toSeq)
    mendelErrors
      .map(me => ((me.trio.knownDad, me.trio.knownMom), (1, if (me.variant.altAllele.isSNP) 1 else 0)))
      .union(parentsRDD.map((_, (0, 0))))
      .reduceByKey((x, y) => (x._1 + y._1, x._2 + y._2))
  }

  def nErrorPerIndiv: RDD[(String, (Int, Int))] = {
    val indivRDD = sc.parallelize(trios.flatMap(t => Iterator(t.kid, t.knownDad, t.knownMom)).distinct)
    mendelErrors
      .flatMap(_.implicatedSamplesWithCounts)
      .union(indivRDD.map((_, (0, 0))))
      .reduceByKey((x, y) => (x._1 + y._1, x._2 + y._2))
  }

  def mendelKT(): KeyTable = {
    val signature = TStruct(
      "fid" -> TString(),
      "s" -> TString(),
      "v" -> vSig,
      "code" -> TInt32(),
      "error" -> TString())

    val rdd = mendelErrors.map { e => Row(e.trio.fam.orNull, e.trio.kid, e.variant, e.code, e.errorString) }

    KeyTable(hc, rdd, signature, Array("s", "v"))
  }

  def fMendelKT(): KeyTable = {
    val signature = TStruct(
      "fid" -> TString(),
      "father" -> TString(),
      "mother" -> TString(),
      "nChildren" -> TInt32(),
      "nErrors" -> TInt32(),
      "nSNP" -> TInt32()
    )

    val trioFamBc = sc.broadcast(trioFam)
    val nuclearFamsBc = sc.broadcast(nuclearFams)

    val rdd = nErrorPerNuclearFamily.map { case ((dad, mom), (n, nSNP)) =>
      val kids = nuclearFamsBc.value.get((dad, mom))

      Row(kids.flatMap(x => trioFamBc.value.get(x.head)).orNull, dad, mom, kids.map(_.length).getOrElse(0), n, nSNP)
    }

    KeyTable(hc, rdd, signature, Array("fid"))
  }

  def iMendelKT(): KeyTable = {

    val signature = TStruct(
      "fid" -> TString(),
      "s" -> TString(),
      "nError" -> TInt32(),
      "nSNP" -> TInt32()
    )

    val trioFamBc = sc.broadcast(trios.iterator.flatMap { t =>
      t.fam.toArray.flatMap { f =>
        Iterator(t.kid -> f) ++ Iterator(t.dad, t.mom).flatten.map(x => x -> f)
      }
    }.toMap)

    val rdd = nErrorPerIndiv.map { case (s, (n, nSNP)) => Row(trioFamBc.value.getOrElse(s, null), s, n, nSNP) }

    KeyTable(hc, rdd, signature, Array("s"))
  }

  def lMendelKT(): KeyTable = {
    val signature = TStruct(
      "v" -> vSig,
      "nError" -> TInt32()
    )

    val rdd = nErrorPerVariant.map { case (v, l) => Row(v, l.toInt) }

    KeyTable(hc, rdd, signature, Array("v"))
  }
}<|MERGE_RESOLUTION|>--- conflicted
+++ resolved
@@ -61,7 +61,7 @@
     case _ => 0 // No error
   }
 
-  def apply[RPK, RK, T >: Null](vds: VariantSampleMatrix[RPK, RK, T], preTrios: IndexedSeq[CompleteTrio]): MendelErrors = {
+  def apply(vds: VariantSampleMatrix, preTrios: IndexedSeq[CompleteTrio]): MendelErrors = {
     vds.requireUniqueSamples("mendel_errors")
 
     val trios = preTrios.filter(_.sex.isDefined)
@@ -80,7 +80,6 @@
     val trioSexBc = sc.broadcast(trios.map(_.sex.get))
 
     new MendelErrors(vds.hc, vds.vSignature, trios, vds.stringSampleIds,
-<<<<<<< HEAD
       trioMatrix.rdd2.mapPartitions { it =>
         val view = new HardcallTrioGenotypeView(rowType, "gt")
         it.flatMap { rv =>
@@ -95,16 +94,6 @@
             if (code != 0)
               Some(MendelError(v, triosBc.value(i), code,
                 GenotypeType(probandGt), GenotypeType(fatherGt), GenotypeType(motherGt)))
-=======
-      vds
-        .aggregateByVariantWithKeys(zeroVal)(
-          (a, v, s, g) => seqOp(a, s, g.asInstanceOf[Genotype]),
-          mergeOp)
-        .flatMap { case (v, a) =>
-          a.rows.flatMap { case (row) => val code = getCode(row, v.asInstanceOf[Variant].copyState(trioSexBc.value(row.i)))
-            if (code != 0)
-              Some(MendelError(v.asInstanceOf[Variant], triosBc.value(row.i), code, row(0), row(1), row(2)))
->>>>>>> 98ed6b9e
             else
               None
           }
