package is.hail.methods

import is.hail.annotations.SafeRow
import is.hail.utils._
import is.hail.variant._
import is.hail.expr._
import is.hail.expr.types._
import is.hail.table.Table
import is.hail.stats.{LogisticRegressionModel, RegressionUtils, eigSymD}
import is.hail.annotations.{Annotation, UnsafeRow}
import breeze.linalg.{DenseVector => BDV, DenseMatrix => BDM, _}
import breeze.numerics._
import org.apache.spark.rdd.RDD
import org.apache.spark.sql.Row
import com.sun.jna.Native
import com.sun.jna.ptr.IntByReference
import is.hail.expr.types.TStruct

/*
Skat implements the burden test described in:

Wu MC, Lee S, Cai T, Li Y, Boehnke M, Lin X.
Rare-Variant Association Testing for Sequencing Data with the Sequence Kernel Association Test.
American Journal of Human Genetics. 2011;89(1):82-93. doi:10.1016/j.ajhg.2011.05.029.

For n samples and a group of m variants, we have:
y = n x 1 vector of phenotypes
X = n x k matrix of covariates including intercept = cov
mu = n x 1 vector of predictions under the null model, linear: mu = Xb, logistic: mu = sigmoid(Xb)
W = m x m diagonal matrix of variant weights
G = n x m matrix of genotypes

The variance component score statistic in the paper is:
Q = (y - mu).t * G * W * G.t * (y - mu)

The null distribution of Q is a mixture of independent 1 d.o.f. chi-squared random variables
with coefficients given by the non-zero eigenvalues of n x n matrix
Z * Z.t = sqrt(P_0) * G * W * G.t * sqrt(P_0)
where
P_0 = V - V * X * (X.t * V * X)^-1 * X.t * V
V = n x n diagonal matrix with diagonal elements given by sigmaSq for linear and mu_i * (1 - mu_i) for logistic

To scale to large n, we exploit that Z * Z.t has the same non-zero eigenvalues as the m x m matrix
Z.t * Z = sqrt(W) * G.t * P_0 * G * sqrt(W)
and express the latter gramian matrix in terms of matrices A and B as follows:
linear:   sigmaSq * Z.t * Z = A.t * A - B.t * B,    A = G * sqrt(W)              B = Q0.t * G * sqrt(W)
logistic:           Z.t * Z = A.t * A - B.t * B,    A = sqrt(V) * G * sqrt(W)    B = C^-1 * X.t * V * G * sqrt(W)
where
Q0 = n x k matrix in QR decomposition of X = Q0 * R
C = k x k Cholesky factor of X.t * V * X = C * C.t

For each variant, SkatTuple encodes the corresponding summand of Q and columns of A and B.
We compute and group SkatTuples by key. Then, for each key, we compute Q and A.t * A - B.t * B,
the eigenvalues of the latter, and the p-value with the Davies algorithm.
*/
case class SkatTuple(q: Double, a: BDV[Double], b: BDV[Double])

object Skat {
  val hardMaxEntriesForSmallN = 64e6 // 8000 x 8000 => 512MB of doubles
  
  def apply(vsm: MatrixTable,
    keyField: String,
    weightField: String,
    yField: String,
    xField: String,
    covFields: Array[String],
    logistic: Boolean,
    maxSize: Int,
    accuracy: Double,
    iterations: Int): Table = {

    if (maxSize <= 0 || maxSize > 46340)
      fatal(s"Maximum group size must be in [1, 46340], got $maxSize")

    val maxEntriesForSmallN = math.min(maxSize * maxSize, hardMaxEntriesForSmallN)

    if (accuracy <= 0)
      fatal(s"tolerance must be positive, default is 1e-6, got $accuracy")
    if (iterations <= 0)
      fatal(s"iterations must be positive, default is 10000, got $iterations")

    val (y, cov, completeColIdx) = RegressionUtils.getPhenoCovCompleteSamples(vsm, yField, covFields)

    val n = y.size
    val k = cov.cols
    val d = n - k

    if (d < 1)
      fatal(s"$n samples and $k ${ plural(k, "covariate") } (including intercept) implies $d degrees of freedom.")
    if (logistic) {
      val badVals = y.findAll(yi => yi != 0d && yi != 1d)
      if (badVals.nonEmpty)
        fatal(s"For logistic SKAT, phenotype must be Boolean or numeric with value 0 or 1 for each complete " +
          s"sample; found ${badVals.length} ${plural(badVals.length, "violation")} starting with ${badVals(0)}")
    }

    val (keyGsWeightRdd, keyType) =
      computeKeyGsWeightRdd(vsm, xField, completeColIdx, keyField, weightField)

    val sc = keyGsWeightRdd.sparkContext

    def linearSkat(): RDD[Row] = { 
      // fit null model
      val QR = qr.reduced(cov)
      val Qt = QR.q.t
      val R = QR.r
      val beta = R \ (Qt * y)
      val res = y - cov * beta
      val sigmaSq = (res dot res) / d
  
      val resBc = sc.broadcast(res)
      val QtBc = sc.broadcast(Qt)
      
      def linearTuple(x: BDV[Double], w: Double): SkatTuple = {
        val xw = x * math.sqrt(w)
        val sqrt_q = resBc.value dot xw
        SkatTuple(sqrt_q * sqrt_q, xw, QtBc.value * xw)
      }
            
      keyGsWeightRdd
        .map { case (key, vs) =>
          val vsArray = vs.toArray
          val size = vsArray.length
          if (size <= maxSize) {
            val skatTuples = vsArray.map((linearTuple _).tupled)
            val (q, gramian) = computeGramian(skatTuples, size.toLong * n <= maxEntriesForSmallN)
            
            // using q / sigmaSq since Z.t * Z = gramian / sigmaSq
            val (pval, fault) = computePval(q / sigmaSq, gramian, accuracy, iterations)
            
            // returning qstat = q / (2 * sigmaSq) to agree with skat R table convention
            Row(key, size, q / (2 * sigmaSq), pval, fault)
          } else {
            Row(key, size, null, null, null)
          }
        }
    }
        
    def logisticSkat(): RDD[Row] = {
      val logRegM = new LogisticRegressionModel(cov, y).fit()
      if (!logRegM.converged)
        fatal("Failed to fit logistic regression null model (MLE with covariates only): " + (
          if (logRegM.exploded)
            s"exploded at Newton iteration ${ logRegM.nIter }"
          else
            "Newton iteration failed to converge"))
  
      val mu = sigmoid(cov * logRegM.b)
      val V = mu.map(x => x * (1 - x))
      val VX = cov(::, *) *:* V
      val XtVX = cov.t * VX
      XtVX.forceSymmetry()
      var Cinv: BDM[Double] = null
      try {
        Cinv = inv(cholesky(XtVX))
      } catch {
        case e: MatrixSingularException =>
          fatal("Singular matrix exception while computing Cholesky factor of X.t * V * X.\n" + e.getMessage)
        case e: NotConvergedException =>
          fatal("Not converged exception while inverting Cholesky factor of X.t * V * X.\n" + e.getMessage)
      }
      val res = y - mu
  
      val sqrtVBc = sc.broadcast(sqrt(V))
      val resBc = sc.broadcast(res)
      val CinvXtVBc = sc.broadcast(Cinv * VX.t)
  
      def logisticTuple(x: BDV[Double], w: Double): SkatTuple = {
        val xw = x * math.sqrt(w)
        val sqrt_q = resBc.value dot xw      
        SkatTuple(sqrt_q * sqrt_q, xw *:* sqrtVBc.value , CinvXtVBc.value * xw)
      }
  
      keyGsWeightRdd.map { case (key, vs) =>
        val vsArray = vs.toArray
        val size = vsArray.length
        if (size <= maxSize) {
          val skatTuples = vs.map((logisticTuple _).tupled).toArray
          val (q, gramian) = computeGramian(skatTuples, size.toLong * n <= maxEntriesForSmallN)
          val (pval, fault) = computePval(q, gramian, accuracy, iterations)
  
          // returning qstat = q / 2 to agree with skat R table convention
          Row(key, size, q / 2, pval, fault)
        } else {
          Row(key, size, null, null, null)
        }
      }
    }
    
    val skatRdd = if (logistic) logisticSkat() else linearSkat()
    
    val skatSignature = TStruct(
      ("key", keyType),
      ("size", TInt32()),
      ("q_stat", TFloat64()),
      ("p_value", TFloat64()),
      ("fault", TInt32()))

    Table(vsm.hc, skatRdd, skatSignature, Array("key"))
  }

  def computeKeyGsWeightRdd(vsm: MatrixTable,
    xField: String,
    completeColIdx: Array[Int],
    keyField: String,
    // returns ((key, [(gs_v, weight_v)]), keyType)
    weightField: String): (RDD[(Annotation, Iterable[(BDV[Double], Double)])], Type) = {

    val fullRowType = vsm.rvRowType
    val keyStructField = fullRowType.field(keyField)
    val keyIndex = keyStructField.index
    val keyType = keyStructField.typ

    val weightStructField = fullRowType.field(weightField)
    val weightIndex = weightStructField.index
    assert(weightStructField.typ.isOfType(TFloat64()))

    val sc = vsm.sparkContext

    val entryArrayType = vsm.matrixType.entryArrayType
    val entryType = vsm.entryType
    val fieldType = entryType.field(xField).typ

    assert(fieldType.isOfType(TFloat64()))

    val entryArrayIdx = vsm.entriesIndex
    val fieldIdx = entryType.fieldIdx(xField)    

    val n = completeColIdx.length
    val completeColIdxBc = sc.broadcast(completeColIdx)
<<<<<<< HEAD

    // FIXME: what to do about skat
    (vsm.rvd.boundary.mapPartitions { it => it.flatMap { rv =>
      val fullRow = SafeRow(fullRowType, rv)
      val row = fullRow.deleteField(entryArrayIdx)

      (Option(keyQuerier(row)), Option(weightQuerier(row)).map(_.asInstanceOf[Double])) match {
        case (Some(key), Some(w)) =>
          if (w < 0)
            fatal(s"Variant weights must be non-negative, got $w")

          val data = new Array[Double](n)

          RegressionUtils.setMeanImputedDoubles(data, 0, completeColIdxBc.value, new ArrayBuilder[Int](),
            rv, fullRowType, entryArrayType, entryType, entryArrayIdx, fieldIdx)

          Option((Annotation.copy(keyType, key), (BDV(data), w)))
        case _ => None
      }
    }
=======
    
    (vsm.rvd.rdd.flatMap { rv =>
      val keyIsDefined = fullRowType.isFieldDefined(rv, keyIndex)
      val weightIsDefined = fullRowType.isFieldDefined(rv, weightIndex)

      if (keyIsDefined && weightIsDefined) {
        val weight = rv.region.loadDouble(fullRowType.loadField(rv, weightIndex))
        if (weight < 0)
          fatal(s"Row weights must be non-negative, got $weight")
        val key = Annotation.copy(keyType, UnsafeRow.read(keyType, rv.region, fullRowType.loadField(rv, keyIndex)))
        val data = new Array[Double](n)

        RegressionUtils.setMeanImputedDoubles(data, 0, completeColIdxBc.value, new ArrayBuilder[Int](),
          rv, fullRowType, entryArrayType, entryType, entryArrayIdx, fieldIdx)
        Some(key -> (BDV(data), weight))
      } else None
>>>>>>> e6de08eb
    }.groupByKey(), keyType)
  }
 
  
  def computeGramian(st: Array[SkatTuple], useSmallN: Boolean): (Double, BDM[Double]) =
    if (useSmallN) computeGramianSmallN(st) else computeGramianLargeN(st)

  def computeGramianSmallN(st: Array[SkatTuple]): (Double, BDM[Double]) = {
    require(st.nonEmpty)
    val st0 = st(0)
    
    // Holds for all st(i) by construction of linearTuple and logisticTuple, checking st(0) defensively
    require(st0.a.offset == 0 && st0.a.stride == 1 && st0.b.offset == 0 && st0.b.stride == 1)

    val m = st.length
    val n = st0.a.size
    val k = st0.b.size
    
    val AData = new Array[Double](m * n)
    var i = 0
    while (i < m) {
      System.arraycopy(st(i).a.data, 0, AData, i * n, n)
      i += 1
    }
    
    val BData = new Array[Double](k * m)
    var q = 0.0
    i = 0
    while (i < m) {
      q += st(i).q
      System.arraycopy(st(i).b.data, 0, BData, i * k, k)
      i += 1
    }

    val A = new BDM[Double](n, m, AData)
    val B = new BDM[Double](k, m, BData)
    
    (q, A.t * A - B.t * B)
  }

  def computeGramianLargeN(st: Array[SkatTuple]): (Double, BDM[Double]) = {
    require(st.nonEmpty)
    
    val m = st.length
    val data = Array.ofDim[Double](m * m)
    var q = 0.0

    var i = 0
    while (i < m) {
      q += st(i).q
      val ai = st(i).a
      val bi = st(i).b
      data(i * (m + 1)) = (ai dot ai) - (bi dot bi)
      var j = 0
      while (j < i) {
        val temp = (ai dot st(j).a) - (bi dot st(j).b)
        data(i * m + j) = temp
        data(j * m + i) = temp
        j += 1
      }
      i += 1
    }
    
    (q, new BDM[Double](m, m, data))
  }
  
  /** Davies Algorithm original C code
  *   Citation:
  *     Davies, Robert B. "The distribution of a linear combination of
  *     x2 random variables." Applied Statistics 29.3 (1980): 323-333.
  *   Software Link:
  *     http://www.robertnz.net/QF.htm
  */
  @native
  def qfWrapper(lb1: Array[Double], nc1: Array[Double], n1: Array[Int], r1: Int,
    sigma: Double, c1: Double, lim1: Int, acc: Double, trace: Array[Double],
    ifault: IntByReference): Double

  Native.register("hail")
  
  // gramian is the m x m matrix (G * sqrt(W)).t * P_0 * (G * sqrt(W)) which has the same non-zero eigenvalues
  // as the n x n matrix in the paper P_0^{1/2} * (G * W * G.t) * P_0^{1/2}
  def computePval(q: Double, gramian: BDM[Double], accuracy: Double, iterations: Int): (Double, Int) = {
    val allEvals = eigSymD.justEigenvalues(gramian)

    // filter out those eigenvalues below the mean / 100k
    val threshold = 1e-5 * sum(allEvals) / allEvals.length
    val evals = allEvals.toArray.dropWhile(_ < threshold) // evals are increasing

    val terms = evals.length
    val noncentrality = Array.fill[Double](terms)(0.0)
    val dof = Array.fill[Int](terms)(1)
    val trace = Array.fill[Double](7)(0.0)
    val fault = new IntByReference()
    val s = 0.0
    val x = qfWrapper(evals, noncentrality, dof, terms, s, q, iterations, accuracy, trace, fault)
    val pval = 1 - x
    
    (pval, fault.getValue)
  }
}
<|MERGE_RESOLUTION|>--- conflicted
+++ resolved
@@ -228,30 +228,9 @@
 
     val n = completeColIdx.length
     val completeColIdxBc = sc.broadcast(completeColIdx)
-<<<<<<< HEAD
 
     // FIXME: what to do about skat
     (vsm.rvd.boundary.mapPartitions { it => it.flatMap { rv =>
-      val fullRow = SafeRow(fullRowType, rv)
-      val row = fullRow.deleteField(entryArrayIdx)
-
-      (Option(keyQuerier(row)), Option(weightQuerier(row)).map(_.asInstanceOf[Double])) match {
-        case (Some(key), Some(w)) =>
-          if (w < 0)
-            fatal(s"Variant weights must be non-negative, got $w")
-
-          val data = new Array[Double](n)
-
-          RegressionUtils.setMeanImputedDoubles(data, 0, completeColIdxBc.value, new ArrayBuilder[Int](),
-            rv, fullRowType, entryArrayType, entryType, entryArrayIdx, fieldIdx)
-
-          Option((Annotation.copy(keyType, key), (BDV(data), w)))
-        case _ => None
-      }
-    }
-=======
-    
-    (vsm.rvd.rdd.flatMap { rv =>
       val keyIsDefined = fullRowType.isFieldDefined(rv, keyIndex)
       val weightIsDefined = fullRowType.isFieldDefined(rv, weightIndex)
 
@@ -266,7 +245,7 @@
           rv, fullRowType, entryArrayType, entryType, entryArrayIdx, fieldIdx)
         Some(key -> (BDV(data), weight))
       } else None
->>>>>>> e6de08eb
+    }
     }.groupByKey(), keyType)
   }
  
