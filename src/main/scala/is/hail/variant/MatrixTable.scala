--- conflicted
+++ resolved
@@ -1634,23 +1634,10 @@
     }
   }
 
-<<<<<<< HEAD
-  def filterSamplesList(samples: java.util.ArrayList[Annotation], keep: Boolean): MatrixTable =
-    filterSamplesList(samples.asScala.toSet, keep)
-
-  /**
-    * Filter samples using a text file containing sample IDs
-    *
-    * @param samples Set of samples to keep or remove
-    * @param keep    Keep listed samples.
-    */
-  def filterSamplesList(samples: Set[Annotation], keep: Boolean = true): MatrixTable = {
-=======
   def filterColsList(samples: java.util.ArrayList[Annotation], keep: Boolean): MatrixTable =
     filterColsList(samples.asScala.toSet, keep)
 
   def filterColsList(samples: Set[Annotation], keep: Boolean = true): MatrixTable = {
->>>>>>> cfb465f9
     val p = (s: Annotation, sa: Annotation) => Filter.keepThis(samples.contains(s), keep)
     filterCols(p)
   }
