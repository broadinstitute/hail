--- conflicted
+++ resolved
@@ -2054,64 +2054,7 @@
 
   def rowsTable(): Table = new Table(hc, MatrixRowsTable(ast))
 
-<<<<<<< HEAD
-  def entriesTable(): Table = {
-    val localNSamples = numCols
-
-    val allFields = rowType.fields.map(f => f.name -> f.typ) ++
-      colType.fields.map(f => f.name -> f.typ) ++
-      entryType.fields.map(f => f.name -> f.typ)
-
-    val resultStruct = TStruct(allFields: _*)
-
-    val localColType = colType
-    val localEntryType = entryType
-    val fullRowType = rvRowType
-
-    val localEntriesType = matrixType.entryArrayType
-    val localEntriesIndex = entriesIndex
-    val saArrayType = TArray(colType, required = true)
-
-    val rowSize = rowType.size
-
-    val tableType = TableType(resultStruct, rowKey ++ colKey, globalType)
-    val localColValuesBc = colValues.broadcast
-    new Table(hc, TableLiteral(TableValue(tableType, globals, rvd.boundary.mapPartitions(resultStruct, { (ctx, it) =>
-      val colValues = localColValuesBc.value
-
-      val rv2b = ctx.rvb
-      val rv2 = RegionValue(ctx.region)
-      it.flatMap { rv =>
-        val gsOffset = fullRowType.loadField(rv, localEntriesIndex)
-        (0 until localNSamples).iterator
-          .filter { i =>
-            localEntriesType.isElementDefined(rv.region, gsOffset, i)
-          }
-          .map { i =>
-            rv2b.clear()
-            rv2b.start(resultStruct)
-            rv2b.startStruct()
-
-            var j = 0
-            while (j < fullRowType.size) {
-              if (j != localEntriesIndex)
-                rv2b.addField(fullRowType, rv, j)
-              j += 1
-            }
-
-            rv2b.addInlineRow(localColType, colValues(i).asInstanceOf[Row])
-            rv2b.addAllFields(localEntryType, rv.region, localEntriesType.elementOffsetInRegion(rv.region, gsOffset, i))
-            rv2b.endStruct()
-            rv2.setOffset(rv2b.end())
-            rv2
-          }
-      }
-    }))))
-  }
-=======
   def entriesTable(): Table = new Table(hc, MatrixEntriesTable(ast))
->>>>>>> a0e1e3a6
-
   def coalesce(k: Int, shuffle: Boolean = true): MatrixTable = copy2(rvd = rvd.coalesce(k, shuffle))
 
   def persist(storageLevel: String = "MEMORY_AND_DISK"): MatrixTable = {
