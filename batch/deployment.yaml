apiVersion: apps/v1
kind: Deployment
metadata:
  name: batch-driver
  labels:
    app: batch-driver
    hail.is/sha: "{{ code.sha }}"
spec:
  selector:
    matchLabels:
      app: batch-driver
  replicas: 1
  strategy:
    type: Recreate
  template:
    metadata:
      labels:
        app: batch-driver
        hail.is/sha: "{{ code.sha }}"
        grafanak8sapp: "true"
    spec:
      serviceAccountName: batch
{% if deploy %}
      priorityClassName: production
      nodeSelector:
        preemptible: "false"      
{% else %}
      nodeSelector:
        preemptible: "true"
      tolerations:
       - key: preemptible
         value: "true"
{% endif %}
      containers:
      - name: batch-driver
        image: {{ batch_image.image }}
        command:
{% if not deploy %}
         - /controller.sh
{% endif %}
         - python3
         - -m
         - batch.driver
        resources:
          requests:
            memory: "1G"
            cpu: "1"
        env:
         - name: HAIL_DOMAIN
           value: "{{ global.domain }}"
         - name: HAIL_DEPLOY_CONFIG_FILE
           value: /deploy-config/deploy-config.json
         - name: HAIL_BATCH_WORKER_IMAGE
           value: "{{ batch_worker_image.image }}"
         - name: HAIL_DEFAULT_NAMESPACE
           value: "{{ default_ns.name }}"
         - name: PROJECT
           value: "{{ global.project }}"
         - name: HAIL_GCP_REGION
           valueFrom:
             secretKeyRef:
               name: global-config
               key: gcp_region
<<<<<<< HEAD
=======
         - name: HAIL_GCP_ZONE
           valueFrom:
             secretKeyRef:
               name: global-config
               key: gcp_zone
>>>>>>> 6fca158a
         - name: HAIL_BATCH_GCP_REGIONS
           valueFrom:
             secretKeyRef:
               name: global-config
               key: batch_gcp_regions
         - name: KUBERNETES_SERVER_URL
           value: "{{ global.k8s_server_url }}"
         - name: HAIL_SHA
           value: "{{ code.sha }}"
{% if deploy or scope == "dev" %}
         - name: HAIL_SHOULD_PROFILE
           value: "1"
{% endif %}
{% if scope == "test" or scope == "dev" %}
         - name: HAIL_SHOULD_CHECK_INVARIANTS
           value: "1"
{% endif %}
{% if deploy %}
         - name: HAIL_BATCH_BUCKET_NAME
           valueFrom:
             secretKeyRef:
               name: global-config
               key: batch_logs_bucket
         - name: STANDING_WORKER_MAX_IDLE_TIME_SECS
           value: "7200" # 2 hours
{% else %}
         - name: HAIL_BATCH_BUCKET_NAME
           value: hail-test-dmk9z
         - name: STANDING_WORKER_MAX_IDLE_TIME_SECS
           value: "300"
{% endif %}
{% if deploy or scope == "test" %}
         - name: ENABLE_STANDING_WORKER
           value: "1"
{% endif %}
        ports:
         - containerPort: 5000
        volumeMounts:
         - name: deploy-config
           mountPath: /deploy-config
           readOnly: true
         - name: session-secret-key
           mountPath: /session-secret-key
           readOnly: true
         - name: sql-config
           mountPath: /sql-config
           readOnly: true
         - name: gsa-key
           mountPath: /gsa-key
           readOnly: true
         - name: ssl-config-batch-driver
           mountPath: /ssl-config
           readOnly: true
        readinessProbe:
          tcpSocket:
            port: 5000
          initialDelaySeconds: 5
          periodSeconds: 5
      volumes:
       - name: deploy-config
         secret:
           secretName: deploy-config
       - name: session-secret-key
         secret:
           secretName: session-secret-key
       - name: sql-config
         secret:
           secretName: "{{ batch_database.user_secret_name }}"
       - name: gsa-key
         secret:
           secretName: batch-gsa-key
       - name: ssl-config-batch-driver
         secret:
           optional: false
           secretName: ssl-config-batch-driver
---
apiVersion: apps/v1
kind: Deployment
metadata:
  name: batch
  labels:
    app: batch
    hail.is/sha: "{{ code.sha }}"
spec:
  selector:
    matchLabels:
      app: batch
  replicas: 3
  template:
    metadata:
      labels:
        app: batch
        hail.is/sha: "{{ code.sha }}"
        grafanak8sapp: "true"
    spec:
{% if deploy %}
      priorityClassName: production
{% endif %}
      nodeSelector:
        preemptible: "true"
      tolerations:
       - key: preemptible
         value: "true"
      affinity:
        podAntiAffinity:
          requiredDuringSchedulingIgnoredDuringExecution:
            - labelSelector:
                matchExpressions:
                  - key: "app"
                    operator: In
                    values:
                    - batch
              topologyKey: "kubernetes.io/hostname"
      containers:
      - name: batch
        image: {{ batch_image.image }}
        command:
{% if not deploy %}
         - /controller.sh
{% endif %}
         - python3
         - -m
         - batch.front_end
        env:
         - name: HAIL_DOMAIN
           value: "{{ global.domain }}"
         - name: HAIL_DEPLOY_CONFIG_FILE
           value: /deploy-config/deploy-config.json
         - name: HAIL_DEFAULT_NAMESPACE
           value: "{{ default_ns.name }}"
         - name: PROJECT
           value: "{{ global.project }}"
         - name: HAIL_GCP_REGION
           valueFrom:
             secretKeyRef:
               name: global-config
               key: gcp_region
<<<<<<< HEAD
=======
         - name: HAIL_GCP_ZONE
           valueFrom:
             secretKeyRef:
               name: global-config
               key: gcp_zone
>>>>>>> 6fca158a
         - name: HAIL_BATCH_GCP_REGIONS
           valueFrom:
             secretKeyRef:
               name: global-config
               key: batch_gcp_regions
         - name: KUBERNETES_SERVER_URL
           value: "{{ global.k8s_server_url }}"
         - name: HAIL_SHA
           value: "{{ code.sha }}"
{% if not deploy %}
         - name: HAIL_BATCH_JOB_DEFAULT_CPU
           value: "0.1"
         - name: HAIL_BATCH_JOB_DEFAULT_MEMORY
           value: "375M"
         - name: HAIL_BATCH_JOB_DEFAULT_STORAGE
           value: "1G"
{% endif %}
{% if deploy %}
         - name: HAIL_BATCH_BUCKET_NAME
           valueFrom:
             secretKeyRef:
               name: global-config
               key: batch_logs_bucket
         - name: STANDING_WORKER_MAX_IDLE_TIME_SECS
           value: "7200" # 2 hours
{% else %}
         - name: HAIL_BATCH_BUCKET_NAME
           value: hail-test-dmk9z
         - name: STANDING_WORKER_MAX_IDLE_TIME_SECS
           value: "300"
{% endif %}
        ports:
         - containerPort: 5000
        resources:
          requests:
            memory: "250M"
            cpu: "100m"
          limits:
            memory: "1G"
            cpu: "1"
        volumeMounts:
         - name: deploy-config
           mountPath: /deploy-config
           readOnly: true
         - name: session-secret-key
           mountPath: /session-secret-key
           readOnly: true
         - name: sql-config
           mountPath: /sql-config
           readOnly: true
         - name: gsa-key
           mountPath: /gsa-key
           readOnly: true
         - name: ssl-config-batch
           mountPath: /ssl-config
           readOnly: true
        readinessProbe:
          tcpSocket:
            port: 5000
          initialDelaySeconds: 5
          periodSeconds: 5
      volumes:
       - name: deploy-config
         secret:
           secretName: deploy-config
       - name: session-secret-key
         secret:
           secretName: session-secret-key
       - name: sql-config
         secret:
           secretName: "{{ batch_database.user_secret_name }}"
       - name: gsa-key
         secret:
           secretName: batch-gsa-key
       - name: ssl-config-batch
         secret:
           optional: false
           secretName: ssl-config-batch
---
apiVersion: autoscaling/v2beta1
kind: HorizontalPodAutoscaler
metadata:
  name: batch
spec:
  scaleTargetRef:
    apiVersion: apps/v1
    kind: Deployment
    name: batch
  minReplicas: 3
  maxReplicas: 10
  metrics:
   - type: Resource
     resource:
       name: cpu
       targetAverageUtilization: 80
---
apiVersion: policy/v1beta1
kind: PodDisruptionBudget
metadata:
  name: batch
spec:
  minAvailable: 2
  selector:
    matchLabels:
      app: batch<|MERGE_RESOLUTION|>--- conflicted
+++ resolved
@@ -61,14 +61,11 @@
              secretKeyRef:
                name: global-config
                key: gcp_region
-<<<<<<< HEAD
-=======
          - name: HAIL_GCP_ZONE
            valueFrom:
              secretKeyRef:
                name: global-config
                key: gcp_zone
->>>>>>> 6fca158a
          - name: HAIL_BATCH_GCP_REGIONS
            valueFrom:
              secretKeyRef:
@@ -206,14 +203,11 @@
              secretKeyRef:
                name: global-config
                key: gcp_region
-<<<<<<< HEAD
-=======
          - name: HAIL_GCP_ZONE
            valueFrom:
              secretKeyRef:
                name: global-config
                key: gcp_zone
->>>>>>> 6fca158a
          - name: HAIL_BATCH_GCP_REGIONS
            valueFrom:
              secretKeyRef:
