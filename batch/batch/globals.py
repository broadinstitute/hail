--- conflicted
+++ resolved
@@ -1,4 +1,13 @@
-states = {'Pending', 'Ready', 'Creating', 'Running', 'Cancelled', 'Error', 'Failed', 'Success'}
+states = {
+    'Pending',
+    'Ready',
+    'Creating',
+    'Running',
+    'Cancelled',
+    'Error',
+    'Failed',
+    'Success',
+}
 
 complete_states = ('Cancelled', 'Error', 'Failed', 'Success')
 
@@ -28,11 +37,7 @@
 
 BATCH_FORMAT_VERSION = 5
 STATUS_FORMAT_VERSION = 3
-<<<<<<< HEAD
-INSTANCE_VERSION = 16
-=======
 INSTANCE_VERSION = 17
->>>>>>> a22d182d
 WORKER_CONFIG_VERSION = 3
 
-MAX_PERSISTENT_SSD_SIZE_BYTES = 65536 * (1024**3)+MAX_PERSISTENT_SSD_SIZE_BYTES = 65536 * (1024 ** 3)