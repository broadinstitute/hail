import os
import json
import sys
import re
from shlex import quote as shq
import logging
import asyncio
import random
import traceback
import base64
import uuid
import shutil
import aiohttp
import aiohttp.client_exceptions
from aiohttp import web
import async_timeout
import concurrent
import aiodocker
from aiodocker.exceptions import DockerError
import google.oauth2.service_account
from hailtop.utils import (time_msecs, request_retry_transient_errors,
                           RETRY_FUNCTION_SCRIPT, sleep_and_backoff, retry_all_errors, check_shell,
                           CalledProcessError, check_shell_output, is_google_registry_image)
from hailtop.tls import get_context_specific_ssl_client_session
from hailtop.batch_client.parse import (parse_cpu_in_mcpu, parse_image_tag,
                                        parse_memory_in_bytes)
from hailtop import aiotools
# import uvloop

from hailtop.config import DeployConfig
from hailtop.hail_logging import configure_logging

from ..utils import (adjust_cores_for_memory_request, cores_mcpu_to_memory_bytes,
                     adjust_cores_for_packability, adjust_cores_for_storage_request,
                     cores_mcpu_to_storage_bytes)
from ..semaphore import FIFOWeightedSemaphore
from ..log_store import LogStore
from ..globals import HTTP_CLIENT_MAX_SIZE, STATUS_FORMAT_VERSION
from ..batch_format_version import BatchFormatVersion
from ..worker_config import WorkerConfig

from .flock import Flock

# uvloop.install()

configure_logging()
log = logging.getLogger('batch-worker')

MAX_DOCKER_IMAGE_PULL_SECS = 20 * 60
MAX_DOCKER_WAIT_SECS = 5 * 60
MAX_DOCKER_OTHER_OPERATION_SECS = 1 * 60

CORES = int(os.environ['CORES'])
NAME = os.environ['NAME']
NAMESPACE = os.environ['NAMESPACE']
# ACTIVATION_TOKEN
IP_ADDRESS = os.environ['IP_ADDRESS']
BATCH_LOGS_BUCKET_NAME = os.environ['BATCH_LOGS_BUCKET_NAME']
INSTANCE_ID = os.environ['INSTANCE_ID']
PROJECT = os.environ['PROJECT']
WORKER_CONFIG = json.loads(base64.b64decode(os.environ['WORKER_CONFIG']).decode())
MAX_IDLE_TIME_MSECS = int(os.environ['MAX_IDLE_TIME_MSECS'])
WORKER_DATA_DISK_MOUNT = os.environ['WORKER_DATA_DISK_MOUNT']

log.info(f'CORES {CORES}')
log.info(f'NAME {NAME}')
log.info(f'NAMESPACE {NAMESPACE}')
# ACTIVATION_TOKEN
log.info(f'IP_ADDRESS {IP_ADDRESS}')
log.info(f'BATCH_LOGS_BUCKET_NAME {BATCH_LOGS_BUCKET_NAME}')
log.info(f'INSTANCE_ID {INSTANCE_ID}')
log.info(f'PROJECT {PROJECT}')
log.info(f'WORKER_CONFIG {WORKER_CONFIG}')
log.info(f'MAX_IDLE_TIME_MSECS {MAX_IDLE_TIME_MSECS}')
log.info(f'WORKER_DATA_DISK_MOUNT {WORKER_DATA_DISK_MOUNT}')

worker_config = WorkerConfig(WORKER_CONFIG)
assert worker_config.cores == CORES

deploy_config = DeployConfig('gce', NAMESPACE, {})

docker = None

port_allocator = None

worker = None


class PortAllocator:
    def __init__(self):
        self.ports = asyncio.Queue()
        port_base = 46572
        for port in range(port_base, port_base + 10):
            self.ports.put_nowait(port)

    async def allocate(self):
        return await self.ports.get()

    def free(self, port):
        self.ports.put_nowait(port)


def docker_call_retry(timeout, name):
    async def wrapper(f, *args, **kwargs):
        delay = 0.1
        while True:
            try:
                return await asyncio.wait_for(f(*args, **kwargs), timeout)
            except DockerError as e:
                # 408 request timeout, 503 service unavailable
                if e.status == 408 or e.status == 503:
                    log.exception(f'in docker call to {f.__name__} for {name}, retrying', stack_info=True)
                # DockerError(500, 'Get https://registry-1.docker.io/v2/: net/http: request canceled while waiting for connection (Client.Timeout exceeded while awaiting headers)
                # DockerError(500, 'error creating overlay mount to /var/lib/docker/overlay2/545a1337742e0292d9ed197b06fe900146c85ab06e468843cd0461c3f34df50d/merged: device or resource busy'
                # DockerError(500, 'Get https://gcr.io/v2/: dial tcp: lookup gcr.io: Temporary failure in name resolution')
                elif e.status == 500 and ("request canceled while waiting for connection" in e.message
                                          or re.match("error creating overlay mount.*device or resource busy", e.message)
                                          or "Temporary failure in name resolution" in e.message):
                    log.exception(f'in docker call to {f.__name__} for {name}, retrying', stack_info=True)
                else:
                    raise
            except asyncio.CancelledError:  # pylint: disable=try-except-raise
                raise
            except (aiohttp.client_exceptions.ServerDisconnectedError, asyncio.TimeoutError):
                log.exception(f'in docker call to {f.__name__} for {name}, retrying', stack_info=True)
                delay = await sleep_and_backoff(delay)
    return wrapper


async def create_container(config, name):
    delay = 0.1
    error = 0

    async def handle_error(e):
        nonlocal error, delay
        error += 1
        if error < 10:
            delay = await sleep_and_backoff(delay)
            return
        log.exception(f'encountered 10 errors while creating container {name}, aborting', stack_info=True)
        raise ValueError('too many failures in create_container') from e

    while True:
        try:
            return await docker.containers.create(config, name=name)
        except DockerError as e:
            # 409 container with name already exists
            if e.status == 409:
                try:
                    delay = await sleep_and_backoff(delay)
                    return await docker.containers.get(name)
                except DockerError as eget:
                    # 404 No such container
                    if eget.status == 404:
                        await handle_error(eget)
                        continue
            # No such image: gcr.io/...
            if e.status == 404 and 'No such image' in e.message:
                await handle_error(e)
                continue
            raise


async def start_container(container):
    try:
        return await container.start()
    except DockerError as e:
        # 304 container has already started
        if e.status == 304:
            return
        if e.status == 500 and e.message == 'OCI runtime start failed: container process is already dead: unknown':
            return await container.restart()
        raise


async def stop_container(container):
    try:
        return await container.stop()
    except DockerError as e:
        # 304 container has already stopped
        if e.status == 304:
            return
        raise


async def delete_container(container, *args, **kwargs):
    try:
        return await container.delete(*args, **kwargs)
    except DockerError as e:
        # 404 container does not exist
        # 409 removal of container is already in progress
        if e.status in (404, 409):
            return
        raise


class JobDeletedError(Exception):
    pass


class JobTimeoutError(Exception):
    pass


class ContainerStepManager:
    def __init__(self, container, name, state):
        self.container = container
        self.state = state
        self.name = name
        self.timing = None

    async def __aenter__(self):
        if self.container.job.deleted:
            raise JobDeletedError()
        if self.state:
            log.info(f'{self.container} state changed: {self.container.state} => {self.state}')
            self.container.state = self.state
        self.timing = {}
        self.timing['start_time'] = time_msecs()
        self.container.timing[self.name] = self.timing

    async def __aexit__(self, exc_type, exc, tb):
        finish_time = time_msecs()
        self.timing['finish_time'] = finish_time
        start_time = self.timing['start_time']
        self.timing['duration'] = finish_time - start_time


def worker_fraction_in_1024ths(cpu_in_mcpu):
    return 1024 * cpu_in_mcpu // (CORES * 1000)


class Container:
    def __init__(self, job, name, spec):
        self.job = job
        self.name = name
        self.spec = spec

        image = spec['image']
        tag = parse_image_tag(self.spec['image'])
        if not tag:
            log.info(f'adding latest tag to image {self.spec["image"]} for {self}')
            image += ':latest'
        self.image = image

        self.port = self.spec.get('port')
        self.host_port = None

        self.timeout = self.spec.get('timeout')

        self.container = None
        self.state = 'pending'
        self.error = None
        self.timing = {}
        self.container_status = None
        self.log = None
        self.overlay_path = None

    def container_config(self):
        weight = worker_fraction_in_1024ths(self.spec['cpu'])
        host_config = {
            'CpuShares': weight,
            'Memory': self.spec['memory'],
            'BlkioWeight': min(weight, 1000)
        }

        config = {
            "AttachStdin": False,
            "AttachStdout": False,
            "AttachStderr": False,
            "Tty": False,
            'OpenStdin': False,
            'Cmd': self.spec['command'],
            'Image': self.image,
            'Entrypoint': ''
        }

        env = self.spec.get('env', [])

        if self.port is not None:
            assert self.host_port is not None
            config['ExposedPorts'] = {
                f'{self.port}/tcp': {}
            }
            host_config['PortBindings'] = {
                f'{self.port}/tcp': [{
                    'HostIp': '',
                    'HostPort': str(self.host_port)
                }]
            }
            env = list(env)
            env.append(f'HAIL_BATCH_WORKER_PORT={self.host_port}')
            env.append(f'HAIL_BATCH_WORKER_IP={IP_ADDRESS}')

        volume_mounts = self.spec.get('volume_mounts')
        if volume_mounts:
            host_config['Binds'] = volume_mounts

        if env:
            config['Env'] = env

        network = self.spec.get('network')
        if network is None:
            network = 'public'
        host_config['NetworkMode'] = network  # not documented, I used strace to inspect the packets

        config['HostConfig'] = host_config

        return config

    def step(self, name, **kwargs):
        state = kwargs.get('state', name)
        return ContainerStepManager(self, name, state)

    async def get_container_status(self):
        if not self.container:
            return None

        try:
            c = await docker_call_retry(MAX_DOCKER_OTHER_OPERATION_SECS, f'{self}')(self.container.show)
        except DockerError as e:
            if e.status == 404:
                return None
            raise

        cstate = c['State']
        status = {
            'state': cstate['Status'],
            'started_at': cstate['StartedAt'],
            'finished_at': cstate['FinishedAt'],
            'out_of_memory': cstate['OOMKilled']
        }
        cerror = cstate['Error']
        if cerror:
            status['error'] = cerror
        else:
            status['exit_code'] = cstate['ExitCode']

        return status

    async def run(self, worker):
        try:
            async with self.step('pulling'):
<<<<<<< HEAD
                if self.image.startswith('gcr.io/') or 'docker.pkg.dev/' in self.image:
=======
                if is_google_registry_image(self.image):
>>>>>>> e62c8f51
                    key = base64.b64decode(
                        self.job.gsa_key['key.json']).decode()
                    auth = {
                        'username': '_json_key',
                        'password': key
                    }
                    # Pull to verify this user has access to this
                    # image.
                    # FIXME improve the performance of this with a
                    # per-user image cache.
                    await docker_call_retry(MAX_DOCKER_IMAGE_PULL_SECS, f'{self}')(
                        docker.images.pull, self.image, auth=auth)
                else:
                    # this caches public images and the copy image
                    try:
                        await docker_call_retry(MAX_DOCKER_OTHER_OPERATION_SECS, f'{self}')(
                            docker.images.get, self.image)
                    except DockerError as e:
                        if e.status == 404:
                            await docker_call_retry(MAX_DOCKER_IMAGE_PULL_SECS, f'{self}')(
                                docker.images.pull, self.image)

            if self.port is not None:
                async with self.step('allocating_port'):
                    self.host_port = await port_allocator.allocate()

            async with self.step('creating'):
                config = self.container_config()
                log.info(f'starting {self}')
                self.container = await docker_call_retry(MAX_DOCKER_OTHER_OPERATION_SECS, f'{self}')(
                    create_container, config, name=f'batch-{self.job.batch_id}-job-{self.job.job_id}-{self.name}')

            c = await docker_call_retry(MAX_DOCKER_OTHER_OPERATION_SECS, f'{self}')(self.container.show)

            merged_overlay_path = c['GraphDriver']['Data']['MergedDir']
            assert merged_overlay_path.endswith('/merged')
            self.overlay_path = merged_overlay_path[:-7].replace(WORKER_DATA_DISK_MOUNT, '/host')
            os.makedirs(f'{self.overlay_path}/', exist_ok=True)

            async with Flock('/xfsquota/projects', pool=worker.pool):
                with open('/xfsquota/projects', 'a') as f:
                    f.write(f'{self.job.project_id}:{self.overlay_path}\n')

            await check_shell_output(f'xfs_quota -x -D /xfsquota/projects -P /xfsquota/projid -c "project -s {self.job.project_name}" /host/')

            async with self.step('starting'):
                await docker_call_retry(MAX_DOCKER_OTHER_OPERATION_SECS, f'{self}')(
                    start_container, self.container)

            timed_out = False
            async with self.step('running'):
                try:
                    async with async_timeout.timeout(self.timeout):
                        await docker_call_retry(MAX_DOCKER_WAIT_SECS, f'{self}')(self.container.wait)
                except asyncio.TimeoutError:
                    timed_out = True

            self.container_status = await self.get_container_status()

            async with self.step('uploading_log'):
                await worker.log_store.write_log_file(
                    self.job.format_version, self.job.batch_id,
                    self.job.job_id, self.job.attempt_id, self.name,
                    await self.get_container_log())

            async with self.step('deleting'):
                await self.delete_container()

            if timed_out:
                raise JobTimeoutError(f'timed out after {self.timeout}s')

            if 'error' in self.container_status:
                self.state = 'error'
            elif self.container_status['exit_code'] == 0:
                self.state = 'succeeded'
            else:
                self.state = 'failed'
        except Exception:
            log.exception(f'while running {self}')

            self.state = 'error'
            self.error = traceback.format_exc()
        finally:
            await self.delete_container()

    async def get_container_log(self):
        logs = await docker_call_retry(MAX_DOCKER_OTHER_OPERATION_SECS, f'{self}')(
            self.container.log, stderr=True, stdout=True)
        self.log = "".join(logs)
        return self.log

    async def get_log(self):
        if self.container:
            return await self.get_container_log()
        return self.log

    async def delete_container(self):
        if self.overlay_path:
            path = self.overlay_path.replace('/', r'\/')
            async with Flock('/xfsquota/projects', pool=worker.pool):
                await check_shell(f"sed -i '/:{path}/d' /xfsquota/projects")

        if self.container:
            try:
                log.info(f'{self}: deleting container')
                await docker_call_retry(MAX_DOCKER_OTHER_OPERATION_SECS, f'{self}')(
                    stop_container, self.container)
                # v=True deletes anonymous volumes created by the container
                await docker_call_retry(MAX_DOCKER_OTHER_OPERATION_SECS, f'{self}')(
                    delete_container, self.container, v=True)
                self.container = None
            except Exception:
                log.exception('while deleting container, ignoring')

        if self.host_port is not None:
            port_allocator.free(self.host_port)
            self.host_port = None

    async def delete(self):
        log.info(f'deleting {self}')
        await self.delete_container()

    # {
    #   name: str,
    #   state: str, (pending, pulling, creating, starting, running, uploading_log, deleting, suceeded, error, failed)
    #   timing: dict(str, float),
    #   error: str, (optional)
    #   container_status: { (from docker container state)
    #     state: str,
    #     started_at: str, (date)
    #     finished_at: str, (date)
    #     out_of_memory: boolean
    #     error: str, (one of error, exit_code will be present)
    #     exit_code: int
    #   }
    # }
    async def status(self, state=None):
        if not state:
            state = self.state
        status = {
            'name': self.name,
            'state': state,
            'timing': self.timing
        }
        if self.error:
            status['error'] = self.error
        if self.container_status:
            status['container_status'] = self.container_status
        elif self.container:
            status['container_status'] = await self.get_container_status()
        return status

    def __str__(self):
        return f'container {self.job.id}/{self.name}'


def populate_secret_host_path(host_path, secret_data):
    os.makedirs(host_path)
    if secret_data is not None:
        for filename, data in secret_data.items():
            with open(f'{host_path}/{filename}', 'wb') as f:
                f.write(base64.b64decode(data))


async def add_gcsfuse_bucket(mount_path, bucket, key_file, read_only):
    os.makedirs(mount_path)
    options = ['allow_other']
    if read_only:
        options.append('ro')

    delay = 0.1
    error = 0
    while True:
        try:
            return await check_shell(f'''
/usr/bin/gcsfuse \
    -o {",".join(options)} \
    --file-mode 770 \
    --dir-mode 770 \
    --implicit-dirs \
    --key-file {key_file} \
    {bucket} {mount_path}
''')
        except CalledProcessError:
            error += 1
            if error == 5:
                raise
        except asyncio.CancelledError:  # pylint: disable=try-except-raise
            raise

    delay = await sleep_and_backoff(delay)


def copy_command(src, dst, requester_pays_project=None):
    src = src.rstrip('/')  # ensure that the source_basename is always non-empty
    if requester_pays_project:
        requester_pays_project = f'-u {requester_pays_project}'
    else:
        requester_pays_project = ''

    def gsutil_cp_r(src, dst, *, recursive):
        flags = '-R' if recursive else ''
        return f'retry gsutil {requester_pays_project} -m cp {flags} {shq(src)} {shq(dst)}'

    if not dst.startswith('gs://'):
        target_directory = os.path.dirname(dst)
        target_basename = os.path.basename(dst)
        source_basename = os.path.basename(src)

        mkdirs = f'mkdir -p { shq(target_directory) } && '
        cp_dir = gsutil_cp_r(src, target_directory, recursive=True)

        if target_basename not in ('', source_basename):
            current_location = target_directory + '/' + source_basename
            desired_location = target_directory + '/' + target_basename
            cp_dir = f'{{ {cp_dir} && mv {current_location} {desired_location} ; }}'
    else:
        mkdirs = ''
        cp_dir = gsutil_cp_r(src, dst, recursive=True)

    cp_file = gsutil_cp_r(src, dst, recursive=False)

    return f'{mkdirs} {cp_file} || {cp_dir}'


def copy(files, name, requester_pays_project):
    assert files

    if name == 'input':
        copies = ' && '.join([copy_command(f['from'], f['to'], requester_pays_project) for f in files])
    else:
        assert name == 'output'
        copies = ' && '.join([copy_command(f['from'], f['to'], requester_pays_project) for f in files])
    return f'''
set -ex

{ RETRY_FUNCTION_SCRIPT }

retry gcloud -q auth activate-service-account --key-file=/gsa-key/key.json

{copies}
'''


def copy_container(job, name, files, volume_mounts, cpu, memory, requester_pays_project):
    sh_expression = copy(files, name, requester_pays_project)
    copy_spec = {
        'image': 'gcr.io/google.com/cloudsdktool/cloud-sdk:310.0.0-alpine',
        'name': name,
        'command': ['/bin/bash', '-c', sh_expression],
        'cpu': cpu,
        'memory': memory,
        'volume_mounts': volume_mounts
    }
    return Container(job, name, copy_spec)


class Job:
    quota_project_id = 100

    @staticmethod
    def get_next_xfsquota_project_id():
        project_id = Job.quota_project_id
        Job.quota_project_id += 1
        return project_id

    def secret_host_path(self, secret):
        return f'{self.scratch}/secrets/{secret["name"]}'

    def io_host_path(self):
        return f'{self.scratch}/io'

    def gcsfuse_path(self, bucket):
        # Make sure this path isn't in self.scratch to avoid accidental bucket deletions!
        return f'/gcsfuse/{self.token}/{bucket}'

    def gsa_key_file_path(self):
        return f'{self.scratch}/gsa-key'

    def __init__(self,
                 batch_id: int,
                 user: str,
                 gsa_key,
                 job_spec,
                 format_version,
                 task_manager: aiotools.BackgroundTaskManager):
        self.batch_id = batch_id
        self.user = user
        self.gsa_key = gsa_key
        self.job_spec = job_spec
        self.format_version = format_version

        self.deleted = False

        self.token = uuid.uuid4().hex
        self.scratch = f'/batch/{self.token}'

        self.state = 'pending'
        self.error = None

        self.start_time = None
        self.end_time = None

        input_files = job_spec.get('input_files')
        output_files = job_spec.get('output_files')

        input_volume_mounts = []
        main_volume_mounts = []
        output_volume_mounts = []

        requester_pays_project = job_spec.get('requester_pays_project')

        if job_spec['process'].get('mount_docker_socket'):
            main_volume_mounts.append('/var/run/docker.sock:/var/run/docker.sock')

        io_volume_mount = f'{self.io_host_path()}:/io'
        input_volume_mounts.append(io_volume_mount)
        main_volume_mounts.append(io_volume_mount)
        output_volume_mounts.append(io_volume_mount)

        gcsfuse = job_spec.get('gcsfuse')
        self.gcsfuse = gcsfuse
        if gcsfuse:
            for b in gcsfuse:
                main_volume_mounts.append(f'{self.gcsfuse_path(b["bucket"])}:{b["mount_path"]}:shared')

        secrets = job_spec.get('secrets')
        self.secrets = secrets
        if secrets:
            for secret in secrets:
                volume_mount = f'{self.secret_host_path(secret)}:{secret["mount_path"]}'
                main_volume_mounts.append(volume_mount)
                # this will be the user gsa-key
                if secret.get('mount_in_copy', False):
                    input_volume_mounts.append(volume_mount)
                    output_volume_mounts.append(volume_mount)

        env = []
        for item in job_spec.get('env', []):
            env.append(f'{item["name"]}={item["value"]}')

        req_cpu_in_mcpu = parse_cpu_in_mcpu(job_spec['resources']['cpu'])
        req_memory_in_bytes = parse_memory_in_bytes(job_spec['resources']['memory'])
        req_storage_in_bytes = parse_memory_in_bytes(job_spec['resources']['storage'])

        cpu_in_mcpu = adjust_cores_for_memory_request(req_cpu_in_mcpu, req_memory_in_bytes, worker_config.instance_type)
        cpu_in_mcpu = adjust_cores_for_storage_request(cpu_in_mcpu, req_storage_in_bytes, CORES, worker_config.local_ssd_data_disk, worker_config.data_disk_size_gb)
        cpu_in_mcpu = adjust_cores_for_packability(cpu_in_mcpu)

        self.cpu_in_mcpu = cpu_in_mcpu
        self.memory_in_bytes = cores_mcpu_to_memory_bytes(self.cpu_in_mcpu, worker_config.instance_type)
        self.storage_in_bytes = cores_mcpu_to_storage_bytes(self.cpu_in_mcpu, CORES, worker_config.local_ssd_data_disk, worker_config.data_disk_size_gb)

        self.resources = worker_config.resources(self.cpu_in_mcpu, self.memory_in_bytes)

        self.project_name = f'batch-{self.batch_id}-job-{self.job_id}'
        self.project_id = Job.get_next_xfsquota_project_id()

        # create containers
        containers = {}

        if input_files:
            containers['input'] = copy_container(
                self, 'input', input_files, input_volume_mounts,
                self.cpu_in_mcpu, self.memory_in_bytes, requester_pays_project)

        # main container
        main_spec = {
            'command': job_spec['process']['command'],
            'image': job_spec['process']['image'],
            'name': 'main',
            'env': env,
            'cpu': self.cpu_in_mcpu,
            'memory': self.memory_in_bytes,
            'volume_mounts': main_volume_mounts
        }
        port = job_spec.get('port')
        if port:
            main_spec['port'] = port
        timeout = job_spec.get('timeout')
        if timeout:
            main_spec['timeout'] = timeout
        network = job_spec.get('network')
        if network:
            main_spec['network'] = network
        containers['main'] = Container(self, 'main', main_spec)

        if output_files:
            containers['output'] = copy_container(
                self, 'output', output_files, output_volume_mounts,
                self.cpu_in_mcpu, self.memory_in_bytes, requester_pays_project)

        self.containers = containers

        self.task_manager = task_manager

    @property
    def job_id(self):
        return self.job_spec['job_id']

    @property
    def attempt_id(self):
        return self.job_spec['attempt_id']

    @property
    def id(self):
        return (self.batch_id, self.job_id)

    async def run(self, worker):
        async with worker.cpu_sem(self.cpu_in_mcpu):
            self.start_time = time_msecs()

            try:
                self.task_manager.ensure_future(worker.post_job_started(self))

                log.info(f'{self}: initializing')
                self.state = 'initializing'

                os.makedirs(f'{self.scratch}/')

                async with Flock('/xfsquota/projid', pool=worker.pool):
                    with open('/xfsquota/projid', 'a') as f:
                        f.write(f'{self.project_name}:{self.project_id}\n')

                async with Flock('/xfsquota/projects', pool=worker.pool):
                    with open('/xfsquota/projects', 'a') as f:
                        f.write(f'{self.project_id}:{self.scratch}\n')

                await check_shell_output(f'xfs_quota -x -D /xfsquota/projects -P /xfsquota/projid -c "project -s {self.project_name}" /host/')
                await check_shell(f'xfs_quota -x -D /xfsquota/projects -P /xfsquota/projid -c "limit -p bsoft={self.storage_in_bytes} bhard={self.storage_in_bytes} {self.project_name}" /host/')

                os.makedirs(self.io_host_path())

                if self.secrets:
                    for secret in self.secrets:
                        populate_secret_host_path(self.secret_host_path(secret), secret['data'])

                if self.gcsfuse:
                    populate_secret_host_path(self.gsa_key_file_path(), self.gsa_key)
                    for b in self.gcsfuse:
                        bucket = b['bucket']
                        await add_gcsfuse_bucket(mount_path=self.gcsfuse_path(bucket),
                                                 bucket=bucket,
                                                 key_file=f'{self.gsa_key_file_path()}/key.json',
                                                 read_only=b['read_only'])

                self.state = 'running'

                input = self.containers.get('input')
                if input:
                    log.info(f'{self}: running input')
                    await input.run(worker)
                    log.info(f'{self} input: {input.state}')

                if not input or input.state == 'succeeded':
                    log.info(f'{self}: running main')

                    main = self.containers['main']
                    await main.run(worker)

                    log.info(f'{self} main: {main.state}')

                    output = self.containers.get('output')
                    if output:
                        log.info(f'{self}: running output')
                        await output.run(worker)
                        log.info(f'{self} output: {output.state}')

                    if main.state != 'succeeded':
                        self.state = main.state
                    elif output:
                        self.state = output.state
                    else:
                        self.state = 'succeeded'
                else:
                    self.state = input.state
            except Exception:
                log.exception(f'while running {self}')

                self.state = 'error'
                self.error = traceback.format_exc()
            finally:
                self.end_time = time_msecs()

                if not self.deleted:
                    log.info(f'{self}: marking complete')
                    self.task_manager.ensure_future(worker.post_job_complete(self))

                log.info(f'{self}: cleaning up')
                try:
                    if self.gcsfuse:
                        for b in self.gcsfuse:
                            bucket = b['bucket']
                            mount_path = self.gcsfuse_path(bucket)
                            await check_shell(f'fusermount -u {mount_path}')
                            log.info(f'unmounted gcsfuse bucket {bucket} from {mount_path}')

                    await check_shell(f'xfs_quota -x -D /xfsquota/projects -P /xfsquota/projid -c "limit -p bsoft=0 bhard=0 {self.project_name}" /host')

                    async with Flock('/xfsquota/projid', pool=worker.pool):
                        await check_shell(f"sed -i '/{self.project_name}:{self.project_id}/d' /xfsquota/projid")

                    async with Flock('/xfsquota/projects', pool=worker.pool):
                        await check_shell(f"sed -i '/{self.project_id}:/d' /xfsquota/projects")

                    shutil.rmtree(self.scratch, ignore_errors=True)
                except Exception:
                    log.exception('while deleting volumes')

    async def get_log(self):
        return {name: await c.get_log() for name, c in self.containers.items()}

    async def delete(self):
        log.info(f'deleting {self}')
        self.deleted = True
        for _, c in self.containers.items():
            await c.delete()

    # {
    #   version: int,
    #   worker: str,
    #   batch_id: int,
    #   job_id: int,
    #   attempt_id: int,
    #   user: str,
    #   state: str, (pending, initializing, running, succeeded, error, failed)
    #   format_version: int
    #   error: str, (optional)
    #   container_statuses: [Container.status],
    #   start_time: int,
    #   end_time: int,
    #   resources: list of dict, {name: str, quantity: int}
    # }
    async def status(self):
        status = {
            'version': STATUS_FORMAT_VERSION,
            'worker': NAME,
            'batch_id': self.batch_id,
            'job_id': self.job_spec['job_id'],
            'attempt_id': self.job_spec['attempt_id'],
            'user': self.user,
            'state': self.state,
            'format_version': self.format_version.format_version,
            'resources': self.resources
        }
        if self.error:
            status['error'] = self.error

        cstatuses = {
            name: await c.status() for name, c in self.containers.items()
        }
        status['container_statuses'] = cstatuses

        status['start_time'] = self.start_time
        status['end_time'] = self.end_time

        return status

    def __str__(self):
        return f'job {self.id}'


class Worker:
    def __init__(self):
        self.cores_mcpu = CORES * 1000
        self.last_updated = time_msecs()
        self.cpu_sem = FIFOWeightedSemaphore(self.cores_mcpu)
        self.pool = concurrent.futures.ThreadPoolExecutor()
        self.jobs = {}

        # filled in during activation
        self.log_store = None
        self.headers = None
        self.task_manager = aiotools.BackgroundTaskManager()

    def shutdown(self):
        self.task_manager.shutdown()

    async def run_job(self, job):
        try:
            await job.run(self)
        except Exception:
            log.exception(f'while running {job}, ignoring')

    async def create_job_1(self, request):
        body = await request.json()

        batch_id = body['batch_id']
        job_id = body['job_id']

        format_version = BatchFormatVersion(body['format_version'])

        if format_version.has_full_spec_in_gcs():
            token = body['token']
            start_job_id = body['start_job_id']
            addtl_spec = body['job_spec']

            job_spec = await self.log_store.read_spec_file(batch_id, token, start_job_id, job_id)
            job_spec = json.loads(job_spec)

            job_spec['attempt_id'] = addtl_spec['attempt_id']
            job_spec['secrets'] = addtl_spec['secrets']

            addtl_env = addtl_spec.get('env')
            if addtl_env:
                env = job_spec.get('env')
                if not env:
                    env = []
                    job_spec['env'] = env
                env.extend(addtl_env)
        else:
            job_spec = body['job_spec']

        assert job_spec['job_id'] == job_id
        id = (batch_id, job_id)

        # already running
        if id in self.jobs:
            return web.HTTPForbidden()

        job = Job(batch_id, body['user'], body['gsa_key'], job_spec, format_version, self.task_manager)

        log.info(f'created {job}, adding to jobs')

        self.jobs[job.id] = job

        self.task_manager.ensure_future(self.run_job(job))

        return web.Response()

    async def create_job(self, request):
        return await asyncio.shield(self.create_job_1(request))

    async def get_job_log(self, request):
        batch_id = int(request.match_info['batch_id'])
        job_id = int(request.match_info['job_id'])
        id = (batch_id, job_id)
        job = self.jobs.get(id)
        if not job:
            raise web.HTTPNotFound()
        return web.json_response(await job.get_log())

    async def get_job_status(self, request):
        batch_id = int(request.match_info['batch_id'])
        job_id = int(request.match_info['job_id'])
        id = (batch_id, job_id)
        job = self.jobs.get(id)
        if not job:
            raise web.HTTPNotFound()
        return web.json_response(await job.status())

    async def delete_job_1(self, request):
        batch_id = int(request.match_info['batch_id'])
        job_id = int(request.match_info['job_id'])
        id = (batch_id, job_id)

        log.info(f'deleting job {id}, removing from jobs')

        job = self.jobs.pop(id, None)
        if job is None:
            raise web.HTTPNotFound()

        self.task_manager.ensure_future(job.delete())

        return web.Response()

    async def delete_job(self, request):
        return await asyncio.shield(self.delete_job_1(request))

    async def healthcheck(self, request):  # pylint: disable=unused-argument
        body = {'name': NAME}
        return web.json_response(body)

    async def run(self):
        app_runner = None
        site = None
        try:
            app = web.Application(client_max_size=HTTP_CLIENT_MAX_SIZE)
            app.add_routes([
                web.post('/api/v1alpha/batches/jobs/create', self.create_job),
                web.delete('/api/v1alpha/batches/{batch_id}/jobs/{job_id}/delete', self.delete_job),
                web.get('/api/v1alpha/batches/{batch_id}/jobs/{job_id}/log', self.get_job_log),
                web.get('/api/v1alpha/batches/{batch_id}/jobs/{job_id}/status', self.get_job_status),
                web.get('/healthcheck', self.healthcheck)
            ])

            app_runner = web.AppRunner(app)
            await app_runner.setup()
            site = web.TCPSite(app_runner, '0.0.0.0', 5000)
            await site.start()

            try:
                await asyncio.wait_for(self.activate(), MAX_IDLE_TIME_MSECS / 1000)
            except asyncio.TimeoutError:
                log.exception(f'could not activate after trying for {MAX_IDLE_TIME_MSECS} ms, exiting')
            else:
                idle_duration = time_msecs() - self.last_updated
                while self.jobs or idle_duration < MAX_IDLE_TIME_MSECS:
                    log.info(f'n_jobs {len(self.jobs)} free_cores {self.cpu_sem.value / 1000} idle {idle_duration}')
                    await asyncio.sleep(15)
                    idle_duration = time_msecs() - self.last_updated
                log.info(f'idle {idle_duration} ms, exiting')

                async with get_context_specific_ssl_client_session(
                        raise_for_status=True, timeout=aiohttp.ClientTimeout(total=60)) as session:
                    # Don't retry.  If it doesn't go through, the driver
                    # monitoring loops will recover.  If the driver is
                    # gone (e.g. testing a PR), this would go into an
                    # infinite loop and the instance won't be deleted.
                    await session.post(
                        deploy_config.url('batch-driver', '/api/v1alpha/instances/deactivate'),
                        headers=self.headers)
                log.info('deactivated')
        finally:
            log.info('shutting down')
            if site:
                await site.stop()
                log.info('stopped site')
            if app_runner:
                await app_runner.cleanup()
                log.info('cleaned up app runner')

    async def post_job_complete_1(self, job):
        run_duration = job.end_time - job.start_time

        full_status = await retry_all_errors(f'error while getting status for {job}')(job.status)

        if job.format_version.has_full_status_in_gcs():
            await retry_all_errors(f'error while writing status file to gcs for {job}')(
                self.log_store.write_status_file,
                job.batch_id,
                job.job_id,
                job.attempt_id,
                json.dumps(full_status))

        db_status = job.format_version.db_status(full_status)

        status = {
            'version': full_status['version'],
            'batch_id': full_status['batch_id'],
            'job_id': full_status['job_id'],
            'attempt_id': full_status['attempt_id'],
            'state': full_status['state'],
            'start_time': full_status['start_time'],
            'end_time': full_status['end_time'],
            'resources': full_status['resources'],
            'status': db_status
        }

        body = {
            'status': status
        }

        start_time = time_msecs()
        delay_secs = 0.1
        while True:
            try:
                async with get_context_specific_ssl_client_session(
                        raise_for_status=True, timeout=aiohttp.ClientTimeout(total=5)) as session:
                    await session.post(
                        deploy_config.url('batch-driver', '/api/v1alpha/instances/job_complete'),
                        json=body, headers=self.headers)
                    return
            except asyncio.CancelledError:  # pylint: disable=try-except-raise
                raise
            except Exception as e:
                if isinstance(e, aiohttp.ClientResponseError) and e.status == 404:   # pylint: disable=no-member
                    raise
                log.exception(f'failed to mark {job} complete, retrying')

            # unlist job after 3m or half the run duration
            now = time_msecs()
            elapsed = now - start_time
            if (job.id in self.jobs
                    and elapsed > 180 * 1000
                    and elapsed > run_duration / 2):
                log.info(f'too much time elapsed marking {job} complete, removing from jobs, will keep retrying')
                del self.jobs[job.id]
                self.last_updated = time_msecs()

            await asyncio.sleep(
                delay_secs * random.uniform(0.7, 1.3))
            # exponentially back off, up to (expected) max of 2m
            delay_secs = min(delay_secs * 2, 2 * 60.0)

    async def post_job_complete(self, job):
        try:
            await self.post_job_complete_1(job)
        except Exception:
            log.exception(f'error while marking {job} complete', stack_info=True)
        finally:
            log.info(f'{job} marked complete, removing from jobs')
            if job.id in self.jobs:
                del self.jobs[job.id]
                self.last_updated = time_msecs()

    async def post_job_started_1(self, job):
        full_status = await job.status()

        status = {
            'version': full_status['version'],
            'batch_id': full_status['batch_id'],
            'job_id': full_status['job_id'],
            'attempt_id': full_status['attempt_id'],
            'start_time': full_status['start_time'],
            'resources': full_status['resources']
        }

        body = {
            'status': status
        }

        async with get_context_specific_ssl_client_session(
                raise_for_status=True, timeout=aiohttp.ClientTimeout(total=5)) as session:
            await request_retry_transient_errors(
                session, 'POST',
                deploy_config.url('batch-driver', '/api/v1alpha/instances/job_started'),
                json=body, headers=self.headers)

    async def post_job_started(self, job):
        try:
            await self.post_job_started_1(job)
        except Exception:
            log.exception(f'error while posting {job} started')

    async def activate(self):
        async with get_context_specific_ssl_client_session(
                raise_for_status=True, timeout=aiohttp.ClientTimeout(total=60)) as session:
            resp = await request_retry_transient_errors(
                session, 'POST',
                deploy_config.url('batch-driver', '/api/v1alpha/instances/activate'),
                json={'ip_address': os.environ['IP_ADDRESS']},
                headers={
                    'X-Hail-Instance-Name': NAME,
                    'Authorization': f'Bearer {os.environ["ACTIVATION_TOKEN"]}'
                })
            resp_json = await resp.json()
            self.headers = {
                'X-Hail-Instance-Name': NAME,
                'Authorization': f'Bearer {resp_json["token"]}'
            }

            with open('key.json', 'w') as f:
                f.write(json.dumps(resp_json['key']))

            credentials = google.oauth2.service_account.Credentials.from_service_account_file(
                'key.json')
            self.log_store = LogStore(BATCH_LOGS_BUCKET_NAME, INSTANCE_ID, self.pool,
                                      project=PROJECT, credentials=credentials)


async def async_main():
    global port_allocator, worker, docker

    docker = aiodocker.Docker()

    port_allocator = PortAllocator()
    worker = Worker()
    try:
        await worker.run()
    finally:
        try:
            worker.shutdown()
        finally:
            await docker.close()

loop = asyncio.get_event_loop()
loop.run_until_complete(async_main())
loop.run_until_complete(loop.shutdown_asyncgens())
loop.close()
log.info('closed')
sys.exit(0)<|MERGE_RESOLUTION|>--- conflicted
+++ resolved
@@ -341,11 +341,7 @@
     async def run(self, worker):
         try:
             async with self.step('pulling'):
-<<<<<<< HEAD
-                if self.image.startswith('gcr.io/') or 'docker.pkg.dev/' in self.image:
-=======
                 if is_google_registry_image(self.image):
->>>>>>> e62c8f51
                     key = base64.b64decode(
                         self.job.gsa_key['key.json']).decode()
                     auth = {
