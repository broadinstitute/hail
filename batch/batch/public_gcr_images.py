--- conflicted
+++ resolved
@@ -4,8 +4,7 @@
 def public_gcr_images(docker_prefix: str) -> List[str]:
     # the worker cannot import batch_configuration because it does not have all the environment
     # variables
-<<<<<<< HEAD
-    return [f'{docker_prefix}/{name}' for name in ('query', 'hail', 'python-dill')]
-=======
-    return [f'gcr.io/{project}/{name}' for name in ('query', 'hail', 'python-dill', 'batch-worker')]
->>>>>>> a22d182d
+    return [
+        f'{docker_prefix}/{name}'
+        for name in ('query', 'hail', 'python-dill', 'batch-worker')
+    ]