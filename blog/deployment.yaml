--- conflicted
+++ resolved
@@ -94,19 +94,11 @@
             name: blog-content
         resources:
           requests:
-<<<<<<< HEAD
-            memory: 37Mi
-            cpu: 10m
-          limits:
-            memory: 375Mi
-            cpu: 100m
-=======
             cpu: "100m"
             memory: "200M"
           limits:
             cpu: "1"
             memory: "1G"
->>>>>>> 0bc3808f
   volumeClaimTemplates:
     - metadata:
         name: blog-content
