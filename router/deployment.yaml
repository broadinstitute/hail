apiVersion: v1
kind: Service
metadata:
  name: site
  labels:
    app: site
spec:
  ports:
  - name: https
    port: 443
    protocol: TCP
    targetPort: 443
  selector:
    app: site
---
apiVersion: v1
kind: Service
metadata:
  name: amundsen-frontend
  labels:
    app: amundsen-frontend
spec:
  selector:
    app: amundsen-frontend
  ports:
  - name: http
    port: 80
    targetPort: 5000
---
apiVersion: v1
kind: Service
metadata:
  name: scorecard
  labels:
    app: scorecard
spec:
  ports:
  - port: 443
    protocol: TCP
    targetPort: 5000
  selector:
    app: scorecard
---
apiVersion: v1
kind: Service
metadata:
  name: benchmark
  labels:
    app: benchmark
spec:
  ports:
    - port: 443
      protocol: TCP
      targetPort: 5000
  selector:
    app: benchmark
---
apiVersion: v1
kind: Service
metadata:
  name: monitoring
  labels:
    app: monitoring
spec:
  ports:
    - port: 443
      protocol: TCP
      targetPort: 5000
  selector:
    app: monitoring
---
apiVersion: v1
kind: Service
metadata:
  name: batch
  labels:
    app: batch
spec:
  ports:
  - port: 443
    protocol: TCP
    targetPort: 5000
  selector:
    app: batch
---
apiVersion: v1
kind: Service
metadata:
  name: batch-driver
  labels:
    app: batch-driver
spec:
  ports:
  - port: 443
    protocol: TCP
    targetPort: 5000
  selector:
    app: batch-driver
---
apiVersion: v1
kind: Service
metadata:
  name: ci
  labels:
    app: ci
spec:
  ports:
    - name: https
      port: 443
      protocol: TCP
      targetPort: 5000
  selector:
    app: ci
---
apiVersion: v1
kind: Service
metadata:
  name: upload
  labels:
    app: upload
spec:
  ports:
  - port: 80
    protocol: TCP
    targetPort: 5000
  selector:
    app: upload
---
apiVersion: v1
kind: Service
metadata:
  name: notebook
  labels:
    app: notebook
spec:
  ports:
  - port: 443
    protocol: TCP
    targetPort: 5000
  selector:
    app: notebook
---
apiVersion: v1
kind: Service
metadata:
  name: auth
  labels:
    app: auth
spec:
  ports:
   - port: 443
     protocol: TCP
     targetPort: 5000
  selector:
    app: auth
---
apiVersion: v1
kind: Service
metadata:
  name: blog
  labels:
    app: blog
spec:
  ports:
   - port: 443
     protocol: TCP
     targetPort: 443
  selector:
    app: blog
---
apiVersion: v1
kind: Service
metadata:
  name: workshop
  labels:
    app: workshop
spec:
  ports:
  - port: 443
    protocol: TCP
    targetPort: 5000
  selector:
    app: notebook
---
apiVersion: v1
kind: Service
metadata:
  name: hello
  labels:
    app: hello
spec:
  ports:
    - name: http
      port: 80
      protocol: TCP
      targetPort: 5000
  selector:
    app: hello
---
apiVersion: v1
kind: Service
metadata:
  name: query
  labels:
    app: query
spec:
  ports:
  - name: query
    port: 443
    protocol: TCP
    targetPort: 5000
  selector:
    app: query
---
apiVersion: v1
kind: Service
metadata:
  name: memory
  labels:
    app: memory
spec:
  ports:
  - name: memory
    port: 443
    protocol: TCP
    targetPort: 5000
  selector:
    app: memory
---
apiVersion: v1
kind: Service
metadata:
  name: address
  labels:
    app: address
spec:
  ports:
  - name: address
    port: 443
    protocol: TCP
    targetPort: 5000
  selector:
    app: address
---
apiVersion: v1
kind: Service
metadata:
  name: shuffler
  labels:
    app: shuffler
spec:
  ports:
  - name: shuffler
    port: 443
    protocol: TCP
    targetPort: 443
  selector:
    app: shuffler
---
apiVersion: v1
kind: Service
metadata:
  name: atgu
  labels:
    app: atgu
spec:
  ports:
  - port: 443
    protocol: TCP
    targetPort: 5000
  selector:
    app: atgu
---
apiVersion: v1
kind: Service
metadata:
  name: grafana
spec:
  ports:
   - port: 80
     targetPort: 3000
  selector:
    app: grafana
---
apiVersion: apps/v1
kind: Deployment
metadata:
  name: router
  labels:
    app: router
    hail.is/sha: "{{ code.sha }}"
spec:
  selector:
    matchLabels:
      app: router
  replicas: 3
  template:
    metadata:
      labels:
        app: router
        hail.is/sha: "{{ code.sha }}"
    spec:
{% if deploy %}
      priorityClassName: production
{% endif %}
      nodeSelector:
        preemptible: "true"
      tolerations:
       - key: preemptible
         value: "true"
      affinity:
        podAntiAffinity:
          requiredDuringSchedulingIgnoredDuringExecution:
            - labelSelector:
                matchExpressions:
                  - key: "app"
                    operator: In
                    values:
                    - router
              topologyKey: "kubernetes.io/hostname"
      containers:
       - name: router
         image: {{ router_image.image }}
         resources:
           requests:
             cpu: "20m"
             memory: "20M"
           limits:
<<<<<<< HEAD
             memory: 3750Mi
=======
>>>>>>> 0bc3808f
             cpu: "1"
             memory: "1G"
         env:
          - name: HAIL_DOMAIN
            value: {{ global.domain }}
          - name: HAIL_DEFAULT_NAMESPACE
            value: {{ default_ns.name }}
         ports:
          - containerPort: 443
         volumeMounts:
          - name: ssl-config-router
            mountPath: /ssl-config
            readOnly: true
         readinessProbe:
           tcpSocket:
             port: 443
           initialDelaySeconds: 5
           periodSeconds: 5
      volumes:
       - name: ssl-config-router
         secret:
           optional: false
           secretName: ssl-config-router
---
apiVersion: autoscaling/v2beta1
kind: HorizontalPodAutoscaler
metadata:
  name: router
spec:
  scaleTargetRef:
    apiVersion: apps/v1
    kind: Deployment
    name: router
  minReplicas: 3
  maxReplicas: 10
  metrics:
  - type: Resource
    resource:
      name: cpu
      targetAverageUtilization: 80
---
apiVersion: policy/v1beta1
kind: PodDisruptionBudget
metadata:
  name: router
spec:
  minAvailable: 2
  selector:
    matchLabels:
      app: router<|MERGE_RESOLUTION|>--- conflicted
+++ resolved
@@ -326,10 +326,6 @@
              cpu: "20m"
              memory: "20M"
            limits:
-<<<<<<< HEAD
-             memory: 3750Mi
-=======
->>>>>>> 0bc3808f
              cpu: "1"
              memory: "1G"
          env:
