--- conflicted
+++ resolved
@@ -2214,609 +2214,6 @@
           benchmark_limit = 5
           {% endif %}
 
-<<<<<<< HEAD
-         await asyncio.gather(*[
-             create(billing_project="benchmark", user="benchmark", limit=benchmark_limit)
-         ])
-     async_to_blocking(main())
-     EOF
-     python3 create-billing-projects.py
-   secrets:
-    - name: test-dev-tokens
-      namespace:
-        valueFrom: default_ns.name
-      mountPath: /user-tokens
-    - name: gce-deploy-config
-      namespace:
-        valueFrom: default_ns.name
-      mountPath: /deploy-config
-   dependsOn:
-    - default_ns
-    - service_base_image
-    - create_deploy_config
-    - create_accounts
-    - deploy_batch
- - kind: deploy
-   name: deploy_benchmark
-   namespace:
-     valueFrom: default_ns.name
-   config: benchmark-service/deployment.yaml
-   wait:
-     - kind: Service
-       name: benchmark
-       for: alive
-   dependsOn:
-    - default_ns
-    - benchmark_image
-    - create_certs
-    - deploy_auth
-    - create_accounts
-    - create_billing_projects
-    - deploy_batch
- - kind: runImage
-   name: test_benchmark
-   image:
-     valueFrom: test_benchmark_image.image
-   script: |
-     set -ex
-     python3 -m pytest --log-cli-level=INFO -s -vv --instafail --durations=50 /test/
-   secrets:
-     - name: gce-deploy-config
-       namespace:
-         valueFrom: default_ns.name
-       mountPath: /deploy-config
-     - name: test-dev-tokens
-       namespace:
-         valueFrom: default_ns.name
-       mountPath: /user-tokens
-     - name: ssl-config-benchmark-tests
-       namespace:
-         valueFrom: default_ns.name
-       mountPath: /ssl-config
-   timeout: 1200
-   dependsOn:
-     - test_benchmark_image
-     - create_deploy_config
-     - create_accounts
-     - default_ns
-     - create_certs
-     - deploy_benchmark
- - kind: buildImage
-   name: address_image
-   dockerFile: address/Dockerfile
-   contextPath: .
-   publishAs: address
-   dependsOn:
-     - service_base_image
- - kind: runImage
-   name: check_address
-   image:
-     valueFrom: address_image.image
-   script: |
-     set -ex
-     SITE_PACKAGES=$(pip3 show address | grep Location | sed 's/Location: //')
-     python3 -m flake8 $SITE_PACKAGES/address
-     python3 -m pylint --rcfile pylintrc address
-   dependsOn:
-     - address_image
- - kind: deploy
-   name: deploy_address_sa
-   namespace:
-     valueFrom: default_ns.name
-   config: address/service-account.yaml
-   dependsOn:
-    - default_ns
- - kind: deploy
-   name: deploy_address
-   namespace:
-     valueFrom: default_ns.name
-   config: address/deployment.yaml
-   wait:
-    - kind: Service
-      name: address
-      for: alive
-   dependsOn:
-    - default_ns
-    - deploy_address_sa
-    - address_image
-    - create_certs
- - kind: deploy
-   name: deploy_query
-   namespace:
-     valueFrom: default_ns.name
-   config: query/deployment.yaml
-   wait:
-    - kind: Service
-      name: query
-      for: alive
-   dependsOn:
-    - default_ns
-    - deploy_batch
-    - deploy_shuffler
-    - query_image
-    - deploy_query_sa
-    - deploy_address
-    - create_certs
- - kind: deploy
-   name: deploy_memory
-   namespace:
-     valueFrom: default_ns.name
-   config: memory/deployment.yaml
-   wait:
-    - kind: Service
-      name: memory
-      for: alive
-   dependsOn:
-    - default_ns
-    - deploy_batch
-    - memory_image
-    - deploy_memory_sa
-    - create_certs
- - kind: runImage
-   name: test_lsm
-   image:
-     valueFrom: base_image.image
-   script: |
-     cd /io/lsm
-     make
-     make test
-   inputs:
-     - from: /repo/lsm
-       to: /io/lsm
-   dependsOn:
-     - base_image
-     - copy_files
- - kind: buildImage
-   name: netcat_ubuntu_image
-   dockerFile:
-     inline: |
-       FROM {{ hail_ubuntu_image.image }}
-       RUN hail-apt-get-install netcat
-   dependsOn:
-    - hail_ubuntu_image
- - kind: buildImage
-   name: curl_image
-   dockerFile:
-     inline: |
-       FROM {{ hail_ubuntu_image.image }}
-       RUN hail-apt-get-install curl
-   dependsOn:
-    - hail_ubuntu_image
- - kind: runImage
-   name: test_memory
-   image:
-     valueFrom: memory_image.image
-   resources:
-     memory: "3.75G"
-     cpu: "1"
-   script: |
-     export HAIL_GSA_KEY_FILE=/test-gsa-key/key.json
-     export PROJECT={{ global.project }}
-     hailctl config set batch/bucket hail-test-dmk9z
-     python3 -m pytest --log-cli-level=INFO -s -vv --instafail --durations=50 /io/test/
-   timeout: 600
-   secrets:
-    - name: gce-deploy-config
-      namespace:
-        valueFrom: default_ns.name
-      mountPath: /deploy-config
-    - name: test-tokens
-      namespace:
-        valueFrom: default_ns.name
-      mountPath: /user-tokens
-    - name: ssl-config-memory-tests
-      namespace:
-        valueFrom: default_ns.name
-      mountPath: /ssl-config
-    - name: test-gsa-key
-      namespace:
-        valueFrom: default_ns.name
-      mountPath: /test-gsa-key
-   inputs:
-    - from: /repo/memory/test
-      to: /io/test
-   dependsOn:
-    - create_deploy_config
-    - create_accounts
-    - default_ns
-    - copy_files
-    - memory_image
-    - deploy_memory
- - kind: runImage
-   name: test_batch_0
-   image:
-     valueFrom: batch_image.image
-   script: |
-     set -ex
-     export PYTEST_SPLITS=5
-     export PYTEST_SPLIT_INDEX=0
-     export HAIL_GSA_KEY_FILE=/test-gsa-key/key.json
-     export HAIL_BASE_IMAGE={{ base_image.image }}
-     export CI_UTILS_IMAGE={{ ci_utils_image.image }}
-     export HAIL_CURL_IMAGE={{ curl_image.image }}
-     export HAIL_DEFAULT_NAMESPACE={{ default_ns.name }}
-     export HAIL_NETCAT_UBUNTU_IMAGE={{ netcat_ubuntu_image.image }}
-     export HAIL_HAIL_BASE_IMAGE={{ hail_base_image.image }}
-     export HAIL_DOCKER_ROOT_IMAGE="{{ global.docker_root_image }}"
-     export HAIL_DOCKER_PREFIX="{{ global.docker_prefix }}"
-     export HAIL_TEST_TOKEN_FILE=/user-tokens/tokens.json
-     export HAIL_TEST_DEV_TOKEN_FILE=/dev-tokens/tokens.json
-     export HAIL_TOKEN="{{ token }}"
-     hailctl config set batch/bucket hail-test-dmk9z
-     python3 -m pytest \
-             --log-date-format="%Y-%m-%dT%H:%M:%S" \
-             --log-format="%(asctime)s %(levelname)s %(name)s %(filename)s:%(lineno)d:%(funcName)s %(message)s" \
-             --log-cli-level=INFO \
-             -s \
-             -vv \
-             --instafail \
-             -k "not test_scale and not test_invariants" \
-             --durations=0 \
-             /io/test/
-   inputs:
-    - from: /repo/batch/test
-      to: /io/test
-   port: 5000
-   timeout: 1200
-   secrets:
-    - name: gce-deploy-config
-      namespace:
-        valueFrom: default_ns.name
-      mountPath: /deploy-config
-    - name: test-tokens
-      namespace:
-        valueFrom: default_ns.name
-      mountPath: /user-tokens
-    - name: test-dev-tokens
-      namespace:
-        valueFrom: default_ns.name
-      mountPath: /dev-tokens
-    - name: ssl-config-batch-tests
-      namespace:
-        valueFrom: default_ns.name
-      mountPath: /ssl-config
-    - name: test-gsa-key
-      namespace:
-        valueFrom: default_ns.name
-      mountPath: /test-gsa-key
-   dependsOn:
-    - create_deploy_config
-    - create_accounts
-    - default_ns
-    - copy_files
-    - base_image
-    - hail_base_image
-    - batch_image
-    - ci_utils_image
-    - deploy_batch
-    - netcat_ubuntu_image
-    - curl_image
- - kind: runImage
-   name: test_batch_1
-   image:
-     valueFrom: batch_image.image
-   script: |
-     set -ex
-     export PYTEST_SPLITS=5
-     export PYTEST_SPLIT_INDEX=1
-     export HAIL_GSA_KEY_FILE=/test-gsa-key/key.json
-     export HAIL_BASE_IMAGE={{ base_image.image }}
-     export CI_UTILS_IMAGE={{ ci_utils_image.image }}
-     export HAIL_CURL_IMAGE={{ curl_image.image }}
-     export HAIL_DEFAULT_NAMESPACE={{ default_ns.name }}
-     export HAIL_NETCAT_UBUNTU_IMAGE={{ netcat_ubuntu_image.image }}
-     export HAIL_HAIL_BASE_IMAGE={{ hail_base_image.image }}
-     export HAIL_DOCKER_ROOT_IMAGE="{{ global.docker_root_image }}"
-     export HAIL_DOCKER_PREFIX="{{ global.docker_prefix }}"
-     export HAIL_TEST_TOKEN_FILE=/user-tokens/tokens.json
-     export HAIL_TEST_DEV_TOKEN_FILE=/dev-tokens/tokens.json
-     export HAIL_TOKEN="{{ token }}"
-     hailctl config set batch/bucket hail-test-dmk9z
-     python3 -m pytest \
-             --log-date-format="%Y-%m-%dT%H:%M:%S" \
-             --log-format="%(asctime)s %(levelname)s %(name)s %(filename)s:%(lineno)d:%(funcName)s %(message)s" \
-             --log-cli-level=INFO \
-             -s \
-             -vv \
-             --instafail \
-             -k "not test_scale and not test_invariants" \
-             --durations=0 \
-             /io/test/
-   inputs:
-    - from: /repo/batch/test
-      to: /io/test
-   port: 5000
-   timeout: 1200
-   secrets:
-    - name: gce-deploy-config
-      namespace:
-        valueFrom: default_ns.name
-      mountPath: /deploy-config
-    - name: test-tokens
-      namespace:
-        valueFrom: default_ns.name
-      mountPath: /user-tokens
-    - name: test-dev-tokens
-      namespace:
-        valueFrom: default_ns.name
-      mountPath: /dev-tokens
-    - name: ssl-config-batch-tests
-      namespace:
-        valueFrom: default_ns.name
-      mountPath: /ssl-config
-    - name: test-gsa-key
-      namespace:
-        valueFrom: default_ns.name
-      mountPath: /test-gsa-key
-   dependsOn:
-    - default_ns
-    - create_deploy_config
-    - create_accounts
-    - copy_files
-    - base_image
-    - hail_base_image
-    - batch_image
-    - ci_utils_image
-    - deploy_batch
-    - netcat_ubuntu_image
-    - curl_image
- - kind: runImage
-   name: test_batch_2
-   image:
-     valueFrom: batch_image.image
-   script: |
-     set -ex
-     export PYTEST_SPLITS=5
-     export PYTEST_SPLIT_INDEX=2
-     export HAIL_GSA_KEY_FILE=/test-gsa-key/key.json
-     export HAIL_BASE_IMAGE={{ base_image.image }}
-     export CI_UTILS_IMAGE={{ ci_utils_image.image }}
-     export HAIL_CURL_IMAGE={{ curl_image.image }}
-     export HAIL_DEFAULT_NAMESPACE={{ default_ns.name }}
-     export HAIL_NETCAT_UBUNTU_IMAGE={{ netcat_ubuntu_image.image }}
-     export HAIL_HAIL_BASE_IMAGE={{ hail_base_image.image }}
-     export HAIL_DOCKER_ROOT_IMAGE="{{ global.docker_root_image }}"
-     export HAIL_DOCKER_PREFIX="{{ global.docker_prefix }}"
-     export HAIL_TEST_TOKEN_FILE=/user-tokens/tokens.json
-     export HAIL_TEST_DEV_TOKEN_FILE=/dev-tokens/tokens.json
-     export HAIL_TOKEN="{{ token }}"
-     hailctl config set batch/bucket hail-test-dmk9z
-     python3 -m pytest \
-             --log-date-format="%Y-%m-%dT%H:%M:%S" \
-             --log-format="%(asctime)s %(levelname)s %(name)s %(filename)s:%(lineno)d:%(funcName)s %(message)s" \
-             --log-cli-level=INFO \
-             -s \
-             -vv \
-             --instafail \
-             -k "not test_scale and not test_invariants" \
-             --durations=0 \
-             /io/test/
-   inputs:
-    - from: /repo/batch/test
-      to: /io/test
-   port: 5000
-   timeout: 1200
-   secrets:
-    - name: gce-deploy-config
-      namespace:
-        valueFrom: default_ns.name
-      mountPath: /deploy-config
-    - name: test-tokens
-      namespace:
-        valueFrom: default_ns.name
-      mountPath: /user-tokens
-    - name: test-dev-tokens
-      namespace:
-        valueFrom: default_ns.name
-      mountPath: /dev-tokens
-    - name: ssl-config-batch-tests
-      namespace:
-        valueFrom: default_ns.name
-      mountPath: /ssl-config
-    - name: test-gsa-key
-      namespace:
-        valueFrom: default_ns.name
-      mountPath: /test-gsa-key
-   dependsOn:
-    - create_deploy_config
-    - create_accounts
-    - default_ns
-    - copy_files
-    - base_image
-    - hail_base_image
-    - batch_image
-    - ci_utils_image
-    - deploy_batch
-    - netcat_ubuntu_image
-    - curl_image
- - kind: runImage
-   name: test_batch_3
-   image:
-     valueFrom: batch_image.image
-   script: |
-     set -ex
-     export PYTEST_SPLITS=5
-     export PYTEST_SPLIT_INDEX=3
-     export HAIL_GSA_KEY_FILE=/test-gsa-key/key.json
-     export HAIL_BASE_IMAGE={{ base_image.image }}
-     export CI_UTILS_IMAGE={{ ci_utils_image.image }}
-     export HAIL_CURL_IMAGE={{ curl_image.image }}
-     export HAIL_DEFAULT_NAMESPACE={{ default_ns.name }}
-     export HAIL_NETCAT_UBUNTU_IMAGE={{ netcat_ubuntu_image.image }}
-     export HAIL_HAIL_BASE_IMAGE={{ hail_base_image.image }}
-     export HAIL_DOCKER_ROOT_IMAGE="{{ global.docker_root_image }}"
-     export HAIL_DOCKER_PREFIX="{{ global.docker_prefix }}"
-     export HAIL_TEST_TOKEN_FILE=/user-tokens/tokens.json
-     export HAIL_TEST_DEV_TOKEN_FILE=/dev-tokens/tokens.json
-     export HAIL_TOKEN="{{ token }}"
-     hailctl config set batch/bucket hail-test-dmk9z
-     python3 -m pytest \
-             --log-date-format="%Y-%m-%dT%H:%M:%S" \
-             --log-format="%(asctime)s %(levelname)s %(name)s %(filename)s:%(lineno)d:%(funcName)s %(message)s" \
-             --log-cli-level=INFO \
-             -s \
-             -vv \
-             --instafail \
-             -k "not test_scale and not test_invariants" \
-             --durations=0 \
-             /io/test/
-   inputs:
-    - from: /repo/batch/test
-      to: /io/test
-   port: 5000
-   timeout: 1200
-   secrets:
-    - name: gce-deploy-config
-      namespace:
-        valueFrom: default_ns.name
-      mountPath: /deploy-config
-    - name: test-tokens
-      namespace:
-        valueFrom: default_ns.name
-      mountPath: /user-tokens
-    - name: test-dev-tokens
-      namespace:
-        valueFrom: default_ns.name
-      mountPath: /dev-tokens
-    - name: ssl-config-batch-tests
-      namespace:
-        valueFrom: default_ns.name
-      mountPath: /ssl-config
-    - name: test-gsa-key
-      namespace:
-        valueFrom: default_ns.name
-      mountPath: /test-gsa-key
-   dependsOn:
-    - create_deploy_config
-    - create_accounts
-    - default_ns
-    - copy_files
-    - base_image
-    - hail_base_image
-    - batch_image
-    - ci_utils_image
-    - deploy_batch
-    - netcat_ubuntu_image
-    - curl_image
- - kind: runImage
-   name: test_batch_4
-   image:
-     valueFrom: batch_image.image
-   script: |
-     set -ex
-     export PYTEST_SPLITS=5
-     export PYTEST_SPLIT_INDEX=4
-     export HAIL_GSA_KEY_FILE=/test-gsa-key/key.json
-     export HAIL_BASE_IMAGE={{ base_image.image }}
-     export CI_UTILS_IMAGE={{ ci_utils_image.image }}
-     export HAIL_CURL_IMAGE={{ curl_image.image }}
-     export HAIL_DEFAULT_NAMESPACE={{ default_ns.name }}
-     export HAIL_NETCAT_UBUNTU_IMAGE={{ netcat_ubuntu_image.image }}
-     export HAIL_HAIL_BASE_IMAGE={{ hail_base_image.image }}
-     export HAIL_DOCKER_ROOT_IMAGE="{{ global.docker_root_image }}"
-     export HAIL_DOCKER_PREFIX="{{ global.docker_prefix }}"
-     export HAIL_TEST_TOKEN_FILE=/user-tokens/tokens.json
-     export HAIL_TEST_DEV_TOKEN_FILE=/dev-tokens/tokens.json
-     export HAIL_TOKEN="{{ token }}"
-     hailctl config set batch/bucket hail-test-dmk9z
-     python3 -m pytest \
-             --log-date-format="%Y-%m-%dT%H:%M:%S" \
-             --log-format="%(asctime)s %(levelname)s %(name)s %(filename)s:%(lineno)d:%(funcName)s %(message)s" \
-             --log-cli-level=INFO \
-             -s \
-             -vv \
-             --instafail \
-             -k "not test_scale and not test_invariants" \
-             --durations=0 \
-             /io/test/
-   inputs:
-    - from: /repo/batch/test
-      to: /io/test
-   port: 5000
-   timeout: 1200
-   secrets:
-    - name: gce-deploy-config
-      namespace:
-        valueFrom: default_ns.name
-      mountPath: /deploy-config
-    - name: test-tokens
-      namespace:
-        valueFrom: default_ns.name
-      mountPath: /user-tokens
-    - name: test-dev-tokens
-      namespace:
-        valueFrom: default_ns.name
-      mountPath: /dev-tokens
-    - name: ssl-config-batch-tests
-      namespace:
-        valueFrom: default_ns.name
-      mountPath: /ssl-config
-    - name: test-gsa-key
-      namespace:
-        valueFrom: default_ns.name
-      mountPath: /test-gsa-key
-   dependsOn:
-    - create_deploy_config
-    - create_accounts
-    - default_ns
-    - copy_files
-    - base_image
-    - hail_base_image
-    - batch_image
-    - ci_utils_image
-    - deploy_batch
-    - netcat_ubuntu_image
-    - curl_image
- - kind: runImage
-   name: delete_test_billing_projects
-   image:
-     valueFrom: batch_image.image
-   script: |
-     export HAIL_TEST_DEV_TOKEN_FILE=/dev-tokens/tokens.json
-     export HAIL_TOKEN="{{ token }}"
-     cd /io/test
-     python3 -c '
-     import test_accounts
-     import asyncio
-     asyncio.get_event_loop().run_until_complete(test_accounts.delete_all_test_billing_projects())'
-   inputs:
-    - from: /repo/batch/test
-      to: /io/test
-   secrets:
-    - name: gce-deploy-config
-      namespace:
-        valueFrom: default_ns.name
-      mountPath: /deploy-config
-    - name: test-dev-tokens
-      namespace:
-        valueFrom: default_ns.name
-      mountPath: /dev-tokens
-    - name: ssl-config-batch-tests
-      namespace:
-        valueFrom: default_ns.name
-      mountPath: /ssl-config
-   alwaysRun: true
-   dependsOn:
-    - create_deploy_config
-    - create_accounts
-    - default_ns
-    - copy_files
-    - batch_image
-    - deploy_batch
-    - test_batch_0
-    - test_batch_1
-    - test_batch_2
-    - test_batch_3
-    - test_batch_4
- - kind: runImage
-   name: create_ci_test_repo
-   image:
-     valueFrom: base_image.image
-   script: |
-     set -e
-     TOKEN=$(cat /secret/ci-secrets/user1)
-     REPO_NAME="ci-test-{{token}}"
-=======
           await asyncio.gather(*[
               create(billing_project="benchmark", user="benchmark", limit=benchmark_limit)
           ])
@@ -3039,7 +2436,9 @@
       export HAIL_DEFAULT_NAMESPACE={{ default_ns.name }}
       export HAIL_NETCAT_UBUNTU_IMAGE={{ netcat_ubuntu_image.image }}
       export HAIL_HAIL_BASE_IMAGE={{ hail_base_image.image }}
-      export DOCKER_ROOT_IMAGE="gcr.io/{{ global.project }}/ubuntu:18.04"
+      export HAIL_DOCKER_ROOT_IMAGE="{{ global.docker_root_image }}"
+      export HAIL_DOCKER_PREFIX="{{ global.docker_prefix }}"
+      export PYTHON_DILL_IMAGE="{{ global.docker_prefix }}/python-dill:3.7-slim"
       export HAIL_TEST_TOKEN_FILE=/user-tokens/tokens.json
       export HAIL_TEST_DEV_TOKEN_FILE=/dev-tokens/tokens.json
       export HAIL_TOKEN="{{ token }}"
@@ -3107,7 +2506,8 @@
       export HAIL_DEFAULT_NAMESPACE={{ default_ns.name }}
       export HAIL_NETCAT_UBUNTU_IMAGE={{ netcat_ubuntu_image.image }}
       export HAIL_HAIL_BASE_IMAGE={{ hail_base_image.image }}
-      export DOCKER_ROOT_IMAGE="gcr.io/{{ global.project }}/ubuntu:18.04"
+      export HAIL_DOCKER_ROOT_IMAGE="{{ global.docker_root_image }}"
+      export HAIL_DOCKER_PREFIX="{{ global.docker_prefix }}"
       export HAIL_TEST_TOKEN_FILE=/user-tokens/tokens.json
       export HAIL_TEST_DEV_TOKEN_FILE=/dev-tokens/tokens.json
       export HAIL_TOKEN="{{ token }}"
@@ -3175,7 +2575,8 @@
       export HAIL_DEFAULT_NAMESPACE={{ default_ns.name }}
       export HAIL_NETCAT_UBUNTU_IMAGE={{ netcat_ubuntu_image.image }}
       export HAIL_HAIL_BASE_IMAGE={{ hail_base_image.image }}
-      export DOCKER_ROOT_IMAGE="gcr.io/{{ global.project }}/ubuntu:18.04"
+      export HAIL_DOCKER_ROOT_IMAGE="{{ global.docker_root_image }}"
+      export HAIL_DOCKER_PREFIX="{{ global.docker_prefix }}"
       export HAIL_TEST_TOKEN_FILE=/user-tokens/tokens.json
       export HAIL_TEST_DEV_TOKEN_FILE=/dev-tokens/tokens.json
       export HAIL_TOKEN="{{ token }}"
@@ -3243,7 +2644,8 @@
       export HAIL_DEFAULT_NAMESPACE={{ default_ns.name }}
       export HAIL_NETCAT_UBUNTU_IMAGE={{ netcat_ubuntu_image.image }}
       export HAIL_HAIL_BASE_IMAGE={{ hail_base_image.image }}
-      export DOCKER_ROOT_IMAGE="gcr.io/{{ global.project }}/ubuntu:18.04"
+      export HAIL_DOCKER_ROOT_IMAGE="{{ global.docker_root_image }}"
+      export HAIL_DOCKER_PREFIX="{{ global.docker_prefix }}"
       export HAIL_TEST_TOKEN_FILE=/user-tokens/tokens.json
       export HAIL_TEST_DEV_TOKEN_FILE=/dev-tokens/tokens.json
       export HAIL_TOKEN="{{ token }}"
@@ -3311,7 +2713,8 @@
       export HAIL_DEFAULT_NAMESPACE={{ default_ns.name }}
       export HAIL_NETCAT_UBUNTU_IMAGE={{ netcat_ubuntu_image.image }}
       export HAIL_HAIL_BASE_IMAGE={{ hail_base_image.image }}
-      export DOCKER_ROOT_IMAGE="gcr.io/{{ global.project }}/ubuntu:18.04"
+      export HAIL_DOCKER_ROOT_IMAGE="{{ global.docker_root_image }}"
+      export HAIL_DOCKER_PREFIX="{{ global.docker_prefix }}"
       export HAIL_TEST_TOKEN_FILE=/user-tokens/tokens.json
       export HAIL_TEST_DEV_TOKEN_FILE=/dev-tokens/tokens.json
       export HAIL_TOKEN="{{ token }}"
@@ -3413,7 +2816,6 @@
       set -e
       TOKEN=$(cat /secret/ci-secrets/user1)
       REPO_NAME="ci-test-{{token}}"
->>>>>>> 7f0274ab
 
       echo creating $REPO_NAME...
       curl -XPOST \
@@ -3448,504 +2850,6 @@
       cp -R /repo/hail/web_common ./
       cp /repo/hail/hail/python/setup-hailtop.py ./hail/python/
 
-<<<<<<< HEAD
-     git config user.name ci
-     git config user.email ci@hail.is
-     git add * && git commit -m "setup repo"
-     git push
-   secrets:
-    - name: hail-ci-0-1-service-account-key
-      namespace:
-        valueFrom: default_ns.name
-      mountPath: /secret/ci-secrets
-   scopes:
-    - test
-    - dev
-   dependsOn:
-    - default_ns
-    - base_image
- - kind: deploy
-   name: deploy_ci
-   namespace:
-     valueFrom: default_ns.name
-   config: ci/deployment.yaml
-   wait:
-    - kind: Service
-      name: ci
-      for: alive
-   dependsOn:
-    - default_ns
-    - create_database_server_config
-    - ci_image
-    - ci_utils_image
-    - create_accounts
-    - ci_database
-    - deploy_auth
-    - deploy_batch
-    - create_ci_test_repo
-    - deploy_ci_agent
-    - create_certs
- - kind: runImage
-   name: test_ci
-   image:
-     valueFrom: test_ci_image.image
-   script: |
-     set -ex
-     export ORGANIZATION=hail-ci-test
-     export REPO_NAME=ci-test-"{{ create_ci_test_repo.token }}"
-     export NAMESPACE="{{ default_ns.name }}"
-     python3 -m pytest --log-cli-level=INFO -s -vv --instafail --durations=50 /test/
-   secrets:
-    - name: gce-deploy-config
-      namespace:
-        valueFrom: default_ns.name
-      mountPath: /deploy-config
-    - name: test-dev-tokens
-      namespace:
-        valueFrom: default_ns.name
-      mountPath: /user-tokens
-    - name: hail-ci-0-1-service-account-key
-      namespace:
-        valueFrom: default_ns.name
-      mountPath: /secret/ci-secrets
-    - name: ssl-config-ci-tests
-      namespace:
-        valueFrom: default_ns.name
-      mountPath: /ssl-config
-   timeout: 5400
-   scopes:
-    - test
-    - dev
-   dependsOn:
-    - create_deploy_config
-    - create_accounts
-    - default_ns
-    - create_certs
-    - deploy_ci
-    - test_ci_image
-    - create_ci_test_repo
- - kind: runImage
-   name: test_hailtop_batch_0
-   image:
-     valueFrom: service_base_image.image
-   script: |
-     cd /io/hailtop
-     set -ex
-     export HAIL_GSA_KEY_FILE=/test-gsa-key/key.json
-     export PYTEST_SPLITS=5
-     export PYTEST_SPLIT_INDEX=0
-     export HAIL_DOCKER_ROOT_IMAGE="{{ global.docker_root_image }}"
-     export HAIL_DOCKER_PREFIX="{{ global.docker_prefix }}"
-     export PYTHON_DILL_IMAGE="{{ global.docker_prefix }}/python-dill:3.7-slim"
-     hailctl config set batch/billing_project test
-     hailctl config set batch/bucket hail-test-dmk9z
-     python3 -m pytest \
-             --durations=0 \
-             --log-cli-level=INFO \
-             -s \
-             -vv \
-             --instafail \
-             /io/test/hailtop/batch/
-   inputs:
-    - from: /repo/test
-      to: /io/test
-    - from: /repo/hailtop
-      to: /io/hailtop
-   timeout: 1200
-   secrets:
-    - name: gce-deploy-config
-      namespace:
-        valueFrom: default_ns.name
-      mountPath: /deploy-config
-    - name: test-tokens
-      namespace:
-        valueFrom: default_ns.name
-      mountPath: /user-tokens
-    - name: test-gsa-key
-      namespace:
-        valueFrom: default_ns.name
-      mountPath: /test-gsa-key
-    - name: ssl-config-batch-tests
-      namespace:
-        valueFrom: default_ns.name
-      mountPath: /ssl-config
-   dependsOn:
-    - create_deploy_config
-    - create_accounts
-    - default_ns
-    - copy_files
-    - service_base_image
-    - deploy_batch
- - kind: runImage
-   name: test_hailtop_batch_1
-   image:
-     valueFrom: service_base_image.image
-   script: |
-     cd /io/hailtop
-     set -ex
-     export HAIL_GSA_KEY_FILE=/test-gsa-key/key.json
-     export PYTEST_SPLITS=5
-     export PYTEST_SPLIT_INDEX=1
-     export HAIL_DOCKER_ROOT_IMAGE="{{ global.docker_root_image }}"
-     export HAIL_DOCKER_PREFIX="{{ global.docker_prefix }}"
-     export PYTHON_DILL_IMAGE="{{ global.docker_prefix }}/python-dill:3.7-slim"
-     hailctl config set batch/billing_project test
-     hailctl config set batch/bucket hail-test-dmk9z
-     python3 -m pytest \
-             --durations=0 \
-             --log-cli-level=INFO \
-             -s \
-             -vv \
-             --instafail \
-             /io/test/hailtop/batch/
-   inputs:
-    - from: /repo/test
-      to: /io/test
-    - from: /repo/hailtop
-      to: /io/hailtop
-   timeout: 1200
-   secrets:
-    - name: gce-deploy-config
-      namespace:
-        valueFrom: default_ns.name
-      mountPath: /deploy-config
-    - name: test-tokens
-      namespace:
-        valueFrom: default_ns.name
-      mountPath: /user-tokens
-    - name: test-gsa-key
-      namespace:
-        valueFrom: default_ns.name
-      mountPath: /test-gsa-key
-    - name: ssl-config-batch-tests
-      namespace:
-        valueFrom: default_ns.name
-      mountPath: /ssl-config
-   dependsOn:
-    - create_deploy_config
-    - create_accounts
-    - default_ns
-    - copy_files
-    - service_base_image
-    - deploy_batch
- - kind: runImage
-   name: test_hailtop_batch_2
-   image:
-     valueFrom: service_base_image.image
-   script: |
-     cd /io/hailtop
-     set -ex
-     export HAIL_GSA_KEY_FILE=/test-gsa-key/key.json
-     export PYTEST_SPLITS=5
-     export PYTEST_SPLIT_INDEX=2
-     export HAIL_DOCKER_ROOT_IMAGE="{{ global.docker_root_image }}"
-     export HAIL_DOCKER_PREFIX="{{ global.docker_prefix }}"
-     export PYTHON_DILL_IMAGE="{{ global.docker_prefix }}/python-dill:3.7-slim"
-     hailctl config set batch/billing_project test
-     hailctl config set batch/bucket hail-test-dmk9z
-     python3 -m pytest \
-             --durations=0 \
-             --log-cli-level=INFO \
-             -s \
-             -vv \
-             --instafail \
-             /io/test/hailtop/batch/
-   inputs:
-    - from: /repo/test
-      to: /io/test
-    - from: /repo/hailtop
-      to: /io/hailtop
-   timeout: 1200
-   secrets:
-    - name: gce-deploy-config
-      namespace:
-        valueFrom: default_ns.name
-      mountPath: /deploy-config
-    - name: test-tokens
-      namespace:
-        valueFrom: default_ns.name
-      mountPath: /user-tokens
-    - name: test-gsa-key
-      namespace:
-        valueFrom: default_ns.name
-      mountPath: /test-gsa-key
-    - name: ssl-config-batch-tests
-      namespace:
-        valueFrom: default_ns.name
-      mountPath: /ssl-config
-   dependsOn:
-    - create_deploy_config
-    - create_accounts
-    - default_ns
-    - copy_files
-    - service_base_image
-    - deploy_batch
- - kind: runImage
-   name: test_hailtop_batch_3
-   image:
-     valueFrom: service_base_image.image
-   script: |
-     cd /io/hailtop
-     set -ex
-     export HAIL_GSA_KEY_FILE=/test-gsa-key/key.json
-     export PYTEST_SPLITS=5
-     export PYTEST_SPLIT_INDEX=3
-     export HAIL_DOCKER_ROOT_IMAGE="{{ global.docker_root_image }}"
-     export HAIL_DOCKER_PREFIX="{{ global.docker_prefix }}"
-     export PYTHON_DILL_IMAGE="{{ global.docker_prefix }}/python-dill:3.7-slim"
-     hailctl config set batch/billing_project test
-     hailctl config set batch/bucket hail-test-dmk9z
-     python3 -m pytest \
-             --durations=0 \
-             --log-cli-level=INFO \
-             -s \
-             -vv \
-             --instafail \
-             /io/test/hailtop/batch/
-   inputs:
-    - from: /repo/test
-      to: /io/test
-    - from: /repo/hailtop
-      to: /io/hailtop
-   timeout: 1200
-   secrets:
-    - name: gce-deploy-config
-      namespace:
-        valueFrom: default_ns.name
-      mountPath: /deploy-config
-    - name: test-tokens
-      namespace:
-        valueFrom: default_ns.name
-      mountPath: /user-tokens
-    - name: test-gsa-key
-      namespace:
-        valueFrom: default_ns.name
-      mountPath: /test-gsa-key
-    - name: ssl-config-batch-tests
-      namespace:
-        valueFrom: default_ns.name
-      mountPath: /ssl-config
-   dependsOn:
-    - create_deploy_config
-    - create_accounts
-    - default_ns
-    - copy_files
-    - service_base_image
-    - deploy_batch
- - kind: runImage
-   name: test_hailtop_batch_4
-   image:
-     valueFrom: service_base_image.image
-   script: |
-     cd /io/hailtop
-     set -ex
-     export HAIL_GSA_KEY_FILE=/test-gsa-key/key.json
-     export PYTEST_SPLITS=5
-     export PYTEST_SPLIT_INDEX=4
-     export HAIL_DOCKER_ROOT_IMAGE="{{ global.docker_root_image }}"
-     export HAIL_DOCKER_PREFIX="{{ global.docker_prefix }}"
-     export PYTHON_DILL_IMAGE="{{ global.docker_prefix }}/python-dill:3.7-slim"
-     hailctl config set batch/billing_project test
-     hailctl config set batch/bucket hail-test-dmk9z
-     python3 -m pytest \
-             --durations=0 \
-             --log-cli-level=INFO \
-             -s \
-             -vv \
-             --instafail \
-             /io/test/hailtop/batch/
-   inputs:
-    - from: /repo/test
-      to: /io/test
-    - from: /repo/hailtop
-      to: /io/hailtop
-   timeout: 1200
-   secrets:
-    - name: gce-deploy-config
-      namespace:
-        valueFrom: default_ns.name
-      mountPath: /deploy-config
-    - name: test-tokens
-      namespace:
-        valueFrom: default_ns.name
-      mountPath: /user-tokens
-    - name: test-gsa-key
-      namespace:
-        valueFrom: default_ns.name
-      mountPath: /test-gsa-key
-    - name: ssl-config-batch-tests
-      namespace:
-        valueFrom: default_ns.name
-      mountPath: /ssl-config
-   dependsOn:
-    - create_deploy_config
-    - create_accounts
-    - default_ns
-    - copy_files
-    - service_base_image
-    - deploy_batch
- - kind: runImage
-   name: test_batch_docs
-   image:
-     valueFrom: service_base_image.image
-   script: |
-     set -ex
-     export HAIL_GSA_KEY_FILE=/test-gsa-key/key.json
-     cd /io/hailtop/batch
-     hailctl config set batch/billing_project test
-     hailctl config set batch/bucket hail-test-dmk9z
-     python3 -m pytest --instafail \
-       --doctest-modules \
-       --doctest-glob='*.rst' \
-       --ignore=docs/cookbook/files/run_gwas.py \
-       --ignore=docs/conf.py
-   secrets:
-    - name: gce-deploy-config
-      namespace:
-        valueFrom: default_ns.name
-      mountPath: /deploy-config
-    - name: test-tokens
-      namespace:
-        valueFrom: default_ns.name
-      mountPath: /user-tokens
-    - name: test-gsa-key
-      namespace:
-        valueFrom: default_ns.name
-      mountPath: /test-gsa-key
-   dependsOn:
-    - create_deploy_config
-    - create_accounts
-    - default_ns
-    - service_base_image
-    - copy_files
-    - deploy_batch
-   timeout: 1200
-   inputs:
-    - from: /repo/hailtop
-      to: /io/hailtop
- - kind: createDatabase
-   name: notebook_database
-   databaseName: notebook
-   migrations:
-    - name: initial
-      script: /io/sql/initial.sql
-   inputs:
-    - from: /repo/notebook/sql
-      to: /io/sql
-   namespace:
-     valueFrom: default_ns.name
-   shutdowns:
-    - kind: Deployment
-      namespace:
-        valueFrom: default_ns.name
-      name: notebook
-   dependsOn:
-    - default_ns
-    - copy_files
- - kind: deploy
-   name: deploy_notebook
-   namespace:
-     valueFrom: default_ns.name
-   config: notebook/deployment.yaml
-   dependsOn:
-    - default_ns
-    - create_session_key
-    - notebook_image
-    - notebook_nginx_image
-    - deploy_auth
-    - notebook_database
-    - create_certs
-   wait:
-    - kind: Service
-      name: notebook
-      for: alive
- - kind: runImage
-   name: cleanup_ci_test_repo
-   image:
-     valueFrom: base_image.image
-   script: |
-     set -e
-     TOKEN=$(cat /secret/ci-secrets/user1)
-     echo deleting ci-test-{{ create_ci_test_repo.token }}...
-     curl -XDELETE \
-       -i \
-       https://api.github.com/repos/hail-ci-test/ci-test-{{ create_ci_test_repo.token }} \
-       -H "Authorization: token ${TOKEN}"
-   secrets:
-    - name: hail-ci-0-1-service-account-key
-      namespace:
-        valueFrom: default_ns.name
-      mountPath: /secret/ci-secrets
-   alwaysRun: true
-   scopes:
-    - test
-    - dev
-   dependsOn:
-    - default_ns
-    - base_image
-    - create_ci_test_repo
-    - deploy_ci
-    - test_ci
- - kind: runImage
-   name: deploy_hail
-   script: |
-     set -ex
-     gcloud auth activate-service-account --key-file=/secrets/ci-deploy-0-1--hail-is-hail.json
-     SPARK_VERSION=3.1.1
-     BRANCH=0.2
-     SHA="{{ code.sha }}"
-     GS_JAR=gs://hail-common/builds/${BRANCH}/jars/hail-${BRANCH}-${SHA}-Spark-${SPARK_VERSION}.jar
-     gsutil cp /io/hail.jar ${GS_JAR}
-     gsutil acl set public-read ${GS_JAR}
-     GS_HAIL_ZIP=gs://hail-common/builds/${BRANCH}/python/hail-${BRANCH}-${SHA}.zip
-     gsutil cp /io/hail.zip ${GS_HAIL_ZIP}
-     gsutil acl set public-read ${GS_HAIL_ZIP}
-   image:
-     valueFrom: base_image.image
-   secrets:
-    - name: ci-deploy-0-1--hail-is-hail
-      namespace:
-        valueFrom: default_ns.name
-      mountPath: /secrets
-   inputs:
-    - from: /hail.jar
-      to: /io/hail.jar
-    - from: /hail.zip
-      to: /io/hail.zip
-   scopes:
-    - deploy
-   dependsOn:
-    - default_ns
-    - base_image
-    - build_hail
- - kind: buildImage
-   name: blog_nginx_image
-   dockerFile: blog/Dockerfile.nginx
-   contextPath: blog
-   publishAs: blog_nginx
-   dependsOn:
-    - hail_ubuntu_image
- - kind: deploy
-   name: deploy_blog
-   namespace:
-     valueFrom: default_ns.name
-   config: blog/deployment.yaml
-   wait:
-    - kind: Service
-      name: blog
-      for: alive
-      resource_type: statefulset
-   dependsOn:
-    - default_ns
-    - blog_nginx_image
-    - create_certs
- - kind: runImage
-   name: test_dataproc
-   image:
-     valueFrom: ci_utils_image.image
-   script: |
-     set -ex
-=======
       git config user.name ci
       git config user.email ci@hail.is
       git add * && git commit -m "setup repo"
@@ -4031,8 +2935,9 @@
       export HAIL_GSA_KEY_FILE=/test-gsa-key/key.json
       export PYTEST_SPLITS=5
       export PYTEST_SPLIT_INDEX=0
-      export DOCKER_ROOT_IMAGE="gcr.io/{{ global.project }}/ubuntu:18.04"
-      export PYTHON_DILL_IMAGE="gcr.io/{{ global.project }}/python-dill:3.7-slim"
+      export HAIL_DOCKER_ROOT_IMAGE="{{ global.docker_root_image }}"
+      export HAIL_DOCKER_PREFIX="{{ global.docker_prefix }}"
+      export PYTHON_DILL_IMAGE="{{ global.docker_prefix }}/python-dill:3.7-slim"
       hailctl config set batch/billing_project test
       hailctl config set batch/bucket hail-test-dmk9z
       python3 -m pytest \
@@ -4082,8 +2987,9 @@
       export HAIL_GSA_KEY_FILE=/test-gsa-key/key.json
       export PYTEST_SPLITS=5
       export PYTEST_SPLIT_INDEX=1
-      export DOCKER_ROOT_IMAGE="gcr.io/{{ global.project }}/ubuntu:18.04"
-      export PYTHON_DILL_IMAGE="gcr.io/{{ global.project }}/python-dill:3.7-slim"
+      export HAIL_DOCKER_ROOT_IMAGE="{{ global.docker_root_image }}"
+      export HAIL_DOCKER_PREFIX="{{ global.docker_prefix }}"
+      export PYTHON_DILL_IMAGE="{{ global.docker_prefix }}/python-dill:3.7-slim"
       hailctl config set batch/billing_project test
       hailctl config set batch/bucket hail-test-dmk9z
       python3 -m pytest \
@@ -4133,8 +3039,9 @@
       export HAIL_GSA_KEY_FILE=/test-gsa-key/key.json
       export PYTEST_SPLITS=5
       export PYTEST_SPLIT_INDEX=2
-      export DOCKER_ROOT_IMAGE="gcr.io/{{ global.project }}/ubuntu:18.04"
-      export PYTHON_DILL_IMAGE="gcr.io/{{ global.project }}/python-dill:3.7-slim"
+      export HAIL_DOCKER_ROOT_IMAGE="{{ global.docker_root_image }}"
+      export HAIL_DOCKER_PREFIX="{{ global.docker_prefix }}"
+      export PYTHON_DILL_IMAGE="{{ global.docker_prefix }}/python-dill:3.7-slim"
       hailctl config set batch/billing_project test
       hailctl config set batch/bucket hail-test-dmk9z
       python3 -m pytest \
@@ -4184,8 +3091,9 @@
       export HAIL_GSA_KEY_FILE=/test-gsa-key/key.json
       export PYTEST_SPLITS=5
       export PYTEST_SPLIT_INDEX=3
-      export DOCKER_ROOT_IMAGE="gcr.io/{{ global.project }}/ubuntu:18.04"
-      export PYTHON_DILL_IMAGE="gcr.io/{{ global.project }}/python-dill:3.7-slim"
+      export HAIL_DOCKER_ROOT_IMAGE="{{ global.docker_root_image }}"
+      export HAIL_DOCKER_PREFIX="{{ global.docker_prefix }}"
+      export PYTHON_DILL_IMAGE="{{ global.docker_prefix }}/python-dill:3.7-slim"
       hailctl config set batch/billing_project test
       hailctl config set batch/bucket hail-test-dmk9z
       python3 -m pytest \
@@ -4235,8 +3143,9 @@
       export HAIL_GSA_KEY_FILE=/test-gsa-key/key.json
       export PYTEST_SPLITS=5
       export PYTEST_SPLIT_INDEX=4
-      export DOCKER_ROOT_IMAGE="gcr.io/{{ global.project }}/ubuntu:18.04"
-      export PYTHON_DILL_IMAGE="gcr.io/{{ global.project }}/python-dill:3.7-slim"
+      export HAIL_DOCKER_ROOT_IMAGE="{{ global.docker_root_image }}"
+      export HAIL_DOCKER_PREFIX="{{ global.docker_prefix }}"
+      export PYTHON_DILL_IMAGE="{{ global.docker_prefix }}/python-dill:3.7-slim"
       hailctl config set batch/billing_project test
       hailctl config set batch/bucket hail-test-dmk9z
       python3 -m pytest \
@@ -4437,7 +3346,6 @@
       valueFrom: ci_utils_image.image
     script: |
       set -ex
->>>>>>> 7f0274ab
 
       cd /io
 
