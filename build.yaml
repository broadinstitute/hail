--- conflicted
+++ resolved
@@ -142,15 +142,11 @@
      - from: /io/repo/git_version
        to: /git_version
      - from: /io/repo/address/test
-<<<<<<< HEAD
-       to: /repo/address/test
+       to: /repo/address/
      - from: /io/repo/ci/bootstrap_create_accounts.py
        to: /repo/ci/
      - from: /io/repo/ci/create_initial_account.py
        to: /repo/ci/
-=======
-       to: /repo/address/
->>>>>>> 31ba78ff
      - from: /io/repo/lsm
        to: /repo/lsm
    dependsOn:
