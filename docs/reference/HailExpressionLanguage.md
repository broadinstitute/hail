# Hail Expression Language

Several Hail commands provide the ability to perform a broad array of computations based on data structures exposed to the user.

## Expressions and Operations

 - Conditionals: `if (p) a else b` -- The value of the conditional is the value of `a` or `b` depending on `p`.  If `p` is missing, the value of the conditional is missing.

 - Let: `let v1 = e1 and v2 = e2 and ... and vn = en in b` -- Bind variables `v1` through `vn` to result of evaluating the `ei`.  The value of the `let` is the value of `b`.  `v1` is visible in `e2` through `en`, etc.

 - Global comparisons: `a == b`, `a != b`

 - Boolean comparisons: `a || b`, `a && b`  Boolean comparisons short circuit.  If `a` is true, `a || b` is `true` without evaluating `b`.  If `a` is missing, `b` is evaluated and the comparison returns `true` if `b` is true, otherwise missing.

 - Boolean conversion
    - toInt: `b.toInt` -- returns `1` if `true`, `0` if `false`

 - Missingness:
     - isMissing: `isMissing(a)` -- returns true if `a` is missing
     - isDefined: `isDefined(a)` -- returns true if `a` is defined
     - orElse: `a.OrElse(x)` -- return `a` if `a` is defined, otherwise `x`.  `x` is only evaluated if `a` is NA.

 - Numerical comparisons: `<`, `<=`, `>`, `>=`

 - Numerical conversions:
     - toDouble: `i.toDouble`
     - toInt: `i.toInt`
     - toFloat: `i.toFloat`
     - toLong: `i.toLong`
     - str: `str(i)` -- returns `i` as a string

 - Numerical operations:
<<<<<<< HEAD
     - +, -, /, *, %: `a + b - c / d * e % f`
     - //: floor division `floor(x / y)` as in Python, so `7 // 2` is `3`, `-7 // 2` is `-4`, and `1.0 // 2.0` is `0.0`
=======
     - +, -, /, *, %: `a + b - c / d * e % f`.  `/` converts its arguments to Double, so `7 / 2` equals `3.5`
>>>>>>> f9f20889
     - abs: `i.abs` -- returns the absolute value of `i`
     - signum: `i.signum` -- returns the sign of `i` (1, 0, or -1)
     - min: `i.min(j)` -- returns the minimum of `i` and `j`
     - max: `i.max(j)` -- returns the maximum of `i` and `j`
     - log(x[, b]) -- log of `x` base `b`.  If `b` is not given, the natural log of `x`.
     - log10(x) -- log of `x` base 10
     - exp(x) -- exponential of `x`
     - pow(b, e) -- `b` to the power `e`
     - sqrt(x) -- the square root of `x`

 - String operations:
     - 'regular expression pattern' ~ targetstring: Matches given `regular expression pattern` to `targetstring` and returns boolean.
     - apply: `str[index]` -- returns the character at `index`
     - length: `str.length` -- returns the length of the string
     - concatenate: `str1 + str2` -- returns the two strings joined start-to-end
     - split: `str.split(delimiter)` -- returns an array of strings, split on the given regular expression `delimiter`. If you need to    split on special characters, escape them with double backslash (\\\\). See Regular expression syntax: https://docs.oracle.com/javase/8/docs/api/java/util/regex/Pattern.html

 - String conversions:
    - toInt: `str.toInt`
    - toDouble: `str.toDouble`
    - toLong: `str.toLong`
    - toFloat: `str.toFloat`

 - Random Booleans and doubles:
     - pcoin(p) -- returns `true` with probability `p`. `p` should be between 0.0 and 1.0
     - runif(min, max) -- returns a random draw from a uniform distribution on \[`min`, `max`). `min` should be less than or equal to `max`
     - rnorm(mean, sd) -- returns a random draw from a normal distribution with mean `mean` and standard deviation `sd`. `sd` should be non-negative
     
 - Statistics
    - pnorm(x) -- Returns left-tail probability p for which p = Prob($Z$ < x) with $Z$ a standard normal random variable
    - qnorm(p) -- Returns left-quantile x for which p = Prob($Z$ < x) with $Z$ a standard normal random variable. `p` must satisfy `0 < p < 1`. Inverse of `pnorm`
    - pchisq1tail(x) -- Returns right-tail probability p for which p = Prob($Z^2$ > x) with $Z^2$ a chi-squared random variable with one degree of freedom. `x` must be positive
    - qchisq1tail(p) -- Returns right-quantile x for which p = Prob($Z^2$ > x) with $Z^2$ a chi-squared RV with one degree of freedom. `p` must satisfy `0 < p <= 1`. Inverse of `pchisq1tail`

 - Array Operations:
     - constructor: `[element1, element2, ...]` -- Create a new array from elements of the same type.
     - indexing: `arr[index]` -- get a value from the array, or NA if array or index is missing
     - slicing: `arr[start:end]` -- get a slice of the array (as an array).  The `start` is inclusive, the `end` is not.  For example, `[0,1,2,3,4][0:2]` returns `[0,1]`.  `[0,1,2,3,4,5][2:5]` returns `[2,3,4]`.
     - length / size: `arr.length` / `arr.size` -- returns the length of the array as an integer
     - isEmpty: `arr.isEmpty` -- returns true if the array has length 0
     - mkString: `arr.mkString(sep)` -- returns a string generated by joining elements sequentially, delimited by `sep`
     - toSet: `arr.toSet` -- returns a set of the same type (good if you need to call `.contains`, which is not available for arrays)
     - find: `arr.find(v => expr)` -- Returns the first non-missing element of `arr` for which `expr` is true.  If no element satisfies the predicate, `find` returns NA.
     - map: `arr.map(v => expr)` -- Returns a new array produced by applying `expr` to each element
     - flatMap: `arr.flatMap(v => expr)` -- valid only for `expr` of type Array. Returns a new array by mapping each element of `arr` and concatenating the resulting arrays
     - flatten: `arr.flatten()` -- Returns a new array by concatenating the elements of `arr`, which must be an array of arrays
     - filter: `arr.filter(v => expr)` -- Returns a new array subsetted to the elements where `expr` evaluated to true
     - exists: `arr.exists(v => expr)` -- Returns a boolean which is true if **any** element satisfies `expr`, false otherwise
     - forall: `arr.forall(v => expr)` -- Returns a boolean which is true if the array is empty, or `expr` evaluates to `true` for **every** element
     - sort: `arr.sort([ascending])` -- Returns a new array with the same elements in ascending order according to their value, which must be numeric or string. For descending order, use `arr.sort(false)`. Missing elements are always placed at the end.
     - sortBy: `arr.sortBy(v => expr[,ascending])` -- Returns a new array with the same elements in ascending order according to the value of `expr`, which must be numeric or string. For descending order, use `arr.sortBy(v => expr, false)`. Elements with missing `expr` values are always placed at the end.

 - Numeric Array Operations:
     - min: `arr.min` -- valid only for numeric arrays, returns the minimum value
     - max: `arr.max` -- valid only for numeric arrays, returns the minimum value
     - arithmetic: `+ - * /`
        - Array with scalar will apply the operation to each element of the array.  `[1, 2, 3] * 2` = `[2, 4, 6]`.
        - Array with Array will apply the operation positionally.  `[1, 2, 3] * [1, 0, -1]` = `[1, 0, -3]`.  _Fails if the dimension of the two arrays does not match._

 - Set Operations:
     - contains: `set.contains(elem)` -- returns true if the element is contained in the array, otherwise false
     - size: `set.size` -- returns the number of elements in the set as an integer
     - isEmpty: `set.isEmpty` -- returns true if the set contains 0 elements
     - equals: `set1 == set2` -- returns true if both sets contain the same elements
     - min: `set.min` -- valid only for numeric sets, returns the minimum value
     - max: `set.max` -- valid only for numeric sets, returns the minimum value
     - find: `set.find(v => expr)` -- Returns the first non-missing element of `set` for which `expr` is true.  If no element satisfies the predicate, `find` returns NA.
     - map: `set.map(v => expr)` -- Returns a new set produced by applying `expr` to each element
     - flatMap: `set.flatMap(v => expr)` -- valid only for `expr` of type Set. Returns a new set by mapping each element of `set` and taking the union of the resulting sets
     - flatten: `set.flatten()` -- Returns a new set by taking the union of elements of `set`, which must be a set of sets
     - filter: `set.filter(v => expr)` -- Returns a new set subsetted to the elements where `expr` evaluated to true
     - exists: `set.exists(v => expr)` -- Returns a boolean which is true if **any** element satisfies `expr`, false otherwise
     - forall: `set.forall(v => expr)` -- returns a boolean which is true if the set is empty, or `expr` evaluates to `true` for **every** element

 - Dict Operations:
     - select: `dict[key]` -- returns the value keyed by the string `key`.  An example might be `global.genedict["SCN2A"]`.
     - contains: `dict.contains(key)` -- returns true if `dict` has key `key`, false otherwise.
     - mapValues: `dict.mapValues(x => expr)` -- returns a new dict with a transformation of the values
     - size: `dict.size` -- returns the number of key/value pairs
     - isEmpty: `dict.isEmpty` -- returns true if there is at least one key/value pairs

 - Struct Operations:
     - constructor: `{key1: 1, key2: "Hello", key3: 0.99, ...}` -- Create a new struct from specified field names and values in the format shown.
     - select: `struct.field` -- returns the value of the given field of a struct.  For example, `va.info.AC` selects the struct `info` from the struct `va`, and then selects the array `AC` from the struct `info`.
     - index: `index(Array[Struct], fieldname)` -- returns a dictionary keyed by the string field `fieldname` of the given `struct`, referencing values that are structs with the remaining fields.

            For example, `global.gene_info` is the following `Array[Struct]`:

                 [{PLI: 0.998, genename: "gene1", hits_in_exac: 1},
                 {PLI: 0.0015, genename: "gene2", hits_in_exac: 10},
                 {PLI: 0.9045, genename: "gene3", hits_in_exac: 2}]

            We can index it by gene:

                global.gene_dict = index(global.gene_info, genename)

            Now the following equality is true:

                global.gene_dict["gene1"] == {PLI: 0.998, hits_in_exac: 1}

      - merge: `merge(struct1, struct2)` -- create a new struct with all fields in struct1 and struct2
      - select and drop: `select` / `drop` -- these take the format `select(struct, identifier1, identifier2, ...)`.  These methods return a subset of the struct.  One could, for example, remove the horrible `CSQ` from the info field of a vds with `annotatevariants expr -c 'va.info = drop(va.info, CSQ)`.  One can select a subset of fields from a table using `select(va.EIGEN, field1, field2, field3)`

  - Object constructors:

    - Variant: `Variant(chr, pos, ref, alt)`, where chr, ref, are `String`, and `pos` is Int, and `alt` is either a `String` or `Array[String]`
    - Variant: `Variant(str)`, where str is of the form `CHR:POS:REF:ALT` or `CHR:POS:REF:ALT1,ALT2...ALTN`
    - Locus: `Locus(chr, pos)`, where chr is a `String` and pos is an `Int`
    - Interval: `Interval(startLocus, endLocus)`, where startLocus and endLocus are loci
    
  - Apply methods:
    
    - range: `range(end)` or `range(start, end)`.  This function will produce an `Array[Int]`.  `range(3)` produces `[0, 1, 2]`.  `range(-2, 2)` produces `[-2, -1, 0, 1]`.

    - `gtj(i)` and `gtk(i)`.  Convert from genotype index (triangular numbers) to `j/k` pairs.

    - `gtIndex(j, k)`.  Convert from `j/k` pair to genotype index (triangular numbers).

**Note:**

 - All variables and values are case sensitive
 - Missingness propagates up.  If any element in an expression is missing, the expression will evaluate to missing.

## <a class="jumptarget" name="#aggregables"></a> Aggregables

Hail's expression language exposes a number of 'aggregables', special objects which allow users to specify computations across entire rows or columns of a dataset.  Aggregables allow a user to replicate nearly all the of the statistics generated in [`sampleqc`](commands.html#sampleqc) or [`variantqc`](commands.html#variantqc), as well as compute an unrestricted set of new metrics.

**Additional namespace of `gs`:**

Identifier | Description
:-: | ---
`v` | Variant
`va` | Variant annotations
`s` | Sample
`sa` | Sample annotations
`global` | Global annotations

**Additional namespace of `samples` in `annotateglobal`:**

Identifier | Description
:-: | ---
`sa` | Sample annotations
`global` | Global annotations

**Additional namespace of `variants` in `annotateglobal`:**

Identifier | Description
:-: | ---
`va` | Variant annotations
`global` | Global annotations

### Map and Filter

```
<aggregable>.map( <Any lambda expression> )
<aggregable>.filter( <Boolean lambda expression> )
```

These two generic helper functions allow the proceeding calculations to be totally general and modular.

`map` changes the type of an aggregable: `gs.map(g => g.gq)` takes the `Aggregable[Genotype]` "gs" and returns an `Aggregable[Int]`.

`filter` subsets an aggregable by excluding/including elements based on a lambda expression.  Note: does not change the type of an aggregable.  `gs.filter(g => g.isHet)` produces an aggregable where only heterozygous genotypes are considered.

### <a class="jumptarget" name="#aggregables_count"></a> Count

```
<aggregable>.count()
```

`count()` counts the number of included elements in this aggregable.

The result of `count` is a `Long` (integer).

**Examples:**

One can replicate `qc.nHet` for either samples or variants by counting:
```
annotatesamples expr -c 'sa.nHet = gs.filter(g => g.isHet).count()'
annotatevariants expr -c 'va.nHet = gs.filter(g => g.isHet).count()'
```

One can also compute more complicated counts.  Here we compute the number of non-ref cases and controls per variant (Assuming that `sa.pheno.isCase` is a boolean sample annotation)
```
annotatevariants expr -c 'va.caseCount = gs.filter(g => sa.pheno.isCase && g.isCalledNonRef).count(), va.controlCount = gs.filter(g => !(sa.pheno.isCase) && g.isCalledNonRef).count()'
```

Here we count the number of singleton non-ref LOFs and the number of homozygous alternate LOFs per sample, assuming that one has previously annotated variant consequence into `va.consequence`:
```
annotatevariants expr -c 'va.isSingleton = gs.filter(g => g.isCalledNonRef).count() == 1' \
annotatesamples expr -c 'sa.singletonLOFs = gs.filter(g => va.isSingleton && g.isCalledNonRef && va.consequence == "LOF").count(),
                    sa.homVarLOFs = gs.filter(g => g.isHomVar && va.consequence == "LOF").count()
```

This can also be used to calculate statistics from sample/variant annotations in `annotateglobal`:
```
annotatevariants expr -c 'va.isSingleton = gs.filter(g => g.isCalledNonRef).count() == 1'
annotatesamples expr -c 'sa.callrate = gs.fraction(g => g.isCalled)'
annotateglobal expr -c 'global.lowQualSamples = samples.filter(s => sa.callrate < 0.95).count(),
              global.totalNSingleton = variants.filter(v => va.isSingleton).count()'
```

### Fraction

```
<aggregable>.fraction( <Boolean lambda expression> )
```

`fraction` computes the ratio of the number of occurrences for which a boolean condition evaluates to `true`, divided the number of included elements in the aggregable.

The result of `fraction` is a `Double` (floating-point)

**Examples:**

One can replicate call rate, or calculate missingness:
```
filtervariants expr --keep -c 'gs.fraction(g => g.isCalled) > 0.90'
filtersamples expr --keep -c 'gs.fraction(g => g.isCalled) > 0.95'
```

One can also extend this thinking to compute the differential missingness at SNPs and indels:
```
annotatesamples expr -c 'sa.SNPmissingness = gs.filter(g => v.altAllele.isSNP).fraction(g => g.isNotCalled),
                    sa.indelmissingness = gs.filter(g => v.altAllele.isIndel).fraction(g => g.isNotCalled)
```

### Sum

`sum()` computes the sum of an `Aggregable[Numeric]`, or the position-wise sum of an `Aggregable[Array[Numeric]]`.  The result is a `Double` or `Long` in the first case, or `Array[Double]` or `Array[Long]` if the aggregable contains arrays.

**Examples:**

This aggregator function can be used to compute counts of each allele per variant.  The result will be an "R"-numbered array (one element per allele, including the reference):

```
annotatevariants expr -c 'va.AC = gs.map(g => g.oneHotAlleles(v)).sum()
```

Count the number of total LOF heterozygous calls in the dataset:

```
annotatevariants expr -c 'va.hets = gs.filter(g => g.isHet).count()' \
annotateglobal expr -c 'global.total_LOFs = 
    variants.filter(v => va.isLOF).map(v => va.hets).sum()'
```


### Stats

```
<numeric aggregable>.stats()
```

`stats()` computes six useful statistics about a numeric aggregable.

The result of `stats` is a struct:
```
Struct {
   mean: Double,
   stdev: Double,
   min: Double,
   max: Double,
   nNotMissing: Long,
   sum: Double
}
```

**Examples:**

One can replicate the calculations in `<va / sa>.qc.gqMean` and `<va / sa>.qc.gqStDev` with the command below.  After this command, `va.gqstats.mean` is equal to the result of running `variantqc` and querying `va.qc.gqMean`, and this equivalence holds for the other values.
```
annotatevariants expr -c 'va.gqstats = gs.map(g => g.gq).stats()'
annotatesamples expr -c 'sa.gqstats = g.map(g => g.gq).stats()'
```

One can use `stats` to compute statistics on annotations as well:
```
sampleqc
annotateglobal expr -c 'global.singletonStats = samples.map(s => sa.qc.nSingleton).stats()'
```

Compute gq/dp statistics stratified by genotype call:
```
annotatevariants expr -c '
    va.homrefGQ = gs.filter(g => g.isHomRef).map(g => g.gq).stats(),
    va.hetGQ = gs.filter(g => g.isHet).map(g => g.gq).stats(),
    va.homvarGQ = gs.filter(g => g.isHomVar).map(g => g.gq).stats(),
    va.homrefDP = gs.filter(g => g.isHomRef).map(g => g.dp).stats(),
    va.hetDP = gs.filter(g => g.isHet).map(g => g.dp).stats(),
    va.homvarDP = gs.filter(g => g.isHomVar).map(g => g.dp).stats()'
```

Compute statistics on number of singletons stratified by case/control:
```
 sampleqc
 annotateglobal expr -c 'global.caseSingletons = samples.filter(s => sa.fam.isCase).map(s => sa.qc.nSingleton).stats(),
     global.controlSingletons = samples.filter(s => !sa.fam.isCase).map(s => sa.qc.nSingleton).stats()'
```

### Counter

```
<aggregable>.counter()
```

This aggregator counts the number of occurrences of each element of an aggregable.  It produces an array of structs with the following schema:

```
Array [ 
  Struct {
    key: T, // element type of aggregator
    count: Long
  }
]
```

The resulting array is sorted by count in descending order (the most common element is first).

**Example:** compute the number of indels in each chromosome:

```
    annotateglobal expr -c 
      'global.chr_indels = variants
        .filter(v => v.altAllele.isIndel)
        .map(v => v.contig)
        .counter()'
```

### Hist

```
<numeric aggregable>.hist( start, end, bins )
```

This aggregator is used to compute frequency distributions of numeric parameters.  The start, end, and bins params are no-scope parameters, which means that while computations like `100 / 4` are acceptable, variable references like `global.nBins` are not.

The result of a `hist` invocation is a struct:

```
Struct {
    binEdges: Array[Double],
    binFrequencies: Array[Long],
    nLess: Long,
    nGreater: Long
}
```

Important properties:

 - Bin size is calculated from `(end - start) / bins`
 - (bins + 1) breakpoints are generated from the range `(start to end by binsize)`
 - `binEdges` stores an array of bin cutoffs.  Each bin is left-inclusive, right-exclusive except the last bin, which includes the maximum value.  This means that if there are N total bins, there will be N + 1 elements in binEdges.  For the invocation `hist(0, 3, 3)`, `binEdges` would be `[0, 1, 2, 3]` where the bins are `[0, 1)`, `[1, 2)`, `[2, 3]`.
 - `binFrequencies` stores the number of elements in the aggregable that fall in each bin.  It contains one element for each bin.
 - Elements greater than the max bin or less than the min bin will be tracked separately by `nLess` and `nGreater`

**Examples:**

Compute GQ-distributions per variant:

```
annotatevariants expr -c 'va.gqHist = gs.map(g => g.gq).hist(0, 100, 20)'
```

Or, extend the above to compute a global gq histogram:

```
annotatevariants expr -c 'va.gqHist = gs.map(g => g.gq).hist(0, 100, 20)'
annotateglobal expr -c 'global.gqHist = variants.map(v => va.gqHist.binFrequencies).sum()'
```

### Collect

```
<aggregable>.collect()
```

`collect()` is an aggregator that allows a set of elements of an aggregator to be collected into an `Array`.  For example, one can collect the list of non-ref sample IDs per variant with the following:

```
annotatevariants expr \
  -c 'va.hetSamples = gs.filter(g => g.isCalledNonRef)
                        .map(g => s.id)
                        .collect()'
```

The above example is updating the value of the `va.hetSamples` annotation. The value is calculated by transforming the array of genotypes, `gs`, in three steps.

  1. apply `filter(g => g.isCalledNonRef)` to keep only those genotypes which are non-reference
  2. apply `map(g => s.id)` to convert the each kept genotype to its corresponding sample id
  3. apply `collect()` to remove `NA`s and produce an `Array` of sample ids (which are `String`s)

### Call Stats

```
<aggregable>.callStats( <Variant lambda expression> )
```

`callStats` is an aggregator which operates on an `Aggregable[Genotype]` that computes four commonly-used metrics over a set of genotypes in a variant.  The resulting annotation is a struct:

```
Struct {
    AC: Array[Int],
    AF: Array[Double],
    AN: Int,
    GC: Array[Int]
}
```

In the above schema, the types mean the following:

 * `AC`: Allele count.  One element per allele **including reference**.  There are two elements for a biallelic variant, or 4 for a variant with three alternate alleles.
 * `AF`: Allele frequency.  One element per allele **including reference**.  Sums to 1.
 * `AN`: Allele number.  This is equal to the sum of AC, or 2 * the total number of called genotypes in the aggregable.
 * `GC`: Genotype count.  One element per possible genotype, including reference genotypes -- 3 for biallelic, 6 for triallelic, 10 for 3 alt alleles, and so on.  The sum of this array is the number of called genotypes in the aggregable.
 
**Example:** compute population-specific call statistics.  After the below command, `va.eur_stats.AC` will be the AC computed from individuals marked as "EUR".

```
annotatevariants expr -c "va.eur_stats = gs.filter(g => sa.pop == "EUR").callStats(g => v),
                          va.afr_stats = gs.filter(g => sa.pop == "AFR").callStats(g => v),
                          va.eas_stats = gs.filter(g => sa.pop == "EAS").callStats(g => v)"
```

### <a class="jumptarget" name="aggreg_hwe"></a> HardyWeinberg

```
<genotype aggregable>.hardyWeinberg()
```

`hardyWeinberg()` is an aggregator that computes a p-value computed from the [Hardy Weinberg Equilibrium (HWE) null model](LeveneHaldane.tex) on an aggregable of genotypes (gs). 

The result of `hardyWeinberg()` is a struct:

```
Struct {
    rExpectedHetFrequency: Double,
    pHWE: Double
}
```

In the above schema, `rExpectedHetFrequency` is the expected rHeterozygosity based on HWE and `pHWE` is the p-value.

**Examples:**

Add a new variant annotation that calculates HWE p-value by phenotype

```
annotatevariants expr -c 'va.hweCase = gs.filter(g => sa.pheno == "Case").hardyWeinberg(),
                          va.hweControl = gs.filter(g => sa.pheno == "Control").hardyWeinberg()'
```


### <a class="jumptarget" name="aggreg_infoscore"></a> InfoScore

```
<genotype aggregable>.infoScore()
```

`infoScore()` is an aggregator that computes an [IMPUTE info score](#infoscore_doc) on an aggregable of genotypes (gs). 

The result of `infoScore()` is a struct:

```
Struct {
    score: Double,
    nIncluded: Int
}
```

In the above schema, `score` is the IMPUTE info score produced, and `nIncluded` is the number of samples with non-missing dosages.

**Note:**
If the genotype data was not imported using the [`importbgen`](commands.html#importbgen) or [`importgen`](commands.html#importgen) commands, then the results for all variants will be `score = NA` and `nIncluded = 0`.

**Note:**
It only makes sense to compute info score for an `Aggregable[Genotype]` per variant.  While a per-sample info score will run complete, the result is meaningless. 

**Examples:**

Calculate the info score per variant and export the resulting annotations to a TSV file:

```
hail importgen -s /my/path/example.sample /my/path/example.gen 
    annotatevariants expr -c 'va.infoScore = gs.infoScore()' 
    exportvariants -c 'v, va.infoScore.score, va.infoScore.nIncluded' 
                   -o infoScores.tsv
```

Calculate group-specific info scores per variant:

```
hail importgen -s /my/path/example.sample /my/path/example.gen
    annotatesamples table -i phenotypes.tsv -r "sa.pheno"    
    annotatevariants expr -c 'va.infoScoreCase = gs.filter(g => sa.pheno.Pheno1 == "Case").infoScore()'
    annotatevariants expr -c 'va.infoScoreControl = gs.filter(g => sa.pheno.Pheno1 == "Control").infoScore()'    
```

### <a class="jumptarget" name="aggreg_ibc"></a> Inbreeding

```
<genotype aggregable>.inbreeding( <Double lambda expression> )
```

`inbreeding` is an aggregator that computes [inbreeding metrics](#ibc_doc) on an `Aggregable[Genotype]`.  It takes a lambda expression from `Genotype` to `Double` expression for the alt allele frequency as a required parameter.

The result of `inbreeding` is a struct:

```
Struct {
    fStat: Double,
    nTotal: Int,
    nCalled: Int,
    expectedHoms: Double,
    observedHoms: Int
}
```

In the above schema, `fStat` is the inbreeding coefficient produced, `nTotal` is the number of genotypes analyzed, `nCalled` is the number of genotypes with non-missing calls, `expectedHoms` is the expected number of homozygote calls, and `observedHoms` is the total number of homozygote calls observed.

**Note:** in the case of multiallelics, the allele frequency passed to this function should be the sum of all alternate allele frequencies.

**Examples:**

Calculate the inbreeding metrics per sample and export the resulting annotations to a TSV file:

```
hail read ... 
    variantqc
    annotatesamples expr -c 'sa.inbreeding = gs.inbreeding(g => va.qc.AF)' 
    exportsamples -c 'Sample = s, sa.inbreeding.*' -o ib_stats.tsv
```

Calculate the inbreeding metrics per variant and export these metrics to a TSV file:

```
hail read ...
    variantqc
    annotatevariants expr -c 'va.inbreeding = gs.inbreeding(g => va.qc.AF)'
    exportvariants -c 'Variant = v, va.inbreeding.*' -o ib_stats_variants.tsv

```

To obtain the same answer as [PLINK](https://www.cog-genomics.org/plink2), use the following series of commands:

```
read ... 
variantqc 
filtervariants expr --keep -c 'va.qc.AC > 1 && va.qc.AF >= 1e-8 && 
    va.qc.nCalled * 2 - va.qc.AC > 1 && va.qc.AF <= 1 - 1e-8 &&
    v.isAutosomal' 
annotatesamples expr -c 'sa.inbreeding = gs.inbreeding(g => va.qc.AF)'
```


## Filtering

Filtering requires an expression that evaluates to a boolean.

```
filtersamples expr --keep -c '"PT-1234" ~ s.id'
```


```
filtersamples expr --keep -c 'sa.qc.callRate > 0.99'
```

In the below expression, we will use a different cutoff for samples with European and non-European ancestry.  This can be done with an if/else statement.

```
filtersamples expr --keep -c 'if (sa.ancestry == "EUR") sa.qc.nSingleton < 100 else sa.qc.nSingleton < 200'
```

The below expression assumes a VDS was split from a VCF, and filters down to sites which were singletons on import.  `va.aIndex - 1` (NB: `va.aIndex` is the allele index, not the alternate allele index) indexes into the originally-multiallelic array `va.info.AC` with the original position of each variant.

```
filtervariants expr --keep -c 'if (va.info.AC[va.aIndex - 1]) == 1'
```

See documentation on [exporting to TSV](commands.html#ExportTSV) for more examples of what Hail's language can do.


## <a class="jumptarget" name="statsFunctions"></a> Statistical Functions

### <a class="jumptarget" name="fet"></a> Fisher's Exact Test

Hail's expression language exposes the `fet` function to calculate the p-value, odds ratio, and 95% confidence interval with Fisher's exact test for 2x2 tables. This implementation of FET is identical to the version implemented in [R](https://stat.ethz.ch/R-manual/R-devel/library/stats/html/fisher.test.html) with default parameters (two-sided, alpha = 0.05, null hypothesis that the odds ratio equals 1).

The `fet` function takes four non-negative arguments of type Int.
```
annotatevariants expr -c 'va.fet = fet(a, b, c, d)'
```

The function adds four annotations of type Double to the annotation root specified on the left-hand side of the equation:
 - `pValue`
 - `oddsRatio`
 - `ci95Lower`
 - `ci95Upper`

Note that the aggregator function `count()` creates annotation of type Long, which must be converted to Int as in the workflow below. Caution: the maximum value of an Int is 2147483647. Converting a Long of larger value to Int will corrupt the value.

**Example Workflow to Perform a Single-Variant Association Test Using FET:**
```
annotatesamples table -i /path/my/annotations.tsv -r "sa.pheno"
annotatevariants expr -c 'va.minorCase = gs.filter(g => sa.pheno.Pheno1 == "Case" && g.isHet).count() + 2 * gs.filter(g => sa.pheno.Pheno1 == "Case" && g.isHomVar).count()'
annotatevariants expr -c 'va.majorCase = gs.filter(g => sa.pheno.Pheno1 == "Case" && g.isHet).count() + 2 * gs.filter(g => sa.pheno.Pheno1 == "Case" && g.isHomRef).count()'
annotatevariants expr -c 'va.minorControl = gs.filter(g => sa.pheno.Pheno1 == "Control" && g.isHet).count() + 2 * gs.filter(g => sa.pheno.Pheno1 == "Control" && g.isHomVar).count()'
annotatevariants expr -c 'va.majorControl = gs.filter(g => sa.pheno.Pheno1 == "Control" && g.isHet).count() + 2 * gs.filter(g => sa.pheno.Pheno1 == "Control" && g.isHomRef).count()'
annotatevariants expr -c 'va.fet = fet(va.minorCase.toInt, va.majorCase.toInt, va.minorControl.toInt, va.majorControl.toInt)'
filtervariants expr --keep -c 'va.fet.pValue < 1e-4'
exportvariants -o /path/my/results.tsv -c 'v, va.minorCase, va.majorCase, va.minorControl, va.majorControl, va.fet.pValue, va.fet.oddsRatio, va.fet.ci95Lower, va.fet.ci95Upper'
```


### <a class="jumptarget" name="infoscore_doc"></a> IMPUTE Info Score (Dosage Data)

The `infoScore` aggregator can be used to calculate the IMPUTE info score from a [genotype aggregable](#aggreg_infoscore). 

**Example:**

```
annotatevariants expr -c 'va.infoScore = gs.infoScore()'
```

We implemented the IMPUTE info measure as described in the [supplementary information from Marchini & Howie. Genotype imputation for genome-wide association studies. Nature Reviews Genetics (2010)](http://www.nature.com/nrg/journal/v11/n7/extref/nrg2796-s3.pdf).

To calculate the info score $I_{A}$ for one SNP:

$$
I_{A} = 
\begin{cases}
1 - \frac{\sum_{i=1}^{N}(f_{i} - e_{i}^2)}{2N\hat{\theta}(1 - \hat{\theta})} & \text{when } \hat{\theta} \in (0, 1) \\
1 & \text{when } \hat{\theta} = 0, \hat{\theta} = 1\\
\end{cases}
$$

 - $N$ is the number of samples with imputed genotype probabilities [$p_{ik} = P(G_{i} = k)$ where $k \in \{0, 1, 2\}$]
 - $e_{i} = p_{i1} + 2p_{i2}$ is the expected genotype per sample
 - $f_{i} = p_{i1} + 4p_{i2}$
 - $\hat{\theta} = \frac{\sum_{i=1}^{N}e_{i}}{2N}$ is the MLE for the population minor allele frequency

Hail will not generate identical results as [QCTOOL](http://www.well.ox.ac.uk/~gav/qctool/#overview) for the following reasons:
 
 - The floating point number Hail stores for each dosage is slightly different than the original data due to rounding and normalization of probabilities.
 - Hail automatically removes dosages that [do not meet certain requirements](commands.html#dosagefilters) on data import with [`importgen`](commands.html#importgen) and [`importbgen`](commands.html#importbgen).
 - Hail does not use the population frequency to impute dosages when a dosage has been set to missing.
 - **Hail calculates the same statistic for sex chromosomes as autosomes while QCTOOL incorporates sex information**

**Warning!!! The info score Hail reports will be extremely different from qctool when a SNP has a high missing rate.**

### <a class="jumptarget" name="ibc_doc"></a> Inbreeding Coefficient

The `inbreeding` aggregator can be used to calculate the Inbreeding Coefficient from a [genotype aggregable](#aggreg_ibc).
This is equivalent to the [`--het` method in PLINK](https://www.cog-genomics.org/plink2/basic_stats#ibc).

The Inbreeding Coefficient (F) is computed as follows:

2. For each variant and sample with a non-missing genotype call, `E`, the expected number of homozygotes (computed from user-defined expression for minor allele frequency), is computed as `1.0 - (2.0*maf*(1.0-maf))`
3. For each variant and sample with a non-missing genotype call, `O`, the observed number of homozygotes, is computed as `0 = heterozygote; 1 = homozygote`
4. For each variant and sample with a non-missing genotype call, `N` is incremented by 1
5. For each sample, `E`, `O`, and `N` are combined across variants
6. `F` is calculated by `(O - E) / (N - E)`<|MERGE_RESOLUTION|>--- conflicted
+++ resolved
@@ -30,12 +30,8 @@
      - str: `str(i)` -- returns `i` as a string
 
  - Numerical operations:
-<<<<<<< HEAD
-     - +, -, /, *, %: `a + b - c / d * e % f`
+     - +, -, /, *, %: `a + b - c / d * e % f`. `/` converts its arguments to Double, so `7 / 2` equals `3.5`
      - //: floor division `floor(x / y)` as in Python, so `7 // 2` is `3`, `-7 // 2` is `-4`, and `1.0 // 2.0` is `0.0`
-=======
-     - +, -, /, *, %: `a + b - c / d * e % f`.  `/` converts its arguments to Double, so `7 / 2` equals `3.5`
->>>>>>> f9f20889
      - abs: `i.abs` -- returns the absolute value of `i`
      - signum: `i.signum` -- returns the sign of `i` (1, 0, or -1)
      - min: `i.min(j)` -- returns the minimum of `i` and `j`
