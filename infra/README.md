--- conflicted
+++ resolved
@@ -14,9 +14,6 @@
   service account name `terraform`.  Create a JSON service account key
   and place it in `$HOME/.hail/terraform_sa_key.json`.
 
-<<<<<<< HEAD
-- Enable the GCP services needed by Hail:
-=======
   ```
   gcloud iam service-accounts create terraform --display-name="Terraform Account"
   gcloud projects add-iam-policy-binding hail-vdc --member='serviceAccount:terraform@<project-id>.iam.gserviceaccount.com' --role='roles/owner'
@@ -24,7 +21,6 @@
   ```
 
 - Enable the the GCP services needed by Hail:
->>>>>>> 7f0274ab
 
    ```
    gcloud services enable \
