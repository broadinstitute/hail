--- conflicted
+++ resolved
@@ -1415,198 +1415,6 @@
     return med_chisq / hl.qchisqtail(0.5, 1)
 
 
-<<<<<<< HEAD
-@typecheck(call_expr=expr_call,
-           k=int,
-           compute_loadings=bool)
-def hwe_normalized_pca(call_expr, k=10, compute_loadings=False) -> Tuple[List[float], Table, Table]:
-    r"""Run principal component analysis (PCA) on the Hardy-Weinberg-normalized
-    genotype call matrix.
-
-    Examples
-    --------
-
-    >>> eigenvalues, scores, loadings = hl.hwe_normalized_pca(dataset.GT, k=5)
-
-    Notes
-    -----
-    This method specializes :func:`.pca` for the common use case
-    of PCA in statistical genetics, that of projecting samples to a small
-    number of ancestry coordinates. Variants that are all homozygous reference
-    or all homozygous alternate are unnormalizable and removed before
-    evaluation. See :func:`.pca` for more details.
-
-    Users of PLINK/GCTA should be aware that Hail computes the GRM slightly
-    differently with regard to missing data. In Hail, the
-    :math:`ij` entry of the GRM :math:`MM^T` is simply the dot product of rows
-    :math:`i` and :math:`j` of :math:`M`; in terms of :math:`C` it is
-
-    .. math::
-
-      \frac{1}{m}\sum_{l\in\mathcal{C}_i\cap\mathcal{C}_j}\frac{(C_{il}-2p_l)(C_{jl} - 2p_l)}{2p_l(1-p_l)}
-
-    where :math:`\mathcal{C}_i = \{l \mid C_{il} \text{ is non-missing}\}`. In
-    PLINK/GCTA the denominator :math:`m` is replaced with the number of terms in
-    the sum :math:`\lvert\mathcal{C}_i\cap\mathcal{C}_j\rvert`, i.e. the
-    number of variants where both samples have non-missing genotypes. While this
-    is arguably a better estimator of the true GRM (trading shrinkage for
-    noise), it has the drawback that one loses the clean interpretation of the
-    loadings and scores as features and projections
-
-    Separately, for the PCs PLINK/GCTA output the eigenvectors of the GRM, i.e.
-    the left singular vectors :math:`U_k` instead of the component scores
-    :math:`U_k S_k`. The scores have the advantage of representing true
-    projections of the data onto features with the variance of a score
-    reflecting the variance explained by the corresponding feature. In PC
-    bi-plots this amounts to a change in aspect ratio; for use of PCs as
-    covariates in regression it is immaterial.
-
-    Parameters
-    ----------
-    call_expr : :class:`.CallExpression`
-        Entry-indexed call expression.
-    k : :obj:`int`
-        Number of principal components.
-    compute_loadings : :obj:`bool`
-        If ``True``, compute row loadings.
-
-    Returns
-    -------
-    (:obj:`list` of :obj:`float`, :class:`.Table`, :class:`.Table`)
-        List of eigenvalues, table with column scores, table with row loadings.
-    """
-    mt = matrix_table_source('hwe_normalized_pca/call_expr', call_expr)
-    mt = mt.select_entries(__gt=call_expr.n_alt_alleles())
-    mt = mt.annotate_rows(__AC=agg.sum(mt.__gt),
-                          __n_called=agg.count_where(hl.is_defined(mt.__gt)))
-    mt = mt.filter_rows((mt.__AC > 0) & (mt.__AC < 2 * mt.__n_called))
-
-    n_variants = mt.count_rows()
-    if n_variants == 0:
-        raise FatalError("hwe_normalized_pca: found 0 variants after filtering out monomorphic sites.")
-    info("hwe_normalized_pca: running PCA using {} variants.".format(n_variants))
-
-    mt = mt.annotate_rows(__mean_gt=mt.__AC / mt.__n_called)
-    mt = mt.annotate_rows(
-        __hwe_scaled_std_dev=hl.sqrt(mt.__mean_gt * (2 - mt.__mean_gt) * n_variants / 2))
-    mt = mt.unfilter_entries()
-
-    normalized_gt = hl.or_else((mt.__gt - mt.__mean_gt) / mt.__hwe_scaled_std_dev, 0.0)
-
-    return pca(normalized_gt,
-               k,
-               compute_loadings)
-
-
-@typecheck(entry_expr=expr_float64,
-           k=int,
-           compute_loadings=bool)
-def pca(entry_expr, k=10, compute_loadings=False) -> Tuple[List[float], Table, Table]:
-    r"""Run principal component analysis (PCA) on numeric columns derived from a
-    matrix table.
-
-    Examples
-    --------
-
-    For a matrix table with variant rows, sample columns, and genotype entries,
-    compute the top 2 PC sample scores and eigenvalues of the matrix of 0s and
-    1s encoding missingness of genotype calls.
-
-    >>> eigenvalues, scores, _ = hl.pca(hl.int(hl.is_defined(dataset.GT)),
-    ...                                 k=2)
-
-    Warning
-    -------
-      This method does **not** automatically mean-center or normalize each column.
-      If desired, such transformations should be incorporated in `entry_expr`.
-
-      Hail will return an error if `entry_expr` evaluates to missing, nan, or
-      infinity on any entry.
-
-    Notes
-    -----
-
-    PCA is run on the columns of the numeric matrix obtained by evaluating
-    `entry_expr` on each entry of the matrix table, or equivalently on the rows
-    of the **transposed** numeric matrix :math:`M` referenced below.
-
-    PCA computes the SVD
-
-    .. math::
-
-      M = USV^T
-
-    where columns of :math:`U` are left singular vectors (orthonormal in
-    :math:`\mathbb{R}^n`), columns of :math:`V` are right singular vectors
-    (orthonormal in :math:`\mathbb{R}^m`), and :math:`S=\mathrm{diag}(s_1, s_2,
-    \ldots)` with ordered singular values :math:`s_1 \ge s_2 \ge \cdots \ge 0`.
-    Typically one computes only the first :math:`k` singular vectors and values,
-    yielding the best rank :math:`k` approximation :math:`U_k S_k V_k^T` of
-    :math:`M`; the truncations :math:`U_k`, :math:`S_k` and :math:`V_k` are
-    :math:`n \times k`, :math:`k \times k` and :math:`m \times k`
-    respectively.
-
-    From the perspective of the rows of :math:`M` as samples (data points),
-    :math:`V_k` contains the loadings for the first :math:`k` PCs while
-    :math:`MV_k = U_k S_k` contains the first :math:`k` PC scores of each
-    sample. The loadings represent a new basis of features while the scores
-    represent the projected data on those features. The eigenvalues of the Gramian
-    :math:`MM^T` are the squares of the singular values :math:`s_1^2, s_2^2,
-    \ldots`, which represent the variances carried by the respective PCs. By
-    default, Hail only computes the loadings if the ``loadings`` parameter is
-    specified.
-
-    Scores are stored in a :class:`.Table` with the column key of the matrix
-    table as key and a field `scores` of type ``array<float64>`` containing
-    the principal component scores.
-
-    Loadings are stored in a :class:`.Table` with the row key of the matrix
-    table as key and a field `loadings` of type ``array<float64>`` containing
-    the principal component loadings.
-
-    The eigenvalues are returned in descending order, with scores and loadings
-    given the corresponding array order.
-
-    Parameters
-    ----------
-    entry_expr : :class:`.Expression`
-        Numeric expression for matrix entries.
-    k : :obj:`int`
-        Number of principal components.
-    compute_loadings : :obj:`bool`
-        If ``True``, compute row loadings.
-
-    Returns
-    -------
-    (:obj:`list` of :obj:`float`, :class:`.Table`, :class:`.Table`)
-        List of eigenvalues, table with column scores, table with row loadings.
-    """
-    check_entry_indexed('pca/entry_expr', entry_expr)
-
-    mt = matrix_table_source('pca/entry_expr', entry_expr)
-
-    #  FIXME: remove once select_entries on a field is free
-    if entry_expr in mt._fields_inverse:
-        field = mt._fields_inverse[entry_expr]
-    else:
-        field = Env.get_uid()
-        mt = mt.select_entries(**{field: entry_expr})
-    mt = mt.select_cols().select_rows().select_globals()
-
-    t = (Table(ir.MatrixToTableApply(mt._mir, {
-        'name': 'PCA',
-        'entryField': field,
-        'k': k,
-        'computeLoadings': compute_loadings
-    })).persist())
-
-    g = t.index_globals()
-    scores = hl.Table.parallelize(g.scores, key=list(mt.col_key))
-    if not compute_loadings:
-        t = None
-    return hl.eval(g.eigenvalues), scores, None if t is None else t.drop('eigenvalues', 'scores')
-
-
 @typecheck(entry_expr=expr_float64,
            k=int,
            compute_loadings=bool,
@@ -1864,331 +1672,6 @@
                          oversampling_param=oversampling_param, block_size=block_size)
 
 
-@typecheck(call_expr=expr_call,
-           min_individual_maf=numeric,
-           k=nullable(int),
-           scores_expr=nullable(expr_array(expr_float64)),
-           min_kinship=nullable(numeric),
-           statistics=enumeration('kin', 'kin2', 'kin20', 'all'),
-           block_size=nullable(int))
-def pc_relate(call_expr, min_individual_maf, *, k=None, scores_expr=None,
-              min_kinship=None, statistics="all", block_size=None) -> Table:
-    r"""Compute relatedness estimates between individuals using a variant of the
-    PC-Relate method.
-
-    .. include:: ../_templates/req_diploid_gt.rst
-
-    Examples
-    --------
-    Estimate kinship, identity-by-descent two, identity-by-descent one, and
-    identity-by-descent zero for every pair of samples, using a minimum minor
-    allele frequency filter of 0.01 and 10 principal components to control
-    for population structure.
-
-    >>> rel = hl.pc_relate(dataset.GT, 0.01, k=10)
-
-    Only compute the kinship statistic. This is more efficient than
-    computing all statistics.
-
-    >>> rel = hl.pc_relate(dataset.GT, 0.01, k=10, statistics='kin')
-
-    Compute all statistics, excluding sample-pairs with kinship less
-    than 0.1. This is more efficient than producing the full table and
-    then filtering using :meth:`.Table.filter`.
-
-    >>> rel = hl.pc_relate(dataset.GT, 0.01, k=10, min_kinship=0.1)
-
-    One can also pass in pre-computed principal component scores.
-    To produce the same results as in the previous example:
-
-    >>> _, scores_table, _ = hl.hwe_normalized_pca(dataset.GT,
-    ...                                      k=10,
-    ...                                      compute_loadings=False)
-    >>> rel = hl.pc_relate(dataset.GT,
-    ...                    0.01,
-    ...                    scores_expr=scores_table[dataset.col_key].scores,
-    ...                    min_kinship=0.1)
-
-    Notes
-    -----
-    The traditional estimator for kinship between a pair of individuals
-    :math:`i` and :math:`j`, sharing the set :math:`S_{ij}` of
-    single-nucleotide variants, from a population with allele frequencies
-    :math:`p_s`, is given by:
-
-    .. math::
-
-      \widehat{\phi_{ij}} \coloneqq
-        \frac{1}{|S_{ij}|}
-        \sum_{s \in S_{ij}}
-          \frac{(g_{is} - 2 p_s) (g_{js} - 2 p_s)}
-                {4 \sum_{s \in S_{ij}} p_s (1 - p_s)}
-
-    This estimator is true under the model that the sharing of common
-    (relative to the population) alleles is not very informative to
-    relatedness (because they're common) and the sharing of rare alleles
-    suggests a recent common ancestor from which the allele was inherited by
-    descent.
-
-    When multiple ancestry groups are mixed in a sample, this model breaks
-    down. Alleles that are rare in all but one ancestry group are treated as
-    very informative to relatedness. However, these alleles are simply
-    markers of the ancestry group. The PC-Relate method corrects for this
-    situation and the related situation of admixed individuals.
-
-    PC-Relate slightly modifies the usual estimator for relatedness:
-    occurrences of population allele frequency are replaced with an
-    "individual-specific allele frequency". This modification allows the
-    method to correctly weight an allele according to an individual's unique
-    ancestry profile.
-
-    The "individual-specific allele frequency" at a given genetic locus is
-    modeled by PC-Relate as a linear function of a sample's first ``k``
-    principal component coordinates. As such, the efficacy of this method
-    rests on two assumptions:
-
-     - an individual's first `k` principal component coordinates fully
-       describe their allele-frequency-relevant ancestry, and
-
-     - the relationship between ancestry (as described by principal
-       component coordinates) and population allele frequency is linear
-
-    The estimators for kinship, and identity-by-descent zero, one, and two
-    follow. Let:
-
-     - :math:`S_{ij}` be the set of genetic loci at which both individuals
-       :math:`i` and :math:`j` have a defined genotype
-
-     - :math:`g_{is} \in {0, 1, 2}` be the number of alternate alleles that
-       individual :math:`i` has at genetic locus :math:`s`
-
-     - :math:`\widehat{\mu_{is}} \in [0, 1]` be the individual-specific allele
-       frequency for individual :math:`i` at genetic locus :math:`s`
-
-     - :math:`{\widehat{\sigma^2_{is}}} \coloneqq \widehat{\mu_{is}} (1 - \widehat{\mu_{is}})`,
-       the binomial variance of :math:`\widehat{\mu_{is}}`
-
-     - :math:`\widehat{\sigma_{is}} \coloneqq \sqrt{\widehat{\sigma^2_{is}}}`,
-       the binomial standard deviation of :math:`\widehat{\mu_{is}}`
-
-     - :math:`\text{IBS}^{(0)}_{ij} \coloneqq \sum_{s \in S_{ij}} \mathbb{1}_{||g_{is} - g_{js} = 2||}`,
-       the number of genetic loci at which individuals :math:`i` and :math:`j`
-       share no alleles
-
-     - :math:`\widehat{f_i} \coloneqq 2 \widehat{\phi_{ii}} - 1`, the inbreeding
-       coefficient for individual :math:`i`
-
-     - :math:`g^D_{is}` be a dominance encoding of the genotype matrix, and
-       :math:`X_{is}` be a normalized dominance-coded genotype matrix
-
-    .. math::
-
-        g^D_{is} \coloneqq
-          \begin{cases}
-            \widehat{\mu_{is}}     & g_{is} = 0 \\
-            0                        & g_{is} = 1 \\
-            1 - \widehat{\mu_{is}} & g_{is} = 2
-          \end{cases}
-
-        \qquad
-        X_{is} \coloneqq g^D_{is} - \widehat{\sigma^2_{is}} (1 - \widehat{f_i})
-
-    The estimator for kinship is given by:
-
-    .. math::
-
-      \widehat{\phi_{ij}} \coloneqq
-        \frac{\sum_{s \in S_{ij}}(g - 2 \mu)_{is} (g - 2 \mu)_{js}}
-              {4 * \sum_{s \in S_{ij}}
-                            \widehat{\sigma_{is}} \widehat{\sigma_{js}}}
-
-    The estimator for identity-by-descent two is given by:
-
-    .. math::
-
-      \widehat{k^{(2)}_{ij}} \coloneqq
-        \frac{\sum_{s \in S_{ij}}X_{is} X_{js}}{\sum_{s \in S_{ij}}
-          \widehat{\sigma^2_{is}} \widehat{\sigma^2_{js}}}
-
-    The estimator for identity-by-descent zero is given by:
-
-    .. math::
-
-      \widehat{k^{(0)}_{ij}} \coloneqq
-        \begin{cases}
-          \frac{\text{IBS}^{(0)}_{ij}}
-                {\sum_{s \in S_{ij}}
-                       \widehat{\mu_{is}}^2(1 - \widehat{\mu_{js}})^2
-                       + (1 - \widehat{\mu_{is}})^2\widehat{\mu_{js}}^2}
-            & \widehat{\phi_{ij}} > 2^{-5/2} \\
-          1 - 4 \widehat{\phi_{ij}} + k^{(2)}_{ij}
-            & \widehat{\phi_{ij}} \le 2^{-5/2}
-        \end{cases}
-
-    The estimator for identity-by-descent one is given by:
-
-    .. math::
-
-      \widehat{k^{(1)}_{ij}} \coloneqq
-        1 - \widehat{k^{(2)}_{ij}} - \widehat{k^{(0)}_{ij}}
-
-    Note that, even if present, phase information is ignored by this method.
-
-    The PC-Relate method is described in "Model-free Estimation of Recent
-    Genetic Relatedness". Conomos MP, Reiner AP, Weir BS, Thornton TA. in
-    American Journal of Human Genetics. 2016 Jan 7. The reference
-    implementation is available in the `GENESIS Bioconductor package
-    <https://bioconductor.org/packages/release/bioc/html/GENESIS.html>`_ .
-
-    :func:`.pc_relate` differs from the reference implementation in a few
-    ways:
-
-     - if `k` is supplied, samples scores are computed via PCA on all samples,
-       not a specified subset of genetically unrelated samples. The latter
-       can be achieved by filtering samples, computing PCA variant loadings,
-       and using these loadings to compute and pass in scores for all samples.
-
-     - the estimators do not perform small sample correction
-
-     - the algorithm does not provide an option to use population-wide
-       allele frequency estimates
-
-     - the algorithm does not provide an option to not use "overall
-       standardization" (see R ``pcrelate`` documentation)
-
-    Under the PC-Relate model, kinship, :math:`\phi_{ij}`, ranges from 0 to
-    0.5, and is precisely half of the
-    fraction-of-genetic-material-shared. Listed below are the statistics for
-    a few pairings:
-
-     - Monozygotic twins share all their genetic material so their kinship
-       statistic is 0.5 in expection.
-
-     - Parent-child and sibling pairs both have kinship 0.25 in expectation
-       and are separated by the identity-by-descent-zero, :math:`k^{(2)}_{ij}`,
-       statistic which is zero for parent-child pairs and 0.25 for sibling
-       pairs.
-
-     - Avuncular pairs and grand-parent/-child pairs both have kinship 0.125
-       in expectation and both have identity-by-descent-zero 0.5 in expectation
-
-     - "Third degree relatives" are those pairs sharing
-       :math:`2^{-3} = 12.5 %` of their genetic material, the results of
-       PCRelate are often too noisy to reliably distinguish these pairs from
-       higher-degree-relative-pairs or unrelated pairs.
-
-    Note that :math:`g_{is}` is the number of alternate alleles. Hence, for
-    multi-allelic variants, a value of 2 may indicate two distinct alternative
-    alleles rather than a homozygous variant genotype. To enforce the latter,
-    either filter or split multi-allelic variants first.
-
-    The resulting table has the first 3, 4, 5, or 6 fields below, depending on
-    the `statistics` parameter:
-
-     - `i` (``col_key.dtype``) -- First sample. (key field)
-     - `j` (``col_key.dtype``) -- Second sample. (key field)
-     - `kin` (:py:data:`.tfloat64`) -- Kinship estimate, :math:`\widehat{\phi_{ij}}`.
-     - `ibd2` (:py:data:`.tfloat64`) -- IBD2 estimate, :math:`\widehat{k^{(2)}_{ij}}`.
-     - `ibd0` (:py:data:`.tfloat64`) -- IBD0 estimate, :math:`\widehat{k^{(0)}_{ij}}`.
-     - `ibd1` (:py:data:`.tfloat64`) -- IBD1 estimate, :math:`\widehat{k^{(1)}_{ij}}`.
-
-    Here ``col_key`` refers to the column key of the source matrix table,
-    and ``col_key.dtype`` is a struct containing the column key fields.
-
-    There is one row for each pair of distinct samples (columns), where `i`
-    corresponds to the column of smaller column index. In particular, if the
-    same column key value exists for :math:`n` columns, then the resulting
-    table will have :math:`\binom{n-1}{2}` rows with both key fields equal to
-    that column key value. This may result in unexpected behavior in downstream
-    processing.
-
-    Parameters
-    ----------
-    call_expr : :class:`.CallExpression`
-        Entry-indexed call expression.
-    min_individual_maf : :obj:`float`
-        The minimum individual-specific minor allele frequency.
-        If either individual-specific minor allele frequency for a pair of
-        individuals is below this threshold, then the variant will not
-        be used to estimate relatedness for the pair.
-    k : :obj:`int`, optional
-        If set, `k` principal component scores are computed and used.
-        Exactly one of `k` and `scores_expr` must be specified.
-    scores_expr : :class:`.ArrayNumericExpression`, optional
-        Column-indexed expression of principal component scores, with the same
-        source as `call_expr`. All array values must have the same positive length,
-        corresponding to the number of principal components, and all scores must
-        be non-missing. Exactly one of `k` and `scores_expr` must be specified.
-    min_kinship : :obj:`float`, optional
-        If set, pairs of samples with kinship lower than `min_kinship` are excluded
-        from the results.
-    statistics : :obj:`str`
-        Set of statistics to compute.
-        If ``'kin'``, only estimate the kinship statistic.
-        If ``'kin2'``, estimate the above and IBD2.
-        If ``'kin20'``, estimate the above and IBD0.
-        If ``'all'``, estimate the above and IBD1.
-    block_size : :obj:`int`, optional
-        Block size of block matrices used in the algorithm.
-        Default given by :meth:`.BlockMatrix.default_block_size`.
-
-    Returns
-    -------
-    :class:`.Table`
-        A :class:`.Table` mapping pairs of samples to their pair-wise statistics.
-    """
-    mt = matrix_table_source('pc_relate/call_expr', call_expr)
-
-    if k and scores_expr is None:
-        _, scores, _ = hwe_normalized_pca(call_expr, k, compute_loadings=False)
-        scores_expr = scores[mt.col_key].scores
-    elif not k and scores_expr is not None:
-        analyze('pc_relate/scores_expr', scores_expr, mt._col_indices)
-    elif k and scores_expr is not None:
-        raise ValueError("pc_relate: exactly one of 'k' and 'scores_expr' must be set, found both")
-    else:
-        raise ValueError("pc_relate: exactly one of 'k' and 'scores_expr' must be set, found neither")
-
-    scores_table = mt.select_cols(__scores=scores_expr)\
-        .key_cols_by().select_cols('__scores').cols()
-
-    n_missing = scores_table.aggregate(agg.count_where(hl.is_missing(scores_table.__scores)))
-    if n_missing > 0:
-        raise ValueError(f'Found {n_missing} columns with missing scores array.')
-
-    mt = mt.select_entries(__gt=call_expr.n_alt_alleles()).unfilter_entries()
-    mt = mt.annotate_rows(__mean_gt=agg.mean(mt.__gt))
-    mean_imputed_gt = hl.or_else(hl.float64(mt.__gt), mt.__mean_gt)
-
-    if not block_size:
-        block_size = BlockMatrix.default_block_size()
-
-    g = BlockMatrix.from_entry_expr(mean_imputed_gt,
-                                    block_size=block_size)
-
-    pcs = scores_table.collect(_localize=False).map(lambda x: x.__scores)
-
-    ht = Table(ir.BlockMatrixToTableApply(g._bmir, pcs._ir, {
-        'name': 'PCRelate',
-        'maf': min_individual_maf,
-        'blockSize': block_size,
-        'minKinship': min_kinship,
-        'statistics': {'kin': 0, 'kin2': 1, 'kin20': 2, 'all': 3}[statistics]
-    }))
-
-    if statistics == 'kin':
-        ht = ht.drop('ibd0', 'ibd1', 'ibd2')
-    elif statistics == 'kin2':
-        ht = ht.drop('ibd0', 'ibd1')
-    elif statistics == 'kin20':
-        ht = ht.drop('ibd1')
-
-    col_keys = hl.literal(mt.select_cols().key_cols_by().cols().collect(), dtype=tarray(mt.col_key.dtype))
-    return ht.key_by(i=col_keys[ht.i], j=col_keys[ht.j])
-
-
-=======
->>>>>>> 360a439a
 @typecheck(ds=oneof(Table, MatrixTable),
            keep_star=bool,
            left_aligned=bool,
