import sys
import os
from subprocess import Popen, PIPE
import signal
import time

import pkg_resources
from pyspark import SparkContext, SparkConf
from pyspark.sql import SparkSession

from pyspark.find_spark_home import _find_spark_home

import hail
from hail.genetics.reference_genome import ReferenceGenome
from hail.typecheck import nullable, typecheck, enumeration
from hail.utils import get_env_or_default
from hail.utils.java import Env, FatalError, connect_logger, install_exception_handler, uninstall_exception_handler, scala_object
from hail.backend import Backend, ServiceBackend, SparkBackend, DistributedBackend


class HailContext(object):
<<<<<<< HEAD
=======
    @typecheck_method(sc=nullable(SparkContext),
                      app_name=str,
                      master=nullable(str),
                      local=str,
                      log=nullable(str),
                      quiet=bool,
                      append=bool,
                      min_block_size=int,
                      branching_factor=int,
                      tmp_dir=nullable(str),
                      default_reference=str,
                      idempotent=bool,
                      global_seed=nullable(int),
                      optimizer_iterations=nullable(int),
                      _backend=nullable(Backend))
    def __init__(self, sc=None, app_name="Hail", master=None, local='local[*]',
                 log=None, quiet=False, append=False,
                 min_block_size=1, branching_factor=50, tmp_dir=None,
                 default_reference="GRCh37", idempotent=False,
                 global_seed=6348563392232659379, optimizer_iterations=None, _backend=None):

        if Env._hc:
            if idempotent:
                return
            else:
                raise FatalError('Hail has already been initialized, restart session '
                                 'or stop Hail to change configuration.')

        if pkg_resources.resource_exists(__name__, "hail-all-spark.jar"):
            hail_jar_path = pkg_resources.resource_filename(__name__, "hail-all-spark.jar")
            assert os.path.exists(hail_jar_path), f'{hail_jar_path} does not exist'
            conf = SparkConf()
            jars = [hail_jar_path]

            if os.environ.get('HAIL_SPARK_MONITOR'):
                import sparkmonitor
                jars.append(os.path.join(os.path.dirname(sparkmonitor.__file__), 'listener.jar'))
                conf.set("spark.extraListeners", "sparkmonitor.listener.JupyterSparkMonitorListener")

            conf.set('spark.jars', ','.join(jars))
            conf.set('spark.driver.extraClassPath', ','.join(jars))
            conf.set('spark.executor.extraClassPath', './hail-all-spark.jar')
            if sc is None:
                SparkContext._ensure_initialized(conf=conf)
            else:
                import warnings
                warnings.warn(
                    'pip-installed Hail requires additional configuration options in Spark referring\n'
                    '  to the path to the Hail Python module directory HAIL_DIR,\n'
                    '  e.g. /path/to/python/site-packages/hail:\n'
                    '    spark.jars=HAIL_DIR/hail-all-spark.jar\n'
                    '    spark.driver.extraClassPath=HAIL_DIR/hail-all-spark.jar\n'
                    '    spark.executor.extraClassPath=./hail-all-spark.jar')
        else:
            SparkContext._ensure_initialized()
>>>>>>> f1cf80fb

    def __init__(self, backend, jhc, default_reference, global_seed, log, quiet):
        self._backend = backend

        self._warn_cols_order = True
        self._warn_entries_order = True

<<<<<<< HEAD
=======
        Env._jvm = self._jvm
        Env._gateway = self._gateway

        jsc = sc._jsc.sc() if sc else None

        if _backend is None:
            if os.environ.get('HAIL_APISERVER_URL') is not None:
                _backend = ServiceBackend()
            else:
                _backend = SparkBackend()
        self._backend = _backend

        tmp_dir = get_env_or_default(tmp_dir, 'TMPDIR', '/tmp')
        optimizer_iterations = get_env_or_default(optimizer_iterations, 'HAIL_OPTIMIZER_ITERATIONS', 3)

        py_version = version()

        if log is None:
            log = hail.utils.timestamp_path(os.path.join(os.getcwd(), 'hail'),
                                            suffix=f'-{py_version}.log')
>>>>>>> f1cf80fb
        self._log = log
        self._jhc = jhc

        if isinstance(backend, SparkBackend):
            jsc = jhc.sc()
            sys.stderr.write('Running on Apache Spark version {}\n'.format(self.sc.version))
            if jsc.uiWebUrl().isDefined():
                sys.stderr.write('SparkUI available at {}\n'.format(jsc.uiWebUrl().get()))

        install_exception_handler()
        Env.set_seed(global_seed)

        super(HailContext, self).__init__()

        # do this at the end in case something errors, so we don't raise the above error without a real HC
        Env._hc = self

        ReferenceGenome._from_config(backend.get_reference('GRCh37'), True)
        ReferenceGenome._from_config(backend.get_reference('GRCh38'), True)
        ReferenceGenome._from_config(backend.get_reference('GRCm38'), True)

        if default_reference in ReferenceGenome._references:
            self._default_ref = ReferenceGenome._references[default_reference]
        else:
            self._default_ref = ReferenceGenome.read(default_reference)

        version = read_version_info()
        jar_version = self._jhc.version()

        if jar_version != py_version:
            raise RuntimeError(f"Hail version mismatch between JAR and Python library\n"
                               f"  JAR:    {jar_version}\n"
                               f"  Python: {py_version}")

        if not quiet:

            connect_logger('localhost', 12888)

            if isinstance(backend, SparkBackend):
                self._hail.HailContext.startProgressBar(jsc)

            sys.stderr.write(
                'Welcome to\n'
                '     __  __     <>__\n'
                '    / /_/ /__  __/ /\n'
                '   / __  / _ `/ / /\n'
                '  /_/ /_/\\_,_/_/_/   version {}\n'.format(py_version))

            if py_version.startswith('devel'):
                sys.stderr.write('NOTE: This is a beta version. Interfaces may change\n'
                                 '  during the beta period. We recommend pulling\n'
                                 '  the latest changes weekly.\n')
            sys.stderr.write(f'LOGGING: writing to {log}\n')

    @property
    def _gateway(self):
        return self._backend.py4j_gateway()

    @property
    def _jvm(self):
        return self._gateway.jvm

    @property
    def _hail(self):
        return getattr(self._jvm, 'is').hail

    @property
    def sc(self):
        return self._backend.as_spark().sc

    @property
    def _spark_session(self):
        return self._backend.as_spark().spark_session

    @property
    def default_reference(self):
        return self._default_ref

    def stop(self):
        Env.hail().HailContext.clear()
        if isinstance(self._backend, SparkBackend):
            self.sc.stop()
        self._backend = None
        Env._hc = None
        uninstall_exception_handler()
        Env._dummy_table = None
        Env._seed_generator = None
        hail.ir.clear_session_functions()
        ReferenceGenome._references = {}


@typecheck(sc=nullable(SparkContext),
           app_name=str,
           master=nullable(str),
           local=str,
           log=nullable(str),
           quiet=bool,
           append=bool,
           min_block_size=int,
           branching_factor=int,
           tmp_dir=nullable(str),
           default_reference=str,
           idempotent=bool,
           global_seed=nullable(int),
           optimizer_iterations=nullable(int))
def init_spark_backend(sc=None, app_name="Hail", master=None, local='local[*]',
                       log=None, quiet=False, append=False,
                       min_block_size=1, branching_factor=50, tmp_dir=None,
                       default_reference="GRCh37", idempotent=False,
                       global_seed=6348563392232659379, optimizer_iterations=None):
    hail_jar_path = _find_hail_jar()

    conf = SparkConf()
    if hail_jar_path:
        conf.set('spark.jars', hail_jar_path)
        conf.set('spark.driver.extraClassPath', hail_jar_path)
        conf.set('spark.executor.extraClassPath', './hail-all-spark.jar')

    SparkContext._ensure_initialized(conf=conf)

    jvm = SparkContext._jvm

    # hail package
    hailpkg = getattr(jvm, 'is').hail

    # Calling regular joption will ask the Env for a JVM, which will cause endless loop init.
    def local_joption(x):
        return jvm.scala.Some(x) if x else scala_object(jvm.scala, 'None')

    jsc = sc._jsc.sc() if sc else None
    jspark_backend = hailpkg.backend.spark.SparkBackend(jsc, app_name, local_joption(master), local, min_block_size)

    tmp_dir = get_env_or_default(tmp_dir, 'TMPDIR', '/tmp')
    optimizer_iterations = get_env_or_default(optimizer_iterations, 'HAIL_OPTIMIZER_ITERATIONS', 3)

    # we always pass 'quiet' to the JVM because stderr output needs
    # to be routed through Python separately.
    if idempotent:
        jhc = hailpkg.HailContext.getOrCreate(
            jspark_backend, app_name, local_joption(master), local, log, True, append,
            min_block_size, branching_factor, tmp_dir, optimizer_iterations)
    else:
        jhc = hailpkg.HailContext.apply(
            jspark_backend, app_name, local_joption(master), local, log, True, append,
            min_block_size, branching_factor, tmp_dir, optimizer_iterations)

    jsc = jspark_backend.sc()
    sc = sc if sc else SparkContext(gateway=SparkContext._gateway, jsc=SparkContext._jvm.JavaSparkContext(jsc))
    spark_session = SparkSession(sc, jhc.sparkSession())

    backend = SparkBackend(sc, spark_session)

    HailContext(backend, jhc, default_reference, global_seed, log, quiet)


def init_distributed_backend(hostname, log, quiet, append, min_block_size,
                             branching_factor, tmp_dir, default_reference,
                             global_seed, optimizer_iterations = 3):
    spark_home = _find_spark_home()
    spark_jars_path = os.path.join(spark_home, "jars")
    spark_jars_list = [jar for jar in os.listdir(spark_jars_path)]
    spark_jars_path_list = [os.path.join(spark_jars_path, spark_jar_name) for spark_jar_name in spark_jars_list]
    hail_jar = _find_hail_jar()
    if hail_jar is None:
        raise FileNotFoundError("Could not find hail jar")
    classpath_jars = spark_jars_path_list + [hail_jar]
    classpath = ":".join(classpath_jars)

    cmd = ["java", "-cp", f"{classpath}", "is.hail.gateway.HailJVMEntrypoint"]
    print(cmd)

    def preexec_func():
        signal.signal(signal.SIGINT, signal.SIG_IGN)
    proc = Popen(cmd, stdin=PIPE, preexec_fn=preexec_func)

    from py4j.java_gateway import JavaGateway, GatewayParameters

    # TODO Need to have the Java server tell Python it's started.
    time.sleep(1)

    gateway_params = GatewayParameters(auto_convert=True)
    gateway = JavaGateway(gateway_parameters=gateway_params)
    jvm = gateway.jvm
    hailpkg = getattr(jvm, 'is').hail

    backend = DistributedBackend(jvm, gateway)

    jhc = hailpkg.HailContext.createDistributed(
        hostname, log, quiet, append, min_block_size, branching_factor, tmp_dir, optimizer_iterations
    )

    return HailContext(backend, jhc, default_reference, global_seed, log, quiet)


@typecheck(sc=nullable(SparkContext),
           app_name=str,
           master=nullable(str),
           local=str,
           log=nullable(str),
           quiet=bool,
           append=bool,
           min_block_size=int,
           branching_factor=int,
           tmp_dir=str,
           default_reference=enumeration('GRCh37', 'GRCh38', 'GRCm38'),
           idempotent=bool,
           global_seed=nullable(int),
           _optimizer_iterations=nullable(int),
           _backend=nullable(Backend))
def init(sc=None, app_name='Hail', master=None, local='local[*]',
         log=None, quiet=False, append=False,
         min_block_size=0, branching_factor=50, tmp_dir='/tmp',
         default_reference='GRCh37', idempotent=False,
         global_seed=6348563392232659379,
         _optimizer_iterations=None,
         _backend=None):
    """Initialize Hail and Spark.

    Examples
    --------
    Import and initialize Hail using GRCh38 as the default reference genome:

    >>> import hail as hl
    >>> hl.init(default_reference='GRCh38')  # doctest: +SKIP

    Notes
    -----
    Hail is not only a Python library; most of Hail is written in Java/Scala
    and runs together with Apache Spark in the Java Virtual Machine (JVM).
    In order to use Hail, a JVM needs to run as well. The :func:`.init`
    function is used to initialize Hail and Spark.

    This function also sets global configuration parameters used for the Hail
    session, like the default reference genome and log file location.

    This function will be called automatically (with default parameters) if
    any Hail functionality requiring the backend (most of the libary!) is used.
    To initialize Hail explicitly with non-default arguments, be sure to do so
    directly after importing the module, as in the above example.

    Note
    ----
    If a :class:`pyspark.SparkContext` is already running, then Hail must be
    initialized with it as an argument:

    >>> hl.init(sc=sc)  # doctest: +SKIP

    See Also
    --------
    :func:`.stop`

    Parameters
    ----------
    sc : pyspark.SparkContext, optional
        Spark context. By default, a Spark context will be created.
    app_name : :obj:`str`
        Spark application name.
    master : :obj:`str`, optional
        Spark master.
    local : :obj:`str`
       Local-mode master, used if `master` is not defined here or in the
       Spark configuration.
    log : :obj:`str`
        Local path for Hail log file. Does not currently support distributed
        file systems like Google Storage, S3, or HDFS.
    quiet : :obj:`bool`
        Print fewer log messages.
    append : :obj:`bool`
        Append to the end of the log file.
    min_block_size : :obj:`int`
        Minimum file block size in MB.
    branching_factor : :obj:`int`
        Branching factor for tree aggregation.
    tmp_dir : :obj:`str`
        Temporary directory for Hail files. Must be a network-visible
        file path.
    default_reference : :obj:`str`
        Default reference genome. Either ``'GRCh37'``, ``'GRCh38'``,
        or ``'GRCm38'``.
    idempotent : :obj:`bool`
        If ``True``, calling this function is a no-op if Hail has already been initialized.
    global_seed : :obj:`int`, optional
        Global random seed.
    """

    if Env._hc:
        if idempotent:
            return
        else:
            raise FatalError('Hail has already been initialized, restart session '
                             'or stop Hail to change configuration.')

    version = read_version_info()
    hail.__version__ = version 

    if log is None:
        log = hail.utils.timestamp_path(os.path.join(os.getcwd(), 'hail'),
                                        suffix=f'-{version}.log')

    if _backend:
        HailContext(_backend, None, default_reference, global_seed, log, quiet)
    else:
        apiserver_url = os.environ.get('HAIL_APISERVER_URL')
        if apiserver_url is not None:
            service_backend = ServiceBackend(apiserver_url)
            HailContext(service_backend, None, default_reference, global_seed, log, quiet)
        else:
            # init_distributed_backend("localhost", log, quiet, append, min_block_size, branching_factor,
            #                          tmp_dir, default_reference, global_seed, _optimizer_iterations)
            init_spark_backend(sc, app_name, master, local, log, quiet, append,
                               min_block_size, branching_factor, tmp_dir,
                               default_reference, idempotent, global_seed,
                               _optimizer_iterations)


def _find_hail_jar():
    if pkg_resources.resource_exists(__name__, "hail-all-spark.jar"):
        hail_jar_path = pkg_resources.resource_filename(__name__, "hail-all-spark.jar")
        assert os.path.exists(hail_jar_path), f'{hail_jar_path} does not exist'
        return hail_jar_path
    else:
        return None

def version():
    """Get the installed hail version.

    Returns
    -------
    str
    """
    if hail.__version__ is None:
        # https://stackoverflow.com/questions/6028000/how-to-read-a-static-file-from-inside-a-python-package
        hail.__version__ = pkg_resources.resource_string(__name__, 'hail_version').decode().strip()
    return hail.__version__


def _hail_cite_url():
    v = version()
    [tag, sha_prefix] = v.split("-")
    if pkg_resources.resource_exists(__name__, "hail-all-spark.jar"):
        # pip installed
        return f"https://github.com/hail-is/hail/releases/tag/{tag}"
    return f"https://github.com/hail-is/hail/commit/{sha_prefix}"


def citation(*, bibtex=False):
    """Generate a Hail citation.

    Parameters
    ----------
    bibtex : bool
        Generate a citation in BibTeX form.

    Returns
    -------
    str
    """
    if bibtex:
        return f"@misc{{Hail," \
            f"  author = {{Hail Team}}," \
            f"  title = {{Hail}}," \
            f"  howpublished = {{\\url{{{_hail_cite_url()}}}}}" \
            f"}}"
    return f"Hail Team. Hail {version()}. {_hail_cite_url()}."


def cite_hail():
    return citation(bibtex=False)


def cite_hail_bibtex():
    return citation(bibtex=True)


def stop():
    """Stop the currently running Hail session."""
    if Env._hc:
        Env.hc().stop()
        Env._hc = None

def spark_context():
    """Returns the active Spark context.

    Returns
    -------
    :class:`pyspark.SparkContext`
    """
    return Env.hc().sc

def current_backend():
    return Env.hc()._backend

def default_reference():
    """Returns the default reference genome ``'GRCh37'``.

    Returns
    -------
    :class:`.ReferenceGenome`
    """
    return Env.hc().default_reference

def get_reference(name) -> 'hail.ReferenceGenome':
    """Returns the reference genome corresponding to `name`.

    Notes
    -----

    Hail's built-in references are ``'GRCh37'``, ``GRCh38'``, and ``'GRCm38'``.
    The contig names and lengths come from the GATK resource bundle:
    `human_g1k_v37.dict
    <ftp://gsapubftp-anonymous@ftp.broadinstitute.org/bundle/b37/human_g1k_v37.dict>`__
    and `Homo_sapiens_assembly38.dict
    <ftp://gsapubftp-anonymous@ftp.broadinstitute.org/bundle/hg38/Homo_sapiens_assembly38.dict>`__.


    If ``name='default'``, the value of :func:`.default_reference` is returned.

    Parameters
    ----------
    name : :obj:`str`
        Name of a previously loaded reference genome or one of Hail's built-in
        references: ``'GRCh37'``, ``'GRCh38'``, ``'GRCm38'``, and ``'default'``.

    Returns
    -------
    :class:`.ReferenceGenome`
    """
    Env.hc()
    if name == 'default':
        return default_reference()
    else:
        return ReferenceGenome._references[name]


@typecheck(seed=int)
def set_global_seed(seed):
    """Sets Hail's global seed to `seed`.

    Parameters
    ----------
    seed : :obj:`int`
        Integer used to seed Hail's random number generator
    """

    Env.set_seed(seed)



def _set_flags(**flags):
    available = set(Env.hc()._jhc.flags().available())
    invalid = []
    for flag, value in flags.items():
        if flag in available:
            Env.hc()._jhc.flags().set(flag, value)
        else:
            invalid.append(flag)
    if len(invalid) != 0:
        raise FatalError("Flags {} not valid. Valid flags: \n    {}"
                         .format(', '.join(invalid), '\n    '.join(available)))


def _get_flags(*flags):
    return {flag: Env.hc()._jhc.flags().get(flag) for flag in flags}


def debug_info():
    hail_jar_path = None
    if pkg_resources.resource_exists(__name__, "hail-all-spark.jar"):
        hail_jar_path = pkg_resources.resource_filename(__name__, "hail-all-spark.jar")
    return {
        'spark_conf': spark_context()._conf.getAll(),
        'hail_jar_path': hail_jar_path,
        'version': version()
    }<|MERGE_RESOLUTION|>--- conflicted
+++ resolved
@@ -19,94 +19,19 @@
 
 
 class HailContext(object):
-<<<<<<< HEAD
-=======
-    @typecheck_method(sc=nullable(SparkContext),
-                      app_name=str,
-                      master=nullable(str),
-                      local=str,
-                      log=nullable(str),
-                      quiet=bool,
-                      append=bool,
-                      min_block_size=int,
-                      branching_factor=int,
-                      tmp_dir=nullable(str),
-                      default_reference=str,
-                      idempotent=bool,
-                      global_seed=nullable(int),
-                      optimizer_iterations=nullable(int),
-                      _backend=nullable(Backend))
-    def __init__(self, sc=None, app_name="Hail", master=None, local='local[*]',
-                 log=None, quiet=False, append=False,
-                 min_block_size=1, branching_factor=50, tmp_dir=None,
-                 default_reference="GRCh37", idempotent=False,
-                 global_seed=6348563392232659379, optimizer_iterations=None, _backend=None):
-
-        if Env._hc:
-            if idempotent:
-                return
-            else:
-                raise FatalError('Hail has already been initialized, restart session '
-                                 'or stop Hail to change configuration.')
-
-        if pkg_resources.resource_exists(__name__, "hail-all-spark.jar"):
-            hail_jar_path = pkg_resources.resource_filename(__name__, "hail-all-spark.jar")
-            assert os.path.exists(hail_jar_path), f'{hail_jar_path} does not exist'
-            conf = SparkConf()
-            jars = [hail_jar_path]
-
-            if os.environ.get('HAIL_SPARK_MONITOR'):
-                import sparkmonitor
-                jars.append(os.path.join(os.path.dirname(sparkmonitor.__file__), 'listener.jar'))
-                conf.set("spark.extraListeners", "sparkmonitor.listener.JupyterSparkMonitorListener")
-
-            conf.set('spark.jars', ','.join(jars))
-            conf.set('spark.driver.extraClassPath', ','.join(jars))
-            conf.set('spark.executor.extraClassPath', './hail-all-spark.jar')
-            if sc is None:
-                SparkContext._ensure_initialized(conf=conf)
-            else:
-                import warnings
-                warnings.warn(
-                    'pip-installed Hail requires additional configuration options in Spark referring\n'
-                    '  to the path to the Hail Python module directory HAIL_DIR,\n'
-                    '  e.g. /path/to/python/site-packages/hail:\n'
-                    '    spark.jars=HAIL_DIR/hail-all-spark.jar\n'
-                    '    spark.driver.extraClassPath=HAIL_DIR/hail-all-spark.jar\n'
-                    '    spark.executor.extraClassPath=./hail-all-spark.jar')
-        else:
-            SparkContext._ensure_initialized()
->>>>>>> f1cf80fb
+
 
     def __init__(self, backend, jhc, default_reference, global_seed, log, quiet):
         self._backend = backend
 
         self._warn_cols_order = True
         self._warn_entries_order = True
-
-<<<<<<< HEAD
-=======
-        Env._jvm = self._jvm
-        Env._gateway = self._gateway
-
-        jsc = sc._jsc.sc() if sc else None
-
-        if _backend is None:
-            if os.environ.get('HAIL_APISERVER_URL') is not None:
-                _backend = ServiceBackend()
-            else:
-                _backend = SparkBackend()
-        self._backend = _backend
-
-        tmp_dir = get_env_or_default(tmp_dir, 'TMPDIR', '/tmp')
-        optimizer_iterations = get_env_or_default(optimizer_iterations, 'HAIL_OPTIMIZER_ITERATIONS', 3)
 
         py_version = version()
 
         if log is None:
             log = hail.utils.timestamp_path(os.path.join(os.getcwd(), 'hail'),
                                             suffix=f'-{py_version}.log')
->>>>>>> f1cf80fb
         self._log = log
         self._jhc = jhc
 
@@ -133,7 +58,6 @@
         else:
             self._default_ref = ReferenceGenome.read(default_reference)
 
-        version = read_version_info()
         jar_version = self._jhc.version()
 
         if jar_version != py_version:
@@ -218,14 +142,30 @@
                        default_reference="GRCh37", idempotent=False,
                        global_seed=6348563392232659379, optimizer_iterations=None):
     hail_jar_path = _find_hail_jar()
-
     conf = SparkConf()
-    if hail_jar_path:
-        conf.set('spark.jars', hail_jar_path)
-        conf.set('spark.driver.extraClassPath', hail_jar_path)
-        conf.set('spark.executor.extraClassPath', './hail-all-spark.jar')
-
-    SparkContext._ensure_initialized(conf=conf)
+
+    jars = [hail_jar_path]
+    if os.environ.get('HAIL_SPARK_MONITOR'):
+        import sparkmonitor
+        jars.append(os.path.join(os.path.dirname(sparkmonitor.__file__), 'listener.jar'))
+        conf.set("spark.extraListeners", "sparkmonitor.listener.JupyterSparkMonitorListener")
+
+
+    conf.set('spark.jars', ','.join(jars))
+    conf.set('spark.driver.extraClassPath', ','.join(jars))
+    conf.set('spark.executor.extraClassPath', './hail-all-spark.jar')
+
+    if sc is None:
+        SparkContext._ensure_initialized(conf=conf)
+    else:
+        import warnings
+        warnings.warn(
+            'pip-installed Hail requires additional configuration options in Spark referring\n'
+            '  to the path to the Hail Python module directory HAIL_DIR,\n'
+            '  e.g. /path/to/python/site-packages/hail:\n'
+            '    spark.jars=HAIL_DIR/hail-all-spark.jar\n'
+            '    spark.driver.extraClassPath=HAIL_DIR/hail-all-spark.jar\n'
+            '    spark.executor.extraClassPath=./hail-all-spark.jar')
 
     jvm = SparkContext._jvm
 
@@ -411,7 +351,7 @@
     else:
         apiserver_url = os.environ.get('HAIL_APISERVER_URL')
         if apiserver_url is not None:
-            service_backend = ServiceBackend(apiserver_url)
+            service_backend = ServiceBackend()
             HailContext(service_backend, None, default_reference, global_seed, log, quiet)
         else:
             # init_distributed_backend("localhost", log, quiet, append, min_block_size, branching_factor,
