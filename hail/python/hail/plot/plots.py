--- conflicted
+++ resolved
@@ -1,11 +1,8 @@
 from math import log, isnan, log10
 
 import numpy as np
-<<<<<<< HEAD
 import bokeh
-=======
 import bokeh.io
->>>>>>> ff97acf6
 from bokeh.models import *
 from bokeh.plotting import figure
 from itertools import cycle
