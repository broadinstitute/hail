--- conflicted
+++ resolved
@@ -473,11 +473,7 @@
                 resources['storage'] = job._storage
 
             image = job._image if job._image else default_image
-<<<<<<< HEAD
-            if not (image.startswith('gcr.io/') or 'docker.pkg.dev/' in image):
-=======
             if not is_google_registry_image(image):
->>>>>>> e62c8f51
                 warnings.warn(f'Using an image {image} not in GCR. '
                               f'Jobs may fail due to Docker Hub rate limits.')
 
