--- conflicted
+++ resolved
@@ -88,16 +88,10 @@
                  default_memory: Optional[str] = None,
                  default_cpu: Optional[str] = None,
                  default_storage: Optional[str] = None,
-<<<<<<< HEAD
                  default_timeout: Optional[Union[float, int]] = None,
                  default_shell: Optional[str] = None):
-        self._jobs: List[Job] = []
-        self._resource_map: Dict[str, Resource] = {}
-=======
-                 default_timeout: Optional[Union[float, int]] = None):
         self._jobs: List[job.Job] = []
         self._resource_map: Dict[str, _resource.Resource] = {}
->>>>>>> 30d4c5ae
         self._allocated_files: Set[str] = set()
         self._input_resources: Set[_resource.InputResourceFile] = set()
         self._uid = Batch._get_uid()
@@ -123,12 +117,8 @@
 
     def new_job(self,
                 name: Optional[str] = None,
-<<<<<<< HEAD
                 attributes: Optional[Dict[str, str]] = None,
-                shell: Optional[str] = None) -> Job:
-=======
-                attributes: Optional[Dict[str, str]] = None) -> job.Job:
->>>>>>> 30d4c5ae
+                shell: Optional[str] = None) -> job.Job:
         """
         Initialize a new job object with default memory, docker image,
         and CPU settings (defined in :class:`.Batch`) upon batch creation.
@@ -154,14 +144,10 @@
         if attributes is None:
             attributes = {}
 
-<<<<<<< HEAD
         if shell is None:
             shell = self._default_shell
 
-        j = Job(batch=self, name=name, attributes=attributes, shell=shell)
-=======
-        j = job.Job(batch=self, name=name, attributes=attributes)
->>>>>>> 30d4c5ae
+        j = job.Job(batch=self, name=name, attributes=attributes, shell=shell)
 
         if self._default_image is not None:
             j.image(self._default_image)
