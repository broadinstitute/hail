--- conflicted
+++ resolved
@@ -5,13 +5,6 @@
 from . import backend, resource as _resource, batch  # pylint: disable=cyclic-import
 from .utils import BatchException
 
-<<<<<<< HEAD
-from typing import TYPE_CHECKING, Union
-if TYPE_CHECKING:
-    from .batch import Batch
-
-=======
->>>>>>> 8ae748ec
 
 def _add_resource_to_set(resource_set, resource, include_rg=True):
     if isinstance(resource, _resource.ResourceGroup):
