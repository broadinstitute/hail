from typing import Dict
import aiohttp
import logging
import json
import os
import ssl
from ssl import Purpose
import requests
from requests.adapters import HTTPAdapter
from urllib3.poolmanager import PoolManager  # type: ignore

log = logging.getLogger('hailtop.ssl')
server_ssl_context = None
client_ssl_context = None


class NoSSLConfigFound(Exception):
    pass


def _get_ssl_config() -> Dict[str, str]:
    config_file = os.environ.get('HAIL_SSL_CONFIG_FILE', '/ssl-config/ssl-config.json')
    if os.path.isfile(config_file):
        log.info(f'ssl config file found at {config_file}')
        with open(config_file, 'r') as f:
            ssl_config = json.loads(f.read())
        check_ssl_config(ssl_config)
        return ssl_config
    raise NoSSLConfigFound(f'no ssl config found at {config_file}')


def get_in_cluster_server_ssl_context() -> ssl.SSLContext:
    global server_ssl_context
    if server_ssl_context is None:
        ssl_config = _get_ssl_config()
        server_ssl_context = ssl.create_default_context(
            purpose=Purpose.CLIENT_AUTH,
            cafile=ssl_config['incoming_trust'])
        server_ssl_context.load_cert_chain(ssl_config['cert'],
                                           keyfile=ssl_config['key'],
                                           password=None)
        server_ssl_context.verify_mode = ssl.CERT_OPTIONAL
        # FIXME: mTLS
        # server_ssl_context.verify_mode = ssl.CERT_REQURIED
        server_ssl_context.check_hostname = False  # clients have no hostnames
    return server_ssl_context


def get_in_cluster_client_ssl_context() -> ssl.SSLContext:
    global client_ssl_context
    if client_ssl_context is None:
<<<<<<< HEAD
        try:
            ssl_config = _get_ssl_config()
            client_ssl_context = ssl.create_default_context(
                purpose=Purpose.SERVER_AUTH,
                cafile=ssl_config['outgoing_trust'])
            client_ssl_context.load_cert_chain(ssl_config['cert'],
                                               keyfile=ssl_config['key'],
                                               password=None)
            client_ssl_context.verify_mode = ssl.CERT_REQUIRED
            client_ssl_context.check_hostname = True
        except NoSSLConfigFound:
            log.info('no ssl config file found, using sensible defaults')
            client_ssl_context = ssl.create_default_context(purpose=Purpose.SERVER_AUTH)
=======
        ssl_config = _get_ssl_config()
        client_ssl_context = ssl.create_default_context(
            purpose=Purpose.SERVER_AUTH,
            cafile=ssl_config['outgoing_trust'])
        client_ssl_context.load_cert_chain(ssl_config['cert'],
                                           keyfile=ssl_config['key'],
                                           password=None)
        client_ssl_context.verify_mode = ssl.CERT_REQUIRED
        client_ssl_context.check_hostname = True
>>>>>>> 02ed0f37
    return client_ssl_context


def get_context_specific_client_ssl_context() -> ssl.SSLContext:
    try:
        return get_in_cluster_client_ssl_context()
    except NoSSLConfigFound:
        log.info('no ssl config file found, using external configuration. This '
                 'context cannot connect directly to services inside the cluster.')
        return ssl.create_default_context(purpose=Purpose.SERVER_AUTH)


def in_cluster_ssl_client_session(*args, **kwargs) -> aiohttp.ClientSession:
    assert 'connector' not in kwargs
    kwargs['connector'] = aiohttp.TCPConnector(ssl=get_in_cluster_client_ssl_context())
    return aiohttp.ClientSession(*args, **kwargs)


def get_context_specific_ssl_client_session(*args, **kwargs) -> aiohttp.ClientSession:
    assert 'connector' not in kwargs
    kwargs['connector'] = aiohttp.TCPConnector(ssl=get_context_specific_client_ssl_context())
    return aiohttp.ClientSession(*args, **kwargs)


def in_cluster_ssl_requests_client_session() -> requests.Session:
    session = requests.Session()
    ssl_config = _get_ssl_config()
    session.mount('https://', TLSAdapter(ssl_config['cert'],
                                         ssl_config['key'],
                                         ssl_config['outgoing_trust']))
    return session


def check_ssl_config(ssl_config: Dict[str, str]):
    for key in ('cert', 'key', 'outgoing_trust', 'incoming_trust'):
        assert ssl_config.get(key) is not None, key
    for key in ('cert', 'key', 'outgoing_trust', 'incoming_trust'):
        if not os.path.isfile(ssl_config[key]):
            raise ValueError(f'specified {key}, {ssl_config[key]} does not exist')
    log.info('using tls and verifying client and server certificates')


class TLSAdapter(HTTPAdapter):
    def __init__(self, ssl_cert, ssl_key, ssl_ca):
        super(TLSAdapter, self).__init__()
        self.ssl_cert = ssl_cert
        self.ssl_key = ssl_key
        self.ssl_ca = ssl_ca

    def init_poolmanager(self, connections, maxsize, block=False):
        self.poolmanager = PoolManager(
            key_file=self.ssl_key,
            cert_file=self.ssl_cert,
            ca_certs=self.ssl_ca,
            assert_hostname=True)<|MERGE_RESOLUTION|>--- conflicted
+++ resolved
@@ -49,21 +49,6 @@
 def get_in_cluster_client_ssl_context() -> ssl.SSLContext:
     global client_ssl_context
     if client_ssl_context is None:
-<<<<<<< HEAD
-        try:
-            ssl_config = _get_ssl_config()
-            client_ssl_context = ssl.create_default_context(
-                purpose=Purpose.SERVER_AUTH,
-                cafile=ssl_config['outgoing_trust'])
-            client_ssl_context.load_cert_chain(ssl_config['cert'],
-                                               keyfile=ssl_config['key'],
-                                               password=None)
-            client_ssl_context.verify_mode = ssl.CERT_REQUIRED
-            client_ssl_context.check_hostname = True
-        except NoSSLConfigFound:
-            log.info('no ssl config file found, using sensible defaults')
-            client_ssl_context = ssl.create_default_context(purpose=Purpose.SERVER_AUTH)
-=======
         ssl_config = _get_ssl_config()
         client_ssl_context = ssl.create_default_context(
             purpose=Purpose.SERVER_AUTH,
@@ -73,7 +58,6 @@
                                            password=None)
         client_ssl_context.verify_mode = ssl.CERT_REQUIRED
         client_ssl_context.check_hostname = True
->>>>>>> 02ed0f37
     return client_ssl_context
 
 
