--- conflicted
+++ resolved
@@ -427,7 +427,6 @@
     with pytest.raises(ValueError):
         cube @ hl._ndarray(5)
 
-<<<<<<< HEAD
     with pytest.raises(FatalError) as exc:
         hl.eval(r @ r)
     assert "Matrix dimensions incompatible: 3 2" in str(exc)
@@ -436,9 +435,7 @@
         hl.eval(hl._ndarray([1, 2]) @ hl._ndarray([1, 2, 3]))
     assert "Matrix dimensions incompatible" in str(exc)
 
-=======
-@skip_unless_spark_backend()
->>>>>>> 24110a01
+@skip_unless_spark_backend()
 def test_ndarray_big():
     assert hl.eval(hl._ndarray(hl.range(100_000))).size == 100_000
 
