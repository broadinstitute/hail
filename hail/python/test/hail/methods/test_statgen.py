--- conflicted
+++ resolved
@@ -1168,7 +1168,6 @@
         check(hail_scores, np_scores)
         check(hail_loadings, np_loadings)
 
-<<<<<<< HEAD
 
     def test_blanczos_against_numpy(self):
 
@@ -1226,8 +1225,6 @@
         assert bound(np_loadings, loadings) > 0.9
 
 
-
-
     def test_blanczos_against_hail(self):
         
         k = 10
@@ -1262,88 +1259,7 @@
         np.testing.assert_allclose(b_eigens, h_eigens, rtol=0.05)
         assert MEV > 0.9
 
-    @skip_unless_spark_backend()
-    def test_pc_relate_against_R_truth(self):
-        mt = hl.import_vcf(resource('pc_relate_bn_input.vcf.bgz'))
-        hail_kin = hl.pc_relate(mt.GT, 0.00, k=2).checkpoint(utils.new_temp_file(extension='ht'))
-
-        r_kin = hl.import_table(resource('pc_relate_r_truth.tsv.bgz'),
-                                types={'i': 'struct{s:str}',
-                                       'j': 'struct{s:str}',
-                                       'kin': 'float',
-                                       'ibd0': 'float',
-                                       'ibd1': 'float',
-                                       'ibd2': 'float'},
-                                key=['i', 'j'])
-        assert r_kin.select("kin")._same(hail_kin.select("kin"), tolerance=1e-3, absolute=True)
-        assert r_kin.select("ibd0")._same(hail_kin.select("ibd0"), tolerance=1.3e-2, absolute=True)
-        assert r_kin.select("ibd1")._same(hail_kin.select("ibd1"), tolerance=2.6e-2, absolute=True)
-        assert r_kin.select("ibd2")._same(hail_kin.select("ibd2"), tolerance=1.3e-2, absolute=True)
-
-    @skip_unless_spark_backend()
-    def test_pc_relate_simple_example(self):
-        gs = hl.literal(
-            [[0, 0, 0, 0, 1, 1, 1, 1],
-             [0, 0, 1, 1, 0, 0, 1, 1],
-             [0, 1, 0, 1, 0, 1, 0, 1],
-             [0, 0, 1, 1, 0, 0, 1, 1]])
-        scores = hl.literal([[0, 1], [1, 1], [1, 0], [0, 0]])
-        mt = hl.utils.range_matrix_table(n_rows=8, n_cols=4)
-        mt = mt.annotate_entries(GT=hl.unphased_diploid_gt_index_call(gs[mt.col_idx][mt.row_idx]))
-        mt = mt.annotate_cols(scores=scores[mt.col_idx])
-        pcr = hl.pc_relate(mt.GT, min_individual_maf=0, scores_expr=mt.scores)
-
-        expected = [
-            hl.Struct(i=0, j=1, kin=-0.14570713364640647,
-                      ibd0=1.4823511628401964, ibd1=-0.38187379109476693, ibd2=-0.10047737174542953),
-            hl.Struct(i=0, j=2, kin=0.16530591922102378,
-                      ibd0=0.5234783206257841, ibd1=0.2918196818643366, ibd2=0.18470199750987923),
-            hl.Struct(i=0, j=3, kin=-0.14570713364640647,
-                      ibd0=1.4823511628401964, ibd1=-0.38187379109476693, ibd2=-0.10047737174542953),
-            hl.Struct(i=1, j=2, kin=-0.14570713364640647,
-                      ibd0=1.4823511628401964, ibd1=-0.38187379109476693, ibd2=-0.10047737174542953),
-            hl.Struct(i=1, j=3, kin=0.14285714285714285,
-                      ibd0=0.7027734170591313, ibd1=0.02302459445316596, ibd2=0.2742019884877027),
-            hl.Struct(i=2, j=3, kin=-0.14570713364640647,
-                      ibd0=1.4823511628401964, ibd1=-0.38187379109476693, ibd2=-0.10047737174542953),
-        ]
-        ht_expected = hl.Table.parallelize(expected)
-        ht_expected = ht_expected.key_by(i=hl.struct(col_idx=ht_expected.i),
-                                         j=hl.struct(col_idx=ht_expected.j))
-        assert ht_expected._same(pcr)
-
-    @skip_unless_spark_backend()
-    def test_pcrelate_paths(self):
-        mt = hl.balding_nichols_model(3, 50, 100)
-        _, scores3, _ = hl.hwe_normalized_pca(mt.GT, k=3, compute_loadings=False)
-
-        kin1 = hl.pc_relate(mt.GT, 0.10, k=2, statistics='kin', block_size=64)
-        kin2 = hl.pc_relate(mt.GT, 0.05, k=2, min_kinship=0.01, statistics='kin2', block_size=128).cache()
-        kin3 = hl.pc_relate(mt.GT, 0.02, k=3, min_kinship=0.1, statistics='kin20', block_size=64).cache()
-        kin_s1 = hl.pc_relate(mt.GT, 0.10, scores_expr=scores3[mt.col_key].scores[:2],
-                              statistics='kin', block_size=32)
-
-        assert kin1._same(kin_s1, tolerance=1e-4)
-
-        assert kin1.count() == 50 * 49 / 2
-
-        assert kin2.count() > 0
-        assert kin2.filter(kin2.kin < 0.01).count() == 0
-
-        assert kin3.count() > 0
-        assert kin3.filter(kin3.kin < 0.1).count() == 0
-
-    @skip_unless_spark_backend()
-    def test_pcrelate_issue_5263(self):
-        mt = hl.balding_nichols_model(3, 50, 100)
-        expected = hl.pc_relate(mt.GT, 0.10, k=2, statistics='all')
-        mt = mt.select_entries(GT2=mt.GT,
-                               GT=hl.call(hl.rand_bool(0.5), hl.rand_bool(0.5)))
-        actual = hl.pc_relate(mt.GT2, 0.10, k=2, statistics='all')
-        assert expected._same(actual, tolerance=1e-4)
-
-=======
->>>>>>> 360a439a
+
     def test_split_multi_hts(self):
         ds1 = hl.import_vcf(resource('split_test.vcf'))
         ds1 = hl.split_multi_hts(ds1)
