--- conflicted
+++ resolved
@@ -10,26 +10,11 @@
       PhysicalTestUtils.copyTestExecutor(PString(), PString(), "",
         forceDeep = forceDeep, interpret = interpret)
 
-<<<<<<< HEAD
-      PhysicalTestUtils.copyTestExecutor(PString(), PString(true), "DowncastDisabledByDefault",
-        expectCompileErr = true, forceDeep = forceDeep, interpret = interpret)
-
-      PhysicalTestUtils.copyTestExecutor(PString(), PString(true), "AllowDowncast",
-        allowDowncast = true, forceDeep = forceDeep, interpret = interpret)
-
-      // required because first stack entry in RVB must be non-null
-      PhysicalTestUtils.copyTestExecutor(PArray(PString()), PArray(PString(true)), IndexedSeq("DowncastRuntimeFailOnNull", null),
-        allowDowncast = true, expectRuntimeErr = true, forceDeep = forceDeep, interpret = interpret)
-
-      PhysicalTestUtils.copyTestExecutor(PString(true), PString(), "Upcast",
+      PhysicalTestUtils.copyTestExecutor(PString(), PString(true), "TopLevelDowncastAllowed",
         forceDeep = forceDeep, interpret = interpret)
-=======
-      PhysicalTestUtils.copyTestExecutor(PString(), PString(true), "TopLevelDowncastAllowed",
-        forceDeep = forceDeep)
 
       PhysicalTestUtils.copyTestExecutor(PString(true), PString(), "UpcastAllowed",
-        forceDeep = forceDeep)
->>>>>>> 596b9a1d
+        forceDeep = forceDeep, interpret = interpret)
     }
 
     runTests(true)
