--- conflicted
+++ resolved
@@ -17,25 +17,13 @@
       // downcast at top level allowed, since PCanonicalCall wraps a primitive
       PhysicalTestUtils.copyTestExecutor(PCanonicalCall(), PCanonicalCall(true),
         2,
-<<<<<<< HEAD
-        expectCompileErr = true, forceDeep = forceDeep, interpret = interpret)
-
-      PhysicalTestUtils.copyTestExecutor(PCanonicalCall(), PCanonicalCall(true),
-        2,
-        allowDowncast = true, forceDeep = forceDeep, interpret = interpret)
-
-      PhysicalTestUtils.copyTestExecutor(PArray(PCanonicalCall()), PArray(PCanonicalCall(true)),
-        IndexedSeq(2, null),
-        allowDowncast = true, expectRuntimeErr = true, forceDeep = forceDeep, interpret = interpret)
-=======
-        forceDeep = forceDeep)
+        forceDeep = forceDeep, interpret = interpret)
 
       PhysicalTestUtils.copyTestExecutor(PArray(PCanonicalCall(true), true), PArray(PCanonicalCall()),
-        IndexedSeq(2, 3), forceDeep = forceDeep)
+        IndexedSeq(2, 3), forceDeep = forceDeep, interpret = interpret)
 
       PhysicalTestUtils.copyTestExecutor(PArray(PCanonicalCall(), true), PArray(PCanonicalCall(true)),
-        IndexedSeq(2, 3), expectCompileErr = true, forceDeep = forceDeep)
->>>>>>> 596b9a1d
+        IndexedSeq(2, 3), expectCompileErr = true, forceDeep = forceDeep, interpret = interpret)
     }
 
     runTests(true)
