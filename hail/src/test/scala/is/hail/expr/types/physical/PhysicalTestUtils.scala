--- conflicted
+++ resolved
@@ -5,113 +5,55 @@
 
 object PhysicalTestUtils {
   def copyTestExecutor(sourceType: PType, destType: PType, sourceValue: Any,
-<<<<<<< HEAD
-    expectCompileErr: Boolean = false, expectRuntimeErr: Boolean = false,
-    allowDowncast: Boolean = false, forceDeep: Boolean = false, interpret: Boolean = false) {
+    expectCompileErr: Boolean = false, forceDeep: Boolean = false, interpret: Boolean = false) {
 
-=======
-    expectCompileErr: Boolean = false, expectRuntimeErr: Boolean = false, forceDeep: Boolean = false) {
-    val region = Region()
->>>>>>> 596b9a1d
     val srcRegion = Region()
     val region = Region()
 
     val srcAddress = ScalaToRegionValue(srcRegion, sourceType, sourceValue)
 
-    var runtimeSuccess = false
+    if(interpret) {
+      val copyOff = destType.copyFromType(region, sourceType, srcAddress, forceDeep = forceDeep)
+      val copy = UnsafeRow.read(destType, region, copyOff)
+      
+      log.info(s"Copied value: ${copy}, Source value: ${sourceValue}")
+      assert(copy == sourceValue)
+      region.clear()
+      srcRegion.clear()
+      return
+    }
+    
     var compileSuccess = false
-<<<<<<< HEAD
-    if(!interpret) {
-      val fb = EmitFunctionBuilder[Region, Long, Long]("not_empty")
-      val codeRegion = fb.getArg[Region](1).load()
-      val value = fb.getArg[Long](2)
+    val fb = EmitFunctionBuilder[Region, Long, Long]("not_empty")
+    val codeRegion = fb.getArg[Region](1).load()
+    val value = fb.getArg[Long](2)
 
-      try {
-        fb.emit(destType.copyFromType(fb.apply_method, codeRegion, sourceType, value,
-          allowDowncast = allowDowncast, forceDeep = forceDeep))
-        compileSuccess = true
-      } catch {
-        case e: Throwable => {
-          srcRegion.clear()
-          region.clear()
-
-          if(expectCompileErr) {
-            log.info("OK: Caught expected compile-time error")
-            return assert(true)
-          }
-
-          throw new Error(e)
-=======
     try {
-      fb.emit(destType.copyFromType(fb.apply_method, codeRegion, sourceType, value,  forceDeep = forceDeep))
+      fb.emit(destType.copyFromType(fb.apply_method, codeRegion, sourceType, value, forceDeep = forceDeep))
       compileSuccess = true
     } catch {
-      case e: Throwable => {
+      case e: AssertionError => {
+        srcRegion.clear()
         region.clear()
-        srcRegion.clear()
+
         if(expectCompileErr) {
-          log.info("Caught expected compile-time error")
-          return assert(true)
->>>>>>> 596b9a1d
+          log.info("OK: Caught expected compile-time error ${e}")
+          return
         }
-      }
 
-      if(compileSuccess && expectCompileErr) {
-        region.clear()
-        srcRegion.clear()
-        throw new Error("Did not receive expected compile time error")
-      }
-
-      try {
-        val f = fb.result()()
-        val copyOff = f(region, srcAddress)
-        val copy = UnsafeRow.read(destType, region, copyOff)
-
-<<<<<<< HEAD
-        log.info(s"Copied value: ${copy}, Source value: ${sourceValue}")
-        assert(copy == sourceValue)
-        runtimeSuccess = true
-      } catch {
-        case e: Throwable => {
-          srcRegion.clear()
-          if(expectRuntimeErr) {
-            log.info(s"OK: Found expected runtime failure: ${e.getMessage}")
-          } else {
-            throw new Error(e)
-          }
-        }
-      }
-    } else {
-      try {
-        val copyOff = destType.copyFromType(region, sourceType, srcAddress,
-          allowDowncast = allowDowncast, forceDeep = forceDeep)
-
-        val copy = UnsafeRow.read(destType, region, copyOff)
-
-        log.info(s"Copied value: ${copy}, Source value: ${sourceValue}")
-        assert(copy == sourceValue)
-        region.clear()
-        srcRegion.clear()
-        runtimeSuccess = true
-      } catch {
-        case e: Throwable => {
-          region.clear()
-          srcRegion.clear()
-          if(expectRuntimeErr) {
-            log.info(s"OK: Found expected runtime failure: ${e.getMessage}")
-          } else if(expectCompileErr) {
-            log.info(s"OK: In interpreted mode, received runtime error where expected compile time error: ${e.getMessage}")
-          } else {
-            throw new Error(e)
-          }
-        }
+        throw new Error(e)
       }
     }
-=======
+
+    if(compileSuccess && expectCompileErr) {
+      region.clear()
+      srcRegion.clear()
+      throw new Error("Did not receive expected compile time error")
+    }
+
     val f = fb.result()()
-    val copyOff = f(region, srcOffset)
+    val copyOff = f(region, srcAddress)
     val copy = UnsafeRow.read(destType, region, copyOff)
->>>>>>> 596b9a1d
 
     log.info(s"Copied value: ${copy}, Source value: ${sourceValue}")
     assert(copy == sourceValue)
