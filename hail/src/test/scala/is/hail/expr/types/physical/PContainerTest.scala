package is.hail.expr.types.physical

import is.hail.HailSuite
import is.hail.annotations.{Annotation, Region, ScalaToRegionValue}
import is.hail.asm4s._
import is.hail.expr.ir.EmitFunctionBuilder
import is.hail.utils._
import org.testng.annotations.Test

class PContainerTest extends HailSuite {
  def nullInByte(nElements: Int, missingElement: Int) = {
    IndexedSeq.tabulate(nElements)(i => {
      if (i == missingElement - 1)
        null
      else
        i + 1L
    })
  }

  def testConvert(sourceType: PArray, destType: PArray, data: IndexedSeq[Any], expectFalse: Boolean) {
    val srcRegion = Region()
    val src = ScalaToRegionValue(srcRegion, sourceType, data)

    log.info(s"Testing $data")

    val fb = EmitFunctionBuilder[Region, Long, Long]("not_empty")
    val codeRegion = fb.getArg[Region](1).load()
    val value = fb.getArg[Long](2)

    fb.emit(destType.checkedConvertFrom(fb.apply_method, codeRegion, value, sourceType, "ShouldHaveNoNull"))

    val f = fb.result()()
    val destRegion = Region()
    if (expectFalse) {
      val thrown = intercept[Exception](f(destRegion,src))
      assert(thrown.getMessage == "ShouldHaveNoNull")
    } else
      f(destRegion,src)
  }

  def testContainsNonZeroBits(sourceType: PArray, data: IndexedSeq[Any]) = {
    val srcRegion = Region()
    val src = ScalaToRegionValue(srcRegion, sourceType, data)

    log.info(s"Testing $data")

    val res = Region.containsNonZeroBits(src + sourceType.lengthHeaderBytes, sourceType.loadLength(src))
    res
  }

  def testContainsNonZeroBitsStaged(sourceType: PArray, data: IndexedSeq[Any]) = {
    val srcRegion = Region()
    val src = ScalaToRegionValue(srcRegion, sourceType, data)

    log.info(s"Testing $data")

    val fb = EmitFunctionBuilder[Long, Boolean]("not_empty")
    val value = fb.getArg[Long](1)

    fb.emit(Region.containsNonZeroBits(value + sourceType.lengthHeaderBytes, sourceType.loadLength(value).toL))

    val res = fb.result()()(src)
    res
  }

  def testHasMissingValues(sourceType: PArray, data: IndexedSeq[Any]) = {
    val srcRegion = Region()
    val src = ScalaToRegionValue(srcRegion, sourceType, data)

    log.info(s"\nTesting $data")

    val fb = EmitFunctionBuilder[Long, Boolean]("not_empty")
    val value = fb.getArg[Long](1)

    fb.emit(sourceType.hasMissingValues(value))

    val res = fb.result()()(src)
    res
  }

  @Test def checkFirstNonZeroByte() {
    val sourceType = PArray(PInt64(false))

    assert(testContainsNonZeroBits(sourceType, nullInByte(0, 0)) == false)

    assert(testContainsNonZeroBits(sourceType, nullInByte(1, 0)) == false)
    assert(testContainsNonZeroBits(sourceType, nullInByte(1, 1)) == true)

    assert(testContainsNonZeroBits(sourceType, nullInByte(8, 0)) == false)
    assert(testContainsNonZeroBits(sourceType, nullInByte(8, 1)) == true)
    assert(testContainsNonZeroBits(sourceType, nullInByte(8, 8)) == true)

    assert(testContainsNonZeroBits(sourceType, nullInByte(32, 0)) == false)
    assert(testContainsNonZeroBits(sourceType, nullInByte(31, 31)) == true)
    assert(testContainsNonZeroBits(sourceType, nullInByte(32, 32)) == true)
    assert(testContainsNonZeroBits(sourceType, nullInByte(33, 33)) == true)

    assert(testContainsNonZeroBits(sourceType, nullInByte(64, 0)) == false)
    assert(testContainsNonZeroBits(sourceType, nullInByte(64, 1)) == true)
    assert(testContainsNonZeroBits(sourceType, nullInByte(64, 32)) == true)
    assert(testContainsNonZeroBits(sourceType, nullInByte(64, 33)) == true)
    assert(testContainsNonZeroBits(sourceType, nullInByte(64, 64)) == true)

    assert(testContainsNonZeroBits(sourceType, nullInByte(68, 0)) == false)
    assert(testContainsNonZeroBits(sourceType, nullInByte(68, 1)) == true)
    assert(testContainsNonZeroBits(sourceType, nullInByte(68, 32)) == true)
    assert(testContainsNonZeroBits(sourceType, nullInByte(68, 33)) == true)
    assert(testContainsNonZeroBits(sourceType, nullInByte(68, 64)) == true)

    assert(testContainsNonZeroBits(sourceType, nullInByte(72, 0)) == false)
    assert(testContainsNonZeroBits(sourceType, nullInByte(72, 1)) == true)
    assert(testContainsNonZeroBits(sourceType, nullInByte(72, 32)) == true)
    assert(testContainsNonZeroBits(sourceType, nullInByte(72, 33)) == true)
    assert(testContainsNonZeroBits(sourceType, nullInByte(72, 64)) == true)

    assert(testContainsNonZeroBits(sourceType, nullInByte(73, 0)) == false)
    assert(testContainsNonZeroBits(sourceType, nullInByte(73, 1)) == true)
    assert(testContainsNonZeroBits(sourceType, nullInByte(73, 32)) == true)
    assert(testContainsNonZeroBits(sourceType, nullInByte(73, 33)) == true)
    assert(testContainsNonZeroBits(sourceType, nullInByte(73, 64)) == true)
  }

  @Test def checkFirstNonZeroByteStaged() {
    val sourceType = PArray(PInt64(false))

    assert(testContainsNonZeroBitsStaged(sourceType, nullInByte(32, 0)) == false)
    assert(testContainsNonZeroBitsStaged(sourceType, nullInByte(73, 64)) == true)
  }

  @Test def checkHasMissingValues() {
    val sourceType = PArray(PInt64(false))

    assert(testHasMissingValues(sourceType, nullInByte(1, 0)) == false)
    assert(testHasMissingValues(sourceType, nullInByte(1, 1)) == true)
  }

  @Test def checkedConvertFromTest() {
    val sourceType = PArray(PInt64(false))
    val destType = PArray(PInt64(true))

    testConvert(sourceType, destType, nullInByte(0, 0), false)

    // 1 byte
    testConvert(sourceType, destType, nullInByte(1, 0), false)
    testConvert(sourceType, destType, nullInByte(1, 1), true)
    testConvert(sourceType, destType, nullInByte(5, 5), true)

    // 1 full byte
    testConvert(sourceType, destType, nullInByte(8, 0), false)
    testConvert(sourceType, destType, nullInByte(8, 1), true)
    testConvert(sourceType, destType, nullInByte(8, 5), true)
    testConvert(sourceType, destType, nullInByte(8, 8), true)

    // 1 byte + remainder
    testConvert(sourceType, destType, nullInByte(11, 0), false)
    testConvert(sourceType, destType, nullInByte(13, 13), true)
    testConvert(sourceType, destType, nullInByte(13, 9), true)
    testConvert(sourceType, destType, nullInByte(13, 8), true)

    // 1 Long
    testConvert(sourceType, destType, nullInByte(64, 0), false)
    testConvert(sourceType, destType, nullInByte(64, 1), true)
    testConvert(sourceType, destType, nullInByte(64, 64), true)

    // 1 Long + remainder
    testConvert(sourceType, destType, nullInByte(67, 0), false)
    testConvert(sourceType, destType, nullInByte(67, 67), true)
    testConvert(sourceType, destType, nullInByte(67, 65), true)
    testConvert(sourceType, destType, nullInByte(67, 64), true)

    // 1 Long + 1 byte + remainder
    testConvert(sourceType, destType, nullInByte(79, 0), false)
    testConvert(sourceType, destType, nullInByte(79, 72), true)
    testConvert(sourceType, destType, nullInByte(79, 8), true)
  }

  @Test def arrayCopyTest() {
    // Note: can't test where data is null due to ArrayStack.top semantics (ScalaToRegionValue: assert(size_ > 0))

    def runTests(forceDeep: Boolean, interpret: Boolean) {
      PhysicalTestUtils.copyTestExecutor(PArray(PInt32()), PArray(PInt64()), IndexedSeq(1, 2, 3, 4, 5, 6, 7, 8, 9),
        expectCompileErr = true, forceDeep = forceDeep, interpret = interpret)

      PhysicalTestUtils.copyTestExecutor(PArray(PInt32()), PArray(PInt32()), IndexedSeq(1, 2, 3, 4),
        forceDeep = forceDeep, interpret = interpret)
      PhysicalTestUtils.copyTestExecutor(PArray(PInt32()), PArray(PInt32()), IndexedSeq(1, 2, 3, 4),
        forceDeep = forceDeep, interpret = interpret)
      PhysicalTestUtils.copyTestExecutor(PArray(PInt32()), PArray(PInt32()), IndexedSeq(1, null, 3, 4),
        forceDeep = forceDeep, interpret = interpret)

      // test upcast
      PhysicalTestUtils.copyTestExecutor(PArray(PInt32(true)), PArray(PInt32()), IndexedSeq(1, 2, 3, 4),
        forceDeep = forceDeep, interpret = interpret)

      // test mismatched top-level requiredeness, allowed because by source value address must be present and therefore non-null
      PhysicalTestUtils.copyTestExecutor(PArray(PInt32()), PArray(PInt32(), true), IndexedSeq(1, 2, 3, 4),
        forceDeep = forceDeep, interpret = interpret)

      // downcast disallowed
      PhysicalTestUtils.copyTestExecutor(PArray(PInt32()), PArray(PInt32(true)), IndexedSeq(1, 2, 3, 4),
<<<<<<< HEAD
        expectCompileErr = true, forceDeep = forceDeep, interpret = interpret)
      PhysicalTestUtils.copyTestExecutor(PArray(PInt32()), PArray(PInt32(true)), IndexedSeq(1, 2, 3, 4),
        allowDowncast = true, forceDeep = forceDeep, interpret = interpret)
      PhysicalTestUtils.copyTestExecutor(PArray(PInt32()), PArray(PInt32(true)), IndexedSeq(1, null, 3, 4),
        expectRuntimeErr = true, allowDowncast = true, forceDeep = forceDeep, interpret = interpret)
=======
        expectCompileErr = true, forceDeep = forceDeep)
      PhysicalTestUtils.copyTestExecutor(PArray(PArray(PInt64())), PArray(PArray(PInt64(), true)),
        FastIndexedSeq(FastIndexedSeq(20L), FastIndexedSeq(1L), FastIndexedSeq(20L,5L,31L,41L), FastIndexedSeq(1L,2L,3L)),
        expectCompileErr = true, forceDeep = forceDeep)
      PhysicalTestUtils.copyTestExecutor(PArray(PArray(PInt64())), PArray(PArray(PInt64(), true)),
        FastIndexedSeq(FastIndexedSeq(20L), FastIndexedSeq(1L), FastIndexedSeq(20L,5L,31L,41L), FastIndexedSeq(1L,2L,3L)),
        expectCompileErr = true, forceDeep = forceDeep)
      PhysicalTestUtils.copyTestExecutor(PArray(PArray(PInt64())), PArray(PArray(PInt64(true))),
        FastIndexedSeq(FastIndexedSeq(20L), FastIndexedSeq(1L), FastIndexedSeq(20L,5L,31L,41L), FastIndexedSeq(1L,2L,3L)),
        expectCompileErr = true, forceDeep = forceDeep)
>>>>>>> 596b9a1d

      // test empty arrays
      PhysicalTestUtils.copyTestExecutor(PArray(PInt32()), PArray(PInt32()), FastIndexedSeq(),
        forceDeep = forceDeep, interpret = interpret)
      PhysicalTestUtils.copyTestExecutor(PArray(PInt32(true)), PArray(PInt32(true)), FastIndexedSeq(),
        forceDeep = forceDeep, interpret = interpret)

      // test missing-only array
      PhysicalTestUtils.copyTestExecutor(PArray(PInt64()), PArray(PInt64()),
        FastIndexedSeq(null), forceDeep = forceDeep, interpret = interpret)
      PhysicalTestUtils.copyTestExecutor(PArray(PArray(PInt64())), PArray(PArray(PInt64())),
        FastIndexedSeq(FastIndexedSeq(null)), forceDeep = forceDeep, interpret = interpret)

      // test 2D arrays
      // this fails in interpreted for some reason
      PhysicalTestUtils.copyTestExecutor(PArray(PArray(PInt64())), PArray(PArray(PInt64())),
        FastIndexedSeq(null, FastIndexedSeq(null), FastIndexedSeq(20L,5L,31L,41L), FastIndexedSeq(1L,2L,3L)),
        forceDeep = forceDeep, interpret = interpret)

<<<<<<< HEAD
      // test 2D array with missingness
      PhysicalTestUtils.copyTestExecutor(PArray(PArray(PInt64())), PArray(PArray(PInt64(), true)),
        FastIndexedSeq(FastIndexedSeq(20L), FastIndexedSeq(1L), FastIndexedSeq(20L,5L,31L,41L), FastIndexedSeq(1L,2L,3L)),
        allowDowncast = true, forceDeep = forceDeep, interpret = interpret)
      PhysicalTestUtils.copyTestExecutor(PArray(PArray(PInt64())), PArray(PArray(PInt64(), true)),
        FastIndexedSeq(null, FastIndexedSeq(1L), FastIndexedSeq(20L,5L,31L,41L), FastIndexedSeq(1L,2L,3L)),
        allowDowncast = true, expectRuntimeErr = true, forceDeep = forceDeep, interpret = interpret)
      PhysicalTestUtils.copyTestExecutor(PArray(PArray(PInt64())), PArray(PArray(PInt64(true))),
        FastIndexedSeq(FastIndexedSeq(99L), FastIndexedSeq(20L,5L,31L,41L), FastIndexedSeq(1L,2L,3L)),
        allowDowncast = true, forceDeep = forceDeep, interpret = interpret)
      PhysicalTestUtils.copyTestExecutor(PArray(PArray(PInt64())), PArray(PArray(PInt64(true))),
        FastIndexedSeq(FastIndexedSeq(99L), FastIndexedSeq(20L,3L,31L,41L), FastIndexedSeq(1L,2L, null)),
        allowDowncast = true, expectRuntimeErr = true, forceDeep = forceDeep, interpret = interpret)

=======
>>>>>>> 596b9a1d
      // test complex nesting
      val complexNesting = FastIndexedSeq(
        FastIndexedSeq( FastIndexedSeq(20L,30L,31L,41L), FastIndexedSeq(20L,22L,31L,43L) ),
        FastIndexedSeq( FastIndexedSeq(1L,3L,31L,41L), FastIndexedSeq(0L,30L,17L,41L) )
      )

      PhysicalTestUtils.copyTestExecutor(PArray(PArray(PArray(PInt64(true), true), true), true), PArray(PArray(PArray(PInt64()))),
        complexNesting, forceDeep = forceDeep, interpret = interpret)
      PhysicalTestUtils.copyTestExecutor(PArray(PArray(PArray(PInt64(true), true), true)), PArray(PArray(PArray(PInt64()))),
        complexNesting, forceDeep = forceDeep, interpret = interpret)
      PhysicalTestUtils.copyTestExecutor(PArray(PArray(PArray(PInt64(true), true))), PArray(PArray(PArray(PInt64()))),
        complexNesting, forceDeep = forceDeep, interpret = interpret)
      PhysicalTestUtils.copyTestExecutor(PArray(PArray(PArray(PInt64(true)))), PArray(PArray(PArray(PInt64()))),
        complexNesting, forceDeep = forceDeep, interpret = interpret)
      PhysicalTestUtils.copyTestExecutor(PArray(PArray(PArray(PInt64()))), PArray(PArray(PArray(PInt64()))),
<<<<<<< HEAD
        complexNesting, forceDeep = forceDeep, interpret = interpret)
      PhysicalTestUtils.copyTestExecutor(PArray(PArray(PArray(PInt64()))), PArray(PArray(PArray(PInt64(true)))),
        complexNesting, allowDowncast = true, forceDeep = forceDeep, interpret = interpret)
      PhysicalTestUtils.copyTestExecutor(PArray(PArray(PArray(PInt64()))), PArray(PArray(PArray(PInt64(true), true))),
        complexNesting, allowDowncast = true, forceDeep = forceDeep, interpret = interpret)
      PhysicalTestUtils.copyTestExecutor(PArray(PArray(PArray(PInt64()))), PArray(PArray(PArray(PInt64(true), true), true)),
        complexNesting, allowDowncast = true, forceDeep = forceDeep, interpret = interpret)
      PhysicalTestUtils.copyTestExecutor(PArray(PArray(PArray(PInt64()))), PArray(PArray(PArray(PInt64(true), true), true), true),
        complexNesting, allowDowncast = true, forceDeep = forceDeep, interpret = interpret)
=======
        complexNesting, forceDeep = forceDeep)
>>>>>>> 596b9a1d

      val srcType = PArray(PStruct("a" -> PArray(PInt32(true)), "b" -> PInt64()))
      val destType = PArray(PStruct("a" -> PArray(PInt32()), "b" -> PInt64()))
      val expectedVal = IndexedSeq(Annotation(IndexedSeq(1,5,7,2,31415926), 31415926535897L))
      PhysicalTestUtils.copyTestExecutor(srcType, destType, expectedVal, forceDeep = forceDeep, interpret = interpret)
    }

    runTests(true, false)
    runTests(false, false)

    runTests(true, true)
    runTests(false, true)
  }

  @Test def dictCopyTests() {
    def runTests(forceDeep: Boolean, interpret: Boolean) {
      PhysicalTestUtils.copyTestExecutor(PDict(PString(), PInt32()), PDict(PString(), PInt32()), Map("test" -> 1),
        forceDeep = forceDeep, interpret = interpret)

      PhysicalTestUtils.copyTestExecutor(PDict(PString(true), PInt32(true)), PDict(PString(), PInt32()), Map("test2" -> 2),
        forceDeep = forceDeep, interpret = interpret)

      PhysicalTestUtils.copyTestExecutor(PDict(PString(), PInt32()), PDict(PString(true), PInt32()), Map("test3" -> 3),
<<<<<<< HEAD
        expectCompileErr = true, forceDeep = forceDeep, interpret = interpret)

      PhysicalTestUtils.copyTestExecutor(PDict(PString(), PInt32()), PDict(PString(true), PInt32()), Map("test4" -> 4),
        allowDowncast = true, forceDeep = forceDeep, interpret = interpret)
=======
        expectCompileErr = true, forceDeep = forceDeep)
>>>>>>> 596b9a1d
    }

    runTests(true, false)
    runTests(false, false)
    runTests(true, true)
    runTests(false, true)
  }

  @Test def setCopyTests() {
    def runTests(forceDeep: Boolean, interpret: Boolean) {
      PhysicalTestUtils.copyTestExecutor(PSet(PString(true)), PSet(PString()), Set("1", "2"),
        forceDeep = forceDeep, interpret = interpret)
    }

    runTests(true, false)
    runTests(false, false)
    runTests(true, true)
    runTests(false, true)
  }
}<|MERGE_RESOLUTION|>--- conflicted
+++ resolved
@@ -198,24 +198,16 @@
 
       // downcast disallowed
       PhysicalTestUtils.copyTestExecutor(PArray(PInt32()), PArray(PInt32(true)), IndexedSeq(1, 2, 3, 4),
-<<<<<<< HEAD
-        expectCompileErr = true, forceDeep = forceDeep, interpret = interpret)
-      PhysicalTestUtils.copyTestExecutor(PArray(PInt32()), PArray(PInt32(true)), IndexedSeq(1, 2, 3, 4),
-        allowDowncast = true, forceDeep = forceDeep, interpret = interpret)
-      PhysicalTestUtils.copyTestExecutor(PArray(PInt32()), PArray(PInt32(true)), IndexedSeq(1, null, 3, 4),
-        expectRuntimeErr = true, allowDowncast = true, forceDeep = forceDeep, interpret = interpret)
-=======
-        expectCompileErr = true, forceDeep = forceDeep)
+        expectCompileErr = true, forceDeep = forceDeep, interpret = interpret)
       PhysicalTestUtils.copyTestExecutor(PArray(PArray(PInt64())), PArray(PArray(PInt64(), true)),
         FastIndexedSeq(FastIndexedSeq(20L), FastIndexedSeq(1L), FastIndexedSeq(20L,5L,31L,41L), FastIndexedSeq(1L,2L,3L)),
-        expectCompileErr = true, forceDeep = forceDeep)
+        expectCompileErr = true, forceDeep = forceDeep, interpret = interpret)
       PhysicalTestUtils.copyTestExecutor(PArray(PArray(PInt64())), PArray(PArray(PInt64(), true)),
         FastIndexedSeq(FastIndexedSeq(20L), FastIndexedSeq(1L), FastIndexedSeq(20L,5L,31L,41L), FastIndexedSeq(1L,2L,3L)),
-        expectCompileErr = true, forceDeep = forceDeep)
+        expectCompileErr = true, forceDeep = forceDeep, interpret = interpret)
       PhysicalTestUtils.copyTestExecutor(PArray(PArray(PInt64())), PArray(PArray(PInt64(true))),
         FastIndexedSeq(FastIndexedSeq(20L), FastIndexedSeq(1L), FastIndexedSeq(20L,5L,31L,41L), FastIndexedSeq(1L,2L,3L)),
-        expectCompileErr = true, forceDeep = forceDeep)
->>>>>>> 596b9a1d
+        expectCompileErr = true, forceDeep = forceDeep, interpret = interpret)
 
       // test empty arrays
       PhysicalTestUtils.copyTestExecutor(PArray(PInt32()), PArray(PInt32()), FastIndexedSeq(),
@@ -235,23 +227,6 @@
         FastIndexedSeq(null, FastIndexedSeq(null), FastIndexedSeq(20L,5L,31L,41L), FastIndexedSeq(1L,2L,3L)),
         forceDeep = forceDeep, interpret = interpret)
 
-<<<<<<< HEAD
-      // test 2D array with missingness
-      PhysicalTestUtils.copyTestExecutor(PArray(PArray(PInt64())), PArray(PArray(PInt64(), true)),
-        FastIndexedSeq(FastIndexedSeq(20L), FastIndexedSeq(1L), FastIndexedSeq(20L,5L,31L,41L), FastIndexedSeq(1L,2L,3L)),
-        allowDowncast = true, forceDeep = forceDeep, interpret = interpret)
-      PhysicalTestUtils.copyTestExecutor(PArray(PArray(PInt64())), PArray(PArray(PInt64(), true)),
-        FastIndexedSeq(null, FastIndexedSeq(1L), FastIndexedSeq(20L,5L,31L,41L), FastIndexedSeq(1L,2L,3L)),
-        allowDowncast = true, expectRuntimeErr = true, forceDeep = forceDeep, interpret = interpret)
-      PhysicalTestUtils.copyTestExecutor(PArray(PArray(PInt64())), PArray(PArray(PInt64(true))),
-        FastIndexedSeq(FastIndexedSeq(99L), FastIndexedSeq(20L,5L,31L,41L), FastIndexedSeq(1L,2L,3L)),
-        allowDowncast = true, forceDeep = forceDeep, interpret = interpret)
-      PhysicalTestUtils.copyTestExecutor(PArray(PArray(PInt64())), PArray(PArray(PInt64(true))),
-        FastIndexedSeq(FastIndexedSeq(99L), FastIndexedSeq(20L,3L,31L,41L), FastIndexedSeq(1L,2L, null)),
-        allowDowncast = true, expectRuntimeErr = true, forceDeep = forceDeep, interpret = interpret)
-
-=======
->>>>>>> 596b9a1d
       // test complex nesting
       val complexNesting = FastIndexedSeq(
         FastIndexedSeq( FastIndexedSeq(20L,30L,31L,41L), FastIndexedSeq(20L,22L,31L,43L) ),
@@ -267,19 +242,7 @@
       PhysicalTestUtils.copyTestExecutor(PArray(PArray(PArray(PInt64(true)))), PArray(PArray(PArray(PInt64()))),
         complexNesting, forceDeep = forceDeep, interpret = interpret)
       PhysicalTestUtils.copyTestExecutor(PArray(PArray(PArray(PInt64()))), PArray(PArray(PArray(PInt64()))),
-<<<<<<< HEAD
-        complexNesting, forceDeep = forceDeep, interpret = interpret)
-      PhysicalTestUtils.copyTestExecutor(PArray(PArray(PArray(PInt64()))), PArray(PArray(PArray(PInt64(true)))),
-        complexNesting, allowDowncast = true, forceDeep = forceDeep, interpret = interpret)
-      PhysicalTestUtils.copyTestExecutor(PArray(PArray(PArray(PInt64()))), PArray(PArray(PArray(PInt64(true), true))),
-        complexNesting, allowDowncast = true, forceDeep = forceDeep, interpret = interpret)
-      PhysicalTestUtils.copyTestExecutor(PArray(PArray(PArray(PInt64()))), PArray(PArray(PArray(PInt64(true), true), true)),
-        complexNesting, allowDowncast = true, forceDeep = forceDeep, interpret = interpret)
-      PhysicalTestUtils.copyTestExecutor(PArray(PArray(PArray(PInt64()))), PArray(PArray(PArray(PInt64(true), true), true), true),
-        complexNesting, allowDowncast = true, forceDeep = forceDeep, interpret = interpret)
-=======
-        complexNesting, forceDeep = forceDeep)
->>>>>>> 596b9a1d
+        complexNesting, forceDeep = forceDeep, interpret = interpret)
 
       val srcType = PArray(PStruct("a" -> PArray(PInt32(true)), "b" -> PInt64()))
       val destType = PArray(PStruct("a" -> PArray(PInt32()), "b" -> PInt64()))
@@ -303,14 +266,7 @@
         forceDeep = forceDeep, interpret = interpret)
 
       PhysicalTestUtils.copyTestExecutor(PDict(PString(), PInt32()), PDict(PString(true), PInt32()), Map("test3" -> 3),
-<<<<<<< HEAD
-        expectCompileErr = true, forceDeep = forceDeep, interpret = interpret)
-
-      PhysicalTestUtils.copyTestExecutor(PDict(PString(), PInt32()), PDict(PString(true), PInt32()), Map("test4" -> 4),
-        allowDowncast = true, forceDeep = forceDeep, interpret = interpret)
-=======
-        expectCompileErr = true, forceDeep = forceDeep)
->>>>>>> 596b9a1d
+        expectCompileErr = true, forceDeep = forceDeep, interpret = interpret)
     }
 
     runTests(true, false)
