--- conflicted
+++ resolved
@@ -17,15 +17,7 @@
         forceDeep = forceDeep, interpret = interpret)
 
       PhysicalTestUtils.copyTestExecutor(PStruct("a" -> PInt64(false)), PStruct("a" -> PInt64(true)), Annotation(3L),
-<<<<<<< HEAD
         expectCompileErr = true, forceDeep = forceDeep, interpret = interpret)
-      PhysicalTestUtils.copyTestExecutor(PStruct("a" -> PInt64(false)), PStruct("a" -> PInt64(true)), Annotation(14L),
-        allowDowncast = true, forceDeep = forceDeep, interpret = interpret)
-      PhysicalTestUtils.copyTestExecutor(PStruct("a" -> PInt64(false)), PStruct("a" -> PInt64(true)), Annotation(null),
-        allowDowncast = true, expectRuntimeErr = true, forceDeep = forceDeep, interpret = interpret)
-=======
-        expectCompileErr = true, forceDeep = forceDeep)
->>>>>>> 596b9a1d
 
       var srcType = PStruct("a" -> PInt64(true), "b" -> PInt32(true), "c" -> PFloat64(true), "d" -> PFloat32(true), "e" -> PBoolean(true))
       var destType = PStruct("a" -> PInt64(true), "b" -> PInt32(true), "c" -> PFloat64(true), "d" -> PFloat32(true), "e" -> PBoolean(true))
@@ -58,27 +50,16 @@
 
       srcType = PStruct("a" -> PInt64(), "b" -> PInt32(true), "c" -> PFloat64(), "d" -> PFloat32(), "e" -> PBoolean())
       destType = PStruct("a" -> PInt64(), "b" -> PInt32(), "c" -> PFloat64(true), "d" -> PFloat32(), "e" -> PBoolean())
-<<<<<<< HEAD
-      PhysicalTestUtils.copyTestExecutor(srcType, destType, expectedVal, expectCompileErr = true, forceDeep = forceDeep, interpret = interpret)
-      PhysicalTestUtils.copyTestExecutor(srcType, destType, expectedVal, allowDowncast = true, forceDeep = forceDeep, interpret = interpret)
-=======
       PhysicalTestUtils.copyTestExecutor(srcType, destType, expectedVal, expectCompileErr = true, forceDeep = forceDeep)
->>>>>>> 596b9a1d
 
       srcType = PStruct("a" -> srcType, "b" -> PFloat32())
       destType = PStruct("a" -> destType, "b" -> PFloat32())
       nestedExpectedVal = Annotation(expectedVal, 13F)
-<<<<<<< HEAD
-      PhysicalTestUtils.copyTestExecutor(srcType, destType, nestedExpectedVal, expectCompileErr = true, forceDeep = forceDeep, interpret = interpret)
-      PhysicalTestUtils.copyTestExecutor(srcType, destType, nestedExpectedVal, allowDowncast = true, forceDeep = forceDeep, interpret = interpret)
-=======
       PhysicalTestUtils.copyTestExecutor(srcType, destType, nestedExpectedVal, expectCompileErr = true, forceDeep = forceDeep)
->>>>>>> 596b9a1d
 
       srcType = PStruct("a" -> PArray(PInt32(true)), "b" -> PInt64())
       destType = PStruct("a" -> PArray(PInt32()), "b" -> PInt64())
       expectedVal = Annotation(IndexedSeq(1,5,7,2,31415926), 31415926535897L)
-<<<<<<< HEAD
       PhysicalTestUtils.copyTestExecutor(srcType, destType, expectedVal, forceDeep = forceDeep, interpret = interpret)
 
       expectedVal = Annotation(null, 31415926535897L)
@@ -88,17 +69,12 @@
 
       srcType = PStruct("a" -> PArray(PInt32(true)), "b" -> PInt64())
       destType = PStruct("a" -> PArray(PInt32(), true), "b" -> PInt64())
-      expectedVal = Annotation(null, 31415926535897L)
-      PhysicalTestUtils.copyTestExecutor(srcType, destType, expectedVal, allowDowncast = true,
-        expectRuntimeErr = true, forceDeep = forceDeep, interpret = interpret)
-=======
-      PhysicalTestUtils.copyTestExecutor(srcType, destType, expectedVal, forceDeep = forceDeep)
+      PhysicalTestUtils.copyTestExecutor(srcType, destType, expectedVal, expectCompileErr = true, forceDeep = forceDeep, interpret = interpret)
 
       srcType = PStruct("a" -> PArray(PArray(PStruct("a" -> PInt32(true)))), "b" -> PInt64())
       destType = PStruct("a" -> PArray(PArray(PStruct("a" -> PInt32(true)))), "b" -> PInt64())
       expectedVal = Annotation(IndexedSeq(null, IndexedSeq(null, Annotation(1))), 31415926535897L)
-      PhysicalTestUtils.copyTestExecutor(srcType, destType, expectedVal, forceDeep = forceDeep)
->>>>>>> 596b9a1d
+      PhysicalTestUtils.copyTestExecutor(srcType, destType, expectedVal, forceDeep = forceDeep, interpret = interpret)
     }
 
     runTests(true)
