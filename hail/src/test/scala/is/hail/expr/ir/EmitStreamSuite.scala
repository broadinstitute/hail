package is.hail.expr.ir

import is.hail.annotations.{Region, RegionValue, RegionValueBuilder, SafeRow, ScalaToRegionValue}
import is.hail.asm4s._
import is.hail.asm4s.joinpoint._
import is.hail.expr.types.physical._
import is.hail.expr.types.virtual._
import is.hail.utils._
import is.hail.variant.Call2
import is.hail.HailSuite
import is.hail.expr.ir.lowering.LoweringPipeline
import org.apache.spark.sql.Row
import org.testng.annotations.Test

class EmitStreamSuite extends HailSuite {
  private def compile1[T: TypeInfo, R: TypeInfo](f: (EmitMethodBuilder, Code[T]) => Code[R]): T => R = {
    val fb = EmitFunctionBuilder[T, R]("stream_test")
    val mb = fb.apply_method
    mb.emit(f(mb, mb.getArg[T](1)))
    val asmFn = fb.result()()
    asmFn.apply
  }

  private def compile2[T: TypeInfo, U: TypeInfo, R: TypeInfo](f: (MethodBuilder, Code[T], Code[U]) => Code[R]): (T, U) => R = {
    val fb = FunctionBuilder.functionBuilder[T, U, R]
    val mb = fb.apply_method
    mb.emit(f(mb, mb.getArg[T](1), mb.getArg[U](2)))
    val asmFn = fb.result()()
    asmFn.apply
  }

  private def compile3[T: TypeInfo, U: TypeInfo, V: TypeInfo, R: TypeInfo](f: (MethodBuilder, Code[T], Code[U], Code[V]) => Code[R]): (T, U, V) => R = {
    val fb = FunctionBuilder.functionBuilder[T, U, V, R]
    val mb = fb.apply_method
    mb.emit(f(mb, mb.getArg[T](1), mb.getArg[U](2), mb.getArg[V](3)))
    val asmFn = fb.result()()
    asmFn.apply
  }

  def facStaged(n: Code[Int], ret: Code[Int] => Code[Ctrl]
  )(implicit ctx: EmitStreamContext
  ): Code[Ctrl] = {
    val r = CodeStream.range(1, 1, n)
    CodeStream.fold[Code[Int], Code[Int]](r, 1, (i, prod) => prod * i, ret)
  }

  def range(start: Code[Int], stop: Code[Int], name: String)(implicit ctx: EmitStreamContext): CodeStream.Stream[Code[Int]] =
    CodeStream.map(CodeStream.range(start, 1, stop - start))(
      a => a,
      setup0 = Some(Code._println(const(s"$name setup0"))),
      setup = Some(Code._println(const(s"$name setup"))),
      close0 = Some(Code._println(const(s"$name close0"))),
      close = Some(Code._println(const(s"$name close"))))

  class CheckedStream[T](_stream: CodeStream.Stream[T], name: String, mb: MethodBuilder) {
    val outerBit = mb.newLocal[Boolean]
    val innerBit = mb.newLocal[Boolean]
    val innerCount = mb.newLocal[Int]

    def init: Code[Unit] = Code(outerBit := false, innerBit := false, innerCount := 0)

    val stream: CodeStream.Stream[T] = _stream.mapCPS(
      (ctx, a, k) => (outerBit & innerBit).mux(
        k(a),
        Code._fatal(s"$name: pulled from when not setup")),
      setup0 = Some((!outerBit & !innerBit).mux(
        Code(outerBit := true,
             Code._println(const(s"$name setup0"))),
        Code._fatal(s"$name: setup0 run out of order"))),
      setup = Some((outerBit & !innerBit).mux(
        Code(innerBit := true,
             innerCount := innerCount.load + 1,
             Code._println(const(s"$name setup"))),
        Code._fatal(s"$name: setup run out of order"))),
      close0 = Some((outerBit & !innerBit).mux(
        Code(outerBit := false,
             Code._println(const(s"$name close0"))),
        Code._fatal(s"$name: close0 run out of order"))),
      close = Some((outerBit & innerBit).mux(
        Code(innerBit := false,
             Code._println(const(s"$name close"))),
        Code._fatal(s"$name: close run out of order"))))

    def assertClosed(expectedRuns: Code[Int]): Code[Unit] =
      (outerBit | innerBit).mux(
        Code._fatal(s"$name: not closed"),
        innerCount.cne(expectedRuns).mux(
          Code._fatal(const(s"$name: expected ").concat(expectedRuns.toS).concat(" runs, found ").concat(innerCount.toS)),
          Code._empty))

    def assertClosed: Code[Unit] =
      (outerBit | innerBit).mux(
        Code._fatal(s"$name: not closed"),
        Code._empty)
  }

  def checkedRange(start: Code[Int], stop: Code[Int], name: String, mb: MethodBuilder): CheckedStream[Code[Int]] =
    new CheckedStream(CodeStream.range(start, 1, stop - start), name, mb)

  @Test def testES2Range() {
    val f = compile1[Int, Unit] { (mb, n) =>
      val r = checkedRange(0, n, "range", mb)

      Code(
        r.init,
        r.stream.forEach(mb)(i => Code._println(i.toS)),
        r.assertClosed(1))
    }
    for (i <- 0 to 2) { f(i) }
  }

  @Test def testES2Zip() {
    val f = compile2[Int, Int, Unit] { (mb, m, n) =>
      val l = checkedRange(0, m, "left", mb)
      val r = checkedRange(0, n, "right", mb)
      val z = CodeStream.zip(l.stream, r.stream)

      Code(
        l.init, r.init,
        z.forEach(mb)(x => Code._println(const("(").concat(x._1.toS).concat(", ").concat(x._2.toS).concat(")"))),
        l.assertClosed(1), r.assertClosed(1))
    }
    for {
      i <- 0 to 2
      j <- 0 to 2
    } {
      f(i, j)
    }
  }

  @Test def testES2FlatMap() {
    val f = compile1[Int, Unit] { (mb, n) =>
      val outer = checkedRange(1, n, "outer", mb)
      var inner: CheckedStream[Code[Int]] = null
      def f(i: Code[Int]) = {
        inner = checkedRange(0, i, "inner", mb)
        inner.stream
      }
      val run = outer.stream.flatMap(f).forEach(mb)(i => Code._println(i.toS))

      Code(
        outer.init, inner.init,
        run,
        outer.assertClosed(1),
        inner.assertClosed(n - 1))
    }
    for (n <- 1 to 5) { f(n) }
  }

  @Test def testES2ZipNested() {
    val f = compile2[Int, Int, Unit] { (mb, m, n) =>
      val l = checkedRange(1, m, "left", mb)

      val rOuter = checkedRange(1, n, "right outer", mb)
      var rInner: CheckedStream[Code[Int]] = null

      def f(i: Code[Int]) = {
        rInner = checkedRange(0, i, "right inner", mb)
        rInner.stream
      }
      val run = CodeStream.zip(l.stream, rOuter.stream.flatMap(f))
                          .forEach(mb)(x => Code._println(const("(").concat(x._1.toS).concat(", ").concat(x._2.toS).concat(")")))

      Code(
        l.init, rOuter.init, rInner.init,
        run,
        l.assertClosed(1),
        rOuter.assertClosed(1),
        rInner.assertClosed)
    }
    f(1, 1)
    f(1, 2)
    f(2, 1)
    f(2, 2)
    f(2, 3)
    f(10, 3)
  }

  @Test def testES2Filter() {
    val f = compile1[Int, Unit] { (mb, n) =>
      val r = checkedRange(0, n, "source", mb)
      def cond(i: Code[Int]): Code[Boolean] = (i % 2).ceq(0)

      Code(
        r.init,
        r.stream.filter(cond).forEach(mb)(i => Code._println(i.toS)),
        r.assertClosed(1))
    }
    f(0)
    f(10)
  }

  @Test def testES2Mux() {
    val f = compile2[Boolean, Int, Unit] { (mb, cond, n) =>
      val l = checkedRange(0, n, "left", mb)
      val r = checkedRange(0, n, "right", mb)

      Code(
        r.init,
        l.init,
        CodeStream.mux(cond, l.stream, r.stream).forEach(mb)(i => Code._println(i.toS)),
        l.assertClosed(cond.toI),
        r.assertClosed(const(1) - cond.toI))
    }
    f(false, 2)
    f(true, 2)
  }

  @Test def testES2ZipMux() {
    val f = compile2[Boolean, Int, Unit] { (mb, cond, n) =>
      val l1 = checkedRange(0, n, "left1", mb)
      val l2 = checkedRange(0, n, "left2", mb)
      val mux = CodeStream.mux(cond, l1.stream, l2.stream)
      val r = checkedRange(0, n, "right", mb)

      Code(
        l1.init, l2.init, r.init,
        CodeStream.zip(mux, r.stream).forEach(mb)(x => Code._println(const("(").concat(x._1.toS).concat(", ").concat(x._2.toS).concat(")"))),
        l1.assertClosed(cond.toI),
        l2.assertClosed(const(1) - cond.toI),
        r.assertClosed(1))
    }
    f(false, 2)
    f(true, 2)
  }

  @Test def testES2MultiZip() {
    import scala.collection.IndexedSeq
    val f = compile3[Int, Int, Int, Unit] { (mb, n1, n2, n3) =>
      val s1 = checkedRange(0, n1, "s1", mb)
      val s2 = checkedRange(0, n2, "s2", mb)
      val s3 = checkedRange(0, n3, "s3", mb)
      val z = CodeStream.multiZip(IndexedSeq(s1.stream, s2.stream, s3.stream)).asInstanceOf[CodeStream.Stream[IndexedSeq[Code[Int]]]]

      Code(
        s1.init, s2.init, s3.init,
        z.forEach(mb)(x => Code._println(const("(").concat(x(0).toS).concat(", ").concat(x(1).toS).concat(", ").concat(x(2).toS).concat(")"))),
        s1.assertClosed(1),
        s2.assertClosed(1),
        s3.assertClosed(1))
    }
    for {
      n1 <- 0 to 2
      n2 <- 0 to 2
      n3 <- 0 to 2
    } {
      f(n1, n2, n3)
    }
  }

  @Test def testES2Fac() {
    def fac(n: Int): Int = (1 to n).fold(1)(_ * _)
    val facS = compile1[Int, Int] { (mb, n) =>
      JoinPoint.CallCC[Code[Int]] { (jpb, ret) =>
        implicit val ctx = EmitStreamContext(mb, jpb)
        facStaged(n, ret)
      }
    }
    for (i <- 0 to 12)
      assert(facS(i) == fac(i), s"compute: $i!")
  }

  private def compileStream[F >: Null : TypeInfo, T](
    streamIR: IR,
    inputTypes: Seq[PType]
  )(call: (F, Region, T) => Long): T => IndexedSeq[Any] = {
    val argTypeInfos = new ArrayBuilder[MaybeGenericTypeInfo[_]]
    argTypeInfos += GenericTypeInfo[Region]()
    inputTypes.foreach { t =>
      argTypeInfos ++= Seq(GenericTypeInfo()(typeToTypeInfo(t)), GenericTypeInfo[Boolean]())
    }
    val fb = new EmitFunctionBuilder[F](argTypeInfos.result(), GenericTypeInfo[Long])
    val mb = fb.apply_method
<<<<<<< HEAD
    InferPType(streamIR, Env.empty)
=======
    val ir = streamIR.deepCopy()
    InferPType(ir, Env.empty)
>>>>>>> fdfd3bb6
    val stream = ExecuteContext.scoped { ctx =>
      val s = ir match {
        case ToArray(s) => s
        case s => s
      }
      EmitStream(new Emit(ctx, mb), s, Env.empty, EmitRegion.default(mb), None)
    }
            println(s"stream elementType ${stream.elementType}")
    mb.emit {
      val arrayt = stream
        .toArrayIterator(mb)
        .toEmitTriplet(mb, PArray(stream.elementType))
      Code(arrayt.setup, arrayt.m.mux(0L, arrayt.v))
    }
    val f = fb.resultWithIndex()
    (arg: T) => Region.scoped { r =>
      val off = call(f(0, r), r, arg)
      if (off == 0L)
        null
      else
        SafeRow.read(PArray(stream.elementType), r, off).asInstanceOf[IndexedSeq[Any]]
    }
  }

  private def compileStream(ir: IR, inputType: PType): Any => IndexedSeq[Any] = {
    type F = AsmFunction3[Region, Long, Boolean, Long]
    compileStream[F, Any](ir, Seq(inputType)) { (f: F, r: Region, arg: Any) =>
      if (arg == null)
        f(r, 0L, true)
      else
        f(r, ScalaToRegionValue(r, inputType, arg), false)
    }
  }

  private def compileStreamWithIter(ir: IR, streamType: PStream): Iterator[Any] => IndexedSeq[Any] = {
    type F = AsmFunction3[Region, Iterator[RegionValue], Boolean, Long]
    compileStream[F, Iterator[Any]](ir, Seq(streamType)) { (f: F, r: Region, it: Iterator[Any]) =>
      val rv = RegionValue(r)
      val rvi = new Iterator[RegionValue] {
        def hasNext: Boolean = it.hasNext
        def next(): RegionValue = {
          rv.setOffset(ScalaToRegionValue(r, streamType.elementType, it.next()))
          rv
        }
      }
      f(r, rvi, it == null)
    }
  }

  private def evalStream(ir: IR): IndexedSeq[Any] =
    compileStream[AsmFunction1[Region, Long], Unit](ir, Seq()) { (f, r, _) => f(r) }
      .apply(())

  private def evalStreamLen(streamIR: IR): Option[Int] = {
    val fb = EmitFunctionBuilder[Region, Int]("eval_stream_len")
    val mb = fb.apply_method
<<<<<<< HEAD

=======
    val ir = LoweringPipeline.compileLowerer.apply(ctx, streamIR.deepCopy(), false).asInstanceOf[IR]
    InferPType(ir, Env.empty)
>>>>>>> fdfd3bb6
    val stream = ExecuteContext.scoped { ctx =>
      EmitStream(new Emit(ctx, mb), ir, Env.empty, EmitRegion.default(mb), None)
    }
    fb.emit {
      JoinPoint.CallCC[Code[Int]] { (jb, ret) =>
        val str = stream.stream
        val mb = fb.apply_method
        implicit val ctx = EmitStreamContext(mb, jb)
        str.init(()) {
          case EmitStream.Missing => ret(0)
          case EmitStream.Start(s0) =>
            str.length(s0) match {
              case Some(len) => ret(len)
              case None => ret(-1)
            }
        }
      }
    }
    val f = fb.resultWithIndex()
    Region.scoped { r =>
      val len = f(0, r)(r)
      if(len < 0) None else Some(len)
    }
  }

  @Test def testEmitNA() {
    assert(evalStream(NA(TStream(TInt32()))) == null)
  }

  @Test def testEmitMake() {
    val typ = TStream(TInt32())
    val tests: Array[(IR, IndexedSeq[Any])] = Array(
      MakeStream(Seq[IR](1, 2, NA(TInt32()), 3), typ) -> IndexedSeq(1, 2, null, 3),
      MakeStream(Seq[IR](), typ) -> IndexedSeq(),
      MakeStream(Seq[IR](MakeTuple.ordered(Seq(4, 5))), TStream(TTuple(TInt32(), TInt32()))) ->
        IndexedSeq(Row(4, 5)),
      MakeStream(Seq[IR](Str("hi"), Str("world")), TStream(TString())) ->
        IndexedSeq("hi", "world")
    )
    for ((ir, v) <- tests) {
      assert(evalStream(ir) == v, Pretty(ir))
      assert(evalStreamLen(ir) == Some(v.length), Pretty(ir))
    }
  }

  @Test def testEmitRange() {
    val tripleType = PStruct(false, "start" -> PInt32(), "stop" -> PInt32(), "step" -> PInt32())
    val range = compileStream(
      StreamRange(GetField(In(0, tripleType), "start"), GetField(In(0, tripleType), "stop"), GetField(In(0, tripleType), "step")),
      tripleType)
    for {
      start <- -2 to 2
      stop <- -2 to 8
      step <- 1 to 3
    } {
      assert(range(Row(start, stop, step)) == Array.range(start, stop, step).toFastIndexedSeq,
        s"($start, $stop, $step)")
    }
    assert(range(Row(null, 10, 1)) == null)
    assert(range(Row(0, null, 1)) == null)
    assert(range(Row(0, 10, null)) == null)
    assert(range(null) == null)
  }

  @Test def testEmitToStream() {
    val tests: Array[(IR, IndexedSeq[Any])] = Array(
      ToStream(MakeArray(Seq[IR](), TArray(TInt32()))) -> IndexedSeq(),
      ToStream(MakeArray(Seq[IR](1, 2, 3, 4), TArray(TInt32()))) -> IndexedSeq(1, 2, 3, 4),
      ToStream(NA(TArray(TInt32()))) -> null
    )
    for ((ir, v) <- tests) {
      val expectedLen = Some(if(v == null) 0 else v.length)
      assert(evalStream(ir) == v, Pretty(ir))
      assert(evalStreamLen(ir) == expectedLen, Pretty(ir))
    }
  }

  @Test def testEmitLet() {
    val ir =
      Let("end", 10,
        StreamFlatMap(
          Let("start", 3,
            StreamRange(Ref("start", TInt32()), Ref("end", TInt32()), 1)),
          "i",
          MakeStream(Seq(Ref("i", TInt32()), Ref("end", TInt32())), TStream(TInt32())))
      )
    assert(evalStream(ir) == (3 until 10).flatMap { i => Seq(i, 10) }, Pretty(ir))
    assert(evalStreamLen(ir).isEmpty, Pretty(ir))
  }

  @Test def testEmitMap() {
    def ten = StreamRange(I32(0), I32(10), I32(1))
    def x = Ref("x", TInt32())
    def y = Ref("y", TInt32())
    val tests: Array[(IR, IndexedSeq[Any])] = Array(
      StreamMap(ten, "x", x * 2) -> (0 until 10).map(_ * 2),
      StreamMap(ten, "x", x.toL) -> (0 until 10).map(_.toLong),
      StreamMap(StreamMap(ten, "x", x + 1), "y", y * y) -> (0 until 10).map(i => (i + 1) * (i + 1)),
      StreamMap(ten, "x", NA(TInt32())) -> IndexedSeq.tabulate(10) { _ => null }
    )
    for ((ir, v) <- tests) {
      assert(evalStream(ir) == v, Pretty(ir))
      assert(evalStreamLen(ir) == Some(v.length), Pretty(ir))
    }
  }

  @Test def testEmitFilter() {
    def ten = StreamRange(I32(0), I32(10), I32(1))
    def x = Ref("x", TInt32())
    def y = Ref("y", TInt64())
    val tests: Array[(IR, IndexedSeq[Any])] = Array(
      StreamFilter(ten, "x", x cne 5) -> (0 until 10).filter(_ != 5),
      StreamFilter(StreamMap(ten, "x", (x * 2).toL), "y", y > 5L) -> (3 until 10).map(x => (x * 2).toLong),
      StreamFilter(StreamMap(ten, "x", (x * 2).toL), "y", NA(TInt32())) -> IndexedSeq(),
      StreamFilter(StreamMap(ten, "x", NA(TInt32())), "z", True()) -> IndexedSeq.tabulate(10) { _ => null }
    )
    for ((ir, v) <- tests) {
      assert(evalStream(ir) == v, Pretty(ir))
      assert(evalStreamLen(ir).isEmpty, Pretty(ir))
    }
  }

  @Test def testEmitFlatMap() {
    def x = Ref("x", TInt32())
    def y = Ref("y", TInt32())
    val tests: Array[(IR, IndexedSeq[Any])] = Array(
      StreamFlatMap(StreamRange(0, 6, 1), "x", StreamRange(0, x, 1)) ->
        (0 until 6).flatMap(0 until _),
      StreamFlatMap(StreamRange(0, 6, 1), "x", StreamRange(0, NA(TInt32()), 1)) ->
        IndexedSeq(),
      StreamFlatMap(StreamRange(0, NA(TInt32()), 1), "x", StreamRange(0, x, 1)) ->
        null,
      StreamFlatMap(StreamRange(0, 20, 1), "x",
        StreamFlatMap(StreamRange(0, x, 1), "y",
          StreamRange(0, (x + y), 1))) ->
        (0 until 20).flatMap { x => (0 until x).flatMap { y => 0 until (x + y) } },
      StreamFlatMap(StreamFilter(StreamRange(0, 5, 1), "x", x cne 3),
        "y", MakeStream(Seq(y, y), TStream(TInt32()))) ->
        IndexedSeq(0, 0, 1, 1, 2, 2, 4, 4),
      StreamFlatMap(StreamRange(0, 4, 1),
        "x", ToStream(MakeArray(Seq[IR](x, x), TArray(TInt32())))) ->
        IndexedSeq(0, 0, 1, 1, 2, 2, 3, 3)
    )
    for ((ir, v) <- tests) {
      assert(evalStream(ir) == v, Pretty(ir))
      if (v != null)
        assert(evalStreamLen(ir) == None, Pretty(ir))
    }
  }

  @Test def testEmitLeftJoinDistinct() {
    val tupTyp = TTuple(TInt32(), TString())
    def cmp = ApplyComparisonOp(
      Compare(TInt32()),
      GetTupleElement(Ref("l", tupTyp), 0),
      GetTupleElement(Ref("r", tupTyp), 0))

    def leftjoin(lstream: IR, rstream: IR): IR =
      StreamLeftJoinDistinct(lstream, rstream,
        "l", "r", cmp,
        MakeTuple.ordered(Seq(
          GetTupleElement(Ref("l", tupTyp), 1),
          GetTupleElement(Ref("r", tupTyp), 1))))

    def pairs(xs: Seq[(Int, String)]): IR =
      MakeStream(xs.map { case (a, b) => MakeTuple.ordered(Seq(I32(a), Str(b))) }, TStream(tupTyp))

    val tests: Array[(IR, IndexedSeq[Any])] = Array(
      leftjoin(pairs(Seq()), pairs(Seq())) -> IndexedSeq(),
      leftjoin(pairs(Seq(3 -> "A")), pairs(Seq())) ->
        IndexedSeq(Row("A", null)),
      leftjoin(pairs(Seq()), pairs(Seq(3 -> "B"))) ->
        IndexedSeq(),
      leftjoin(pairs(Seq(0 -> "A")), pairs(Seq(0 -> "B"))) ->
        IndexedSeq(Row("A", "B")),
      leftjoin(
        pairs(Seq(0 -> "A", 2 -> "B", 3 -> "C")),
        pairs(Seq(0 -> "a", 1 -> ".", 2 -> "b", 4 -> ".."))
      ) -> IndexedSeq(Row("A", "a"), Row("B", "b"), Row("C", null)),
      leftjoin(
        pairs(Seq(0 -> "A", 1 -> "B1", 1 -> "B2")),
        pairs(Seq(0 -> "a", 1 -> "b", 2 -> "c"))
      ) -> IndexedSeq(Row("A", "a"), Row("B1", "b"), Row("B2", "b"))
    )
    for ((ir, v) <- tests) {
      assert(evalStream(ir) == v, Pretty(ir))
      assert(evalStreamLen(ir) == Some(v.length), Pretty(ir))
    }
  }

  @Test def testEmitScan() {
    def a = Ref("a", TInt32())
    def v = Ref("v", TInt32())
    def x = Ref("x", TInt32())
    val tests: Array[(IR, IndexedSeq[Any])] = Array(
      StreamScan(MakeStream(Seq(), TStream(TInt32())),
        9, "a", "v", a + v) -> IndexedSeq(9),
      StreamScan(StreamMap(StreamRange(0, 4, 1), "x", x * x),
        1, "a", "v", a + v) -> IndexedSeq(1, 1/*1+0*0*/, 2/*1+1*1*/, 6/*2+2*2*/, 15/*6+3*3*/)
    )
    for ((ir, v) <- tests) {
      assert(evalStream(ir) == v, Pretty(ir))
      assert(evalStreamLen(ir) == Some(v.length), Pretty(ir))
    }
  }

  @Test def testEmitAggScan() {
    def assertAggScan(ir: IR, inType: Type, tests: (Any, Any)*) = {
      val aggregate = compileStream(LoweringPipeline.compileLowerer.apply(ctx, ir, false).asInstanceOf[IR],
        PType.canonical(inType))
      for ((inp, expected) <- tests)
        assert(aggregate(inp) == expected, Pretty(ir))
    }

    def scanOp(op: AggOp, initArgs: Seq[IR], opArgs: Seq[IR]): ApplyScanOp =
      ApplyScanOp(
        initArgs.toFastIndexedSeq,
        opArgs.toFastIndexedSeq,
        AggSignature(op,
          initArgs.map(_.typ),
          opArgs.map(_.typ)))

    val pairType = TStruct("x" -> TCall(), "y" -> TInt32())
    val intsType = TArray(TInt32())

    assertAggScan(
      StreamAggScan(ToStream(In(0, TArray(pairType))),
        "foo",
        GetField(Ref("foo", pairType), "y") +
          GetField(
            scanOp(CallStats(),
              Seq(I32(2)),
              Seq(GetField(Ref("foo", pairType), "x"))
            ),
            "AN")
      ),
      TArray(pairType),
      FastIndexedSeq(
        Row(null, 1), Row(Call2(0, 0), 2), Row(Call2(0, 1), 3), Row(Call2(1, 1), 4), null, Row(null, 5)
      ) -> FastIndexedSeq(1 + 0, 2 + 0, 3 + 2, 4 + 4, null, 5 + 6)
    )

    assertAggScan(
      StreamAggScan(
        StreamAggScan(ToStream(In(0, intsType)),
          "i",
          scanOp(Sum(), Seq(), Seq(Ref("i", TInt32()).toL))),
        "x",
        scanOp(Max(), Seq(), Seq(Ref("x", TInt64())))
      ),
      intsType,
      FastIndexedSeq(2, 5, 8, -3, 2, 2, 1, 0, 0) ->
        IndexedSeq(null, 0L, 2L, 7L, 15L, 15L, 15L, 16L, 17L)
    )
  }

  @Test def testEmitFromIterator() {
    val intsPType = PStream(PInt32())

    val f1 = compileStreamWithIter(
      StreamScan(In(0, intsPType),
        zero = 0,
        "a", "x", Ref("a", TInt32()) + Ref("x", TInt32()) * Ref("x", TInt32())
      ), intsPType)
    assert(f1((1 to 4).iterator) == IndexedSeq(0, 1, 1+4, 1+4+9, 1+4+9+16))
    assert(f1(Iterator.empty) == IndexedSeq(0))
    assert(f1(null) == null)

    val f2 = compileStreamWithIter(
      StreamFlatMap(
        In(0, intsPType),
        "n", StreamRange(0, Ref("n", TInt32()), 1)
      ), intsPType)
    assert(f2(Seq(1, 5, 2, 9).iterator) == IndexedSeq(1, 5, 2, 9).flatMap(0 until _))
    assert(f2(null) == null)
  }

  @Test def testEmitIf() {
    def xs = MakeStream(Seq[IR](5, 3, 6), TStream(TInt32()))
    def ys = StreamRange(0, 4, 1)
    def na = NA(TStream(TInt32()))
    val tests: Array[(IR, IndexedSeq[Any])] = Array(
      If(True(), xs, ys) -> IndexedSeq(5, 3, 6),
      If(False(), xs, ys) -> IndexedSeq(0, 1, 2, 3),
      If(True(), xs, na) -> IndexedSeq(5, 3, 6),
      If(False(), xs, na) -> null,
      If(NA(TBoolean()), xs, ys) -> null,
      StreamFlatMap(MakeStream(Seq(False(), True(), False()), TStream(TBoolean())),
        "x", If(Ref("x", TBoolean()), xs, ys)) -> IndexedSeq(0, 1, 2, 3, 5, 3, 6, 0, 1, 2, 3)
    )
    val lens: Array[Option[Int]] = Array(Some(3), Some(4), Some(3), Some(0), Some(0), None)
    for (((ir, v), len) <- tests zip lens) {
      assert(evalStream(ir) == v, Pretty(ir))
      assert(evalStreamLen(ir) == len, Pretty(ir))
    }
  }

  @Test def testZipIfNA() {

    val t = PCanonicalStruct("missingParam" -> PCanonicalArray(PFloat64()),
      "xs" -> PCanonicalArray(PFloat64()),
      "ys" -> PCanonicalArray(PFloat64()))
    val i1 = Ref("in", t.virtualType)
    val ir = MakeTuple.ordered(Seq(StreamFold(
      StreamZip(
        FastIndexedSeq(
          ToStream(If(IsNA(GetField(i1, "missingParam")), NA(TArray(TFloat64())), GetField(i1, "xs"))),
          ToStream(GetField(i1, "ys"))
        ),
        FastIndexedSeq("zipL", "zipR"),
        Ref("zipL", TFloat64()) * Ref("zipR", TFloat64()),
        ArrayZipBehavior.AssertSameLength
      ),
      F64(0d),
      "foldAcc", "foldVal",
      Ref("foldAcc", TFloat64()) + Ref("foldVal", TFloat64())
    )))

    val (pt, f) = Compile[Long, Long](ctx, "in", t, ir)

    Region.smallScoped { r =>
      val rvb = new RegionValueBuilder(r)
      rvb.start(t)
      rvb.addAnnotation(t.virtualType, Row(null, IndexedSeq(1d, 2d), IndexedSeq(3d, 4d)))
      val input = rvb.end()

      assert(SafeRow.read(pt, r, f(0, r)(r, input, false)) == Row(null))
    }
  }
}<|MERGE_RESOLUTION|>--- conflicted
+++ resolved
@@ -271,12 +271,8 @@
     }
     val fb = new EmitFunctionBuilder[F](argTypeInfos.result(), GenericTypeInfo[Long])
     val mb = fb.apply_method
-<<<<<<< HEAD
-    InferPType(streamIR, Env.empty)
-=======
     val ir = streamIR.deepCopy()
     InferPType(ir, Env.empty)
->>>>>>> fdfd3bb6
     val stream = ExecuteContext.scoped { ctx =>
       val s = ir match {
         case ToArray(s) => s
@@ -333,12 +329,8 @@
   private def evalStreamLen(streamIR: IR): Option[Int] = {
     val fb = EmitFunctionBuilder[Region, Int]("eval_stream_len")
     val mb = fb.apply_method
-<<<<<<< HEAD
-
-=======
     val ir = LoweringPipeline.compileLowerer.apply(ctx, streamIR.deepCopy(), false).asInstanceOf[IR]
     InferPType(ir, Env.empty)
->>>>>>> fdfd3bb6
     val stream = ExecuteContext.scoped { ctx =>
       EmitStream(new Emit(ctx, mb), ir, Env.empty, EmitRegion.default(mb), None)
     }
