package is.hail.io.bgen

import is.hail.annotations._
import is.hail.asm4s.AsmFunction4
import is.hail.expr.types._
import is.hail.expr.types.physical.PStruct
import is.hail.expr.types.virtual.{TStruct, Type}
import is.hail.io.HadoopFSDataBinaryReader
import is.hail.io.index.{IndexReader, IndexReaderBuilder, LeafChild}
import is.hail.rvd._
import is.hail.sparkextras._
import is.hail.variant.ReferenceGenome
import org.apache.spark.broadcast.Broadcast
import org.apache.spark.rdd.RDD
import org.apache.spark.sql.Row
import org.apache.spark.{OneToOneDependency, Partition, SparkContext, TaskContext}

import scala.language.reflectiveCalls

sealed trait EntriesSetting
case object NoEntries extends EntriesSetting
final case class EntriesWithFields (
  gt: Boolean,
  gp: Boolean,
  dosage: Boolean
) extends EntriesSetting

sealed case class RowFields (
  varid: Boolean,
  rsid: Boolean,
  offset: Boolean,
  fileIdx: Boolean
)

case class BgenSettings(
  nSamples: Int,
  entries: EntriesSetting,
  dropCols: Boolean,
  rowFields: RowFields,
  rgBc: Option[Broadcast[ReferenceGenome]],
  indexAnnotationType: Type
) {
  val (includeGT, includeGP, includeDosage) = entries match {
    case NoEntries => (false, false, false)
    case EntriesWithFields(gt, gp, dosage) => (gt, gp, dosage)
  }

  val matrixType: MatrixType = MatrixBGENReader.getMatrixType(
    rgBc.map(_.value),
    rowFields.rsid,
    rowFields.varid,
    rowFields.offset,
    rowFields.fileIdx,
    includeGT,
    includeGP,
    includeDosage
  )

  val typ: TStruct = entries match {
    case NoEntries =>
      matrixType.rowType
    case _: EntriesWithFields =>
      matrixType.rvRowType
  }

  def pType: PStruct = typ.physicalType

  def rg: Option[ReferenceGenome] = rgBc.map(_.value)
}

object BgenRDD {
  def apply(
    sc: SparkContext,
    partitions: Array[Partition],
    settings: BgenSettings,
    keys: RDD[Row]
  ): ContextRDD[RVDContext, RegionValue] = {
    ContextRDD(new BgenRDD(sc, partitions, settings, keys))
  }

  private[bgen] def decompress(
    input: Array[Byte],
    uncompressedSize: Int
  ): Array[Byte] = is.hail.utils.decompress(input, uncompressedSize)
}

private class BgenRDD(
  sc: SparkContext,
  parts: Array[Partition],
  settings: BgenSettings,
  keys: RDD[Row]
) extends RDD[RVDContext => Iterator[RegionValue]](sc, if (keys == null) Nil else Seq(new OneToOneDependency(keys))) {
  private[this] val f = CompileDecoder(settings)
  private[this] val indexBuilder = IndexReaderBuilder(settings)

  protected def getPartitions: Array[Partition] = parts

  def compute(split: Partition, context: TaskContext): Iterator[RVDContext => Iterator[RegionValue]] =
    Iterator.single { (ctx: RVDContext) =>
      split match {
        case p: IndexBgenPartition =>
          assert(keys == null)
          new IndexBgenRecordIterator(ctx, p, settings, f()).flatten
        case p: LoadBgenPartition =>
<<<<<<< HEAD
          val index: IndexReader = indexBuilder(p.bcFS.value, p.indexPath, 8)
          context.addTaskCompletionListener { context =>
=======
          val index: IndexReader = indexBuilder(p.sHadoopConfBc.value.value, p.indexPath, 8)
          context.addTaskCompletionListener { (context: TaskContext) =>
>>>>>>> 58f42216
            index.close()
          }
          if (keys == null)
            new BgenRecordIteratorWithoutFilter(ctx, p, settings, f(), index).flatten
          else {
            val keyIterator = keys.iterator(p.filterPartition, context)
            new BgenRecordIteratorWithFilter(ctx, p, settings, f(), index, keyIterator).flatten
          }
      }
    }
}

private class IndexBgenRecordIterator(
  ctx: RVDContext,
  p: IndexBgenPartition,
  settings: BgenSettings,
  f: AsmFunction4[Region, BgenPartition, HadoopFSDataBinaryReader, BgenSettings, Long]
) extends Iterator[Option[RegionValue]] {
  private[this] val bfis = p.makeInputStream
  bfis.seek(p.startByteOffset)

  private[this] val rv = RegionValue(ctx.region)

  def next(): Option[RegionValue] = {
    val maybeOffset = f(ctx.region, p, bfis, settings)
    if (maybeOffset == -1) {
      None
    } else {
      rv.setOffset(maybeOffset)
      Some(rv)
    }
  }

  def hasNext: Boolean =
    bfis.getPosition < p.endByteOffset
}

private class BgenRecordIteratorWithoutFilter(
  ctx: RVDContext,
  p: LoadBgenPartition,
  settings: BgenSettings,
  f: AsmFunction4[Region, BgenPartition, HadoopFSDataBinaryReader, BgenSettings, Long],
  index: IndexReader
) extends Iterator[Option[RegionValue]] {
  private[this] val bfis = p.makeInputStream
  private[this] val it = index.iterator(p.startIndex, p.endIndex)
  private[this] val rv = RegionValue(ctx.region)

  def next(): Option[RegionValue] = {
    val recordOffset = it.next().recordOffset
    if (recordOffset != bfis.getPosition)
      bfis.seek(recordOffset)

    val maybeOffset = f(ctx.region, p, bfis, settings)
    if (maybeOffset == -1) {
      None
    } else {
      rv.setOffset(maybeOffset)
      Some(rv)
    }
  }

  def hasNext: Boolean =
    it.hasNext
}

private class BgenRecordIteratorWithFilter(
  ctx: RVDContext,
  p: LoadBgenPartition,
  settings: BgenSettings,
  f: AsmFunction4[Region, BgenPartition, HadoopFSDataBinaryReader, BgenSettings, Long],
  index: IndexReader,
  keys: Iterator[Annotation]
) extends Iterator[Option[RegionValue]] {
  private[this] val bfis = p.makeInputStream
  private[this] val rv = RegionValue(ctx.region)
  private[this] val it = index.iterator(p.startIndex, p.endIndex)
  private[this] var isEnd = false
  private[this] var current: LeafChild = _
  private[this] var key: Annotation = _
  private[this] val ordering = index.keyType.ordering

  def next(): Option[RegionValue] = {
    val recordOffset = current.recordOffset
    if (recordOffset != bfis.getPosition)
      bfis.seek(recordOffset)

    val maybeOffset = f(ctx.region, p, bfis, settings)
    val result = if (maybeOffset == -1) {
      None
    } else {
      rv.setOffset(maybeOffset)
      Some(rv)
    }
    current = null
    result
  }

  def hasNext: Boolean = {
    if (isEnd)
      return false

    if ((current == null && !it.hasNext) || (key == null && !keys.hasNext)) {
      isEnd = true
      return false
    }

    if (key == null)
      key = keys.next()

    if (current == null)
      current = it.next()

    while (current != null && key != null && !ordering.equiv(current.key, key)) {
      if (ordering.lt(key, current.key))
        key = if (keys.hasNext) keys.next() else null
      else {
        it.seek(key)
        current = if (it.hasNext) it.next() else null
      }
    }

    current != null && key != null
  }
}<|MERGE_RESOLUTION|>--- conflicted
+++ resolved
@@ -102,13 +102,8 @@
           assert(keys == null)
           new IndexBgenRecordIterator(ctx, p, settings, f()).flatten
         case p: LoadBgenPartition =>
-<<<<<<< HEAD
           val index: IndexReader = indexBuilder(p.bcFS.value, p.indexPath, 8)
-          context.addTaskCompletionListener { context =>
-=======
-          val index: IndexReader = indexBuilder(p.sHadoopConfBc.value.value, p.indexPath, 8)
           context.addTaskCompletionListener { (context: TaskContext) =>
->>>>>>> 58f42216
             index.close()
           }
           if (keys == null)
