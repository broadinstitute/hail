package is.hail.io.bgen

import is.hail.HailContext
import is.hail.expr.types.TStruct
<<<<<<< HEAD
import is.hail.io.HadoopFSDataBinaryReader
import is.hail.io.index.{IndexReader, IndexWriter}
import is.hail.rvd.{OrderedRVD, OrderedRVDType}
=======
import is.hail.io.index.IndexWriter
import is.hail.rvd.{OrderedRVD, OrderedRVDType}
import is.hail.sparkextras.ContextRDD
>>>>>>> 46e5fad5
import is.hail.utils._
import is.hail.variant.ReferenceGenome
import org.apache.spark.TaskContext
import org.apache.spark.broadcast.Broadcast
import org.apache.spark.sql.Row

private case class IndexBgenPartition(
  path: String,
  compressed: Boolean,
  skipInvalidLoci: Boolean,
  contigRecoding: Map[String, String],
  startByteOffset: Long,
  endByteOffset: Long,
  partitionIndex: Int,
  sHadoopConfBc: Broadcast[SerializableHadoopConfiguration]
) extends BgenPartition {

  def index = partitionIndex
}

object IndexBgen {
  def apply(
    hc: HailContext,
    files: Array[String],
    indexFileMap: Map[String, String] = null,
    rg: Option[String] = None,
    contigRecoding: Map[String, String] = null,
    skipInvalidLoci: Boolean = false) {
    val hConf = hc.hadoopConf

    val statuses = LoadBgen.getAllFileStatuses(hConf, files)
    val bgenFilePaths = statuses.map(_.getPath.toString)
    val indexFilePaths = LoadBgen.getIndexFileNames(hConf, bgenFilePaths, indexFileMap)

    indexFilePaths.foreach { f =>
      assert(f.endsWith(".idx2"))
      if (hConf.exists(f))
        hConf.delete(f, recursive = true)
    }

    val recoding = Option(contigRecoding).getOrElse(Map.empty[String, String])
    val referenceGenome = rg.map(ReferenceGenome.getReference)
    referenceGenome.foreach(_.validateContigRemap(recoding))

    val headers = LoadBgen.getFileHeaders(hConf, bgenFilePaths)
    LoadBgen.checkVersionTwo(headers)

    val annotationType = +TStruct()

    val settings: BgenSettings = BgenSettings(
      0, // nSamples not used if there are no entries
      NoEntries,
      RowFields(false, false, true),
      referenceGenome,
      annotationType
    )

    val typ = new OrderedRVDType(Array("locus", "alleles"), settings.typ)

    val sHadoopConfBc = hc.sc.broadcast(new SerializableHadoopConfiguration(hConf))

    val crvds = headers.map { f =>
      val partition = IndexBgenPartition(
        f.path,
        f.compressed,
        skipInvalidLoci,
        recoding,
        f.dataStart,
        f.fileByteSize,
        0,
        sHadoopConfBc)

<<<<<<< HEAD
      val crvd = BgenRDD(hc.sc, Array(partition), settings, null)
      OrderedRVD.coerce(typ, crvd).truncateKey(IndexedSeq())
=======
      BgenRDD(hc.sc, Array(partition), settings, null)
>>>>>>> 46e5fad5
    }

    val rowType = typ.rowType
    val offsetIdx = rowType.fieldIdx("offset")
    val (keyType, _) = rowType.select(Array("locus", "alleles"))
    val keyOrdering = keyType.ordering

    val attributes = Map("reference_genome" -> rg.orNull,
      "contig_recoding" -> recoding,
      "skip_invalid_loci" -> skipInvalidLoci)

<<<<<<< HEAD
    val unionRVD = OrderedRVD.union(rvds)
    assert(unionRVD.getNumPartitions == files.length)
=======
    val unionCRVD = ContextRDD.union(hc.sc, crvds)
    assert(unionCRVD.getNumPartitions == files.length)
>>>>>>> 46e5fad5

    unionCRVD
      .toRows(rowType)
      .foreachPartition({ it =>
        val keys = it.map(r => (r.deleteField(offsetIdx), r.getLong(offsetIdx))).toArray
          .sortWith { case ((k1, _), (k2, _)) => keyOrdering.lt(k1, k2) }

        val partIdx = TaskContext.get.partitionId()

        using(new IndexWriter(sHadoopConfBc.value.value, indexFilePaths(partIdx), keyType, annotationType, attributes = attributes)) { iw =>
          keys.foreach { case (k, offset) =>
            iw += (k, offset, Row())
          }
        }
        info(s"Finished writing index file for ${ bgenFilePaths(partIdx) }")
      })
  }
}<|MERGE_RESOLUTION|>--- conflicted
+++ resolved
@@ -2,15 +2,9 @@
 
 import is.hail.HailContext
 import is.hail.expr.types.TStruct
-<<<<<<< HEAD
-import is.hail.io.HadoopFSDataBinaryReader
-import is.hail.io.index.{IndexReader, IndexWriter}
-import is.hail.rvd.{OrderedRVD, OrderedRVDType}
-=======
 import is.hail.io.index.IndexWriter
 import is.hail.rvd.{OrderedRVD, OrderedRVDType}
 import is.hail.sparkextras.ContextRDD
->>>>>>> 46e5fad5
 import is.hail.utils._
 import is.hail.variant.ReferenceGenome
 import org.apache.spark.TaskContext
@@ -83,12 +77,7 @@
         0,
         sHadoopConfBc)
 
-<<<<<<< HEAD
-      val crvd = BgenRDD(hc.sc, Array(partition), settings, null)
-      OrderedRVD.coerce(typ, crvd).truncateKey(IndexedSeq())
-=======
       BgenRDD(hc.sc, Array(partition), settings, null)
->>>>>>> 46e5fad5
     }
 
     val rowType = typ.rowType
@@ -100,13 +89,8 @@
       "contig_recoding" -> recoding,
       "skip_invalid_loci" -> skipInvalidLoci)
 
-<<<<<<< HEAD
-    val unionRVD = OrderedRVD.union(rvds)
-    assert(unionRVD.getNumPartitions == files.length)
-=======
     val unionCRVD = ContextRDD.union(hc.sc, crvds)
     assert(unionCRVD.getNumPartitions == files.length)
->>>>>>> 46e5fad5
 
     unionCRVD
       .toRows(rowType)
