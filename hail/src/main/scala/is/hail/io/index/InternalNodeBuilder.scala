package is.hail.io.index

import is.hail.annotations.Region
import is.hail.asm4s.{Code, LineNumber, SettableBuilder, Value}
import is.hail.expr.ir.EmitCodeBuilder
import is.hail.io.OutputBuffer
import is.hail.types
import is.hail.types.encoded.EType
import is.hail.types.physical._
import is.hail.types.physical.stypes.concrete.{SBaseStructPointer, SBaseStructPointerSettable}
import is.hail.types.virtual.{TStruct, Type}

object InternalNodeBuilder {
  def virtualType(keyType: Type, annotationType: Type): TStruct = typ(PType.canonical(keyType), PType.canonical(annotationType)).virtualType

  def legacyTyp(keyType: PType, annotationType: PType) = PCanonicalStruct(
    "children" -> +PCanonicalArray(+PCanonicalStruct(
      "index_file_offset" -> +PInt64(),
      "first_idx" -> +PInt64(),
      "first_key" -> keyType,
      "first_record_offset" -> +PInt64(),
      "first_annotation" -> annotationType
    ), required = true)
  )

  def arrayType(keyType: PType, annotationType: PType) =
    PCanonicalArray(PCanonicalStruct(required = true,
      "index_file_offset" -> +PInt64(),
      "first_idx" -> +PInt64(),
      "first_key" -> keyType,
      "first_record_offset" -> +PInt64(),
      "first_annotation" -> annotationType
    ), required = true)

  def typ(keyType: PType, annotationType: PType) = PCanonicalStruct(
    "children" -> arrayType(keyType, annotationType)
  )
}

class StagedInternalNodeBuilder(maxSize: Int, keyType: PType, annotationType: PType, sb: SettableBuilder) {
  private val region = sb.newSettable[Region]("internal_node_region")
  val ab = new IndexWriterArrayBuilder("internal_node", maxSize,
    sb, region,
    InternalNodeBuilder.arrayType(keyType, annotationType))

  val pType: PCanonicalStruct = InternalNodeBuilder.typ(keyType, annotationType)
  private val node = new SBaseStructPointerSettable(SBaseStructPointer(pType), sb.newSettable[Long]("internal_node_node"))

  def loadFrom(cb: EmitCodeBuilder, ib: StagedIndexWriterUtils, idx: Value[Int])(implicit line: LineNumber): Unit = {
    cb.assign(region, ib.getRegion(idx))
    cb.assign(node.a, ib.getArrayOffset(idx))
    val aoff = node.loadField(cb, 0).get(cb).tcode[Long]
    ab.loadFrom(cb, aoff, ib.getLength(idx))
  }

  def store(cb: EmitCodeBuilder, ib: StagedIndexWriterUtils, idx: Value[Int])(implicit line: LineNumber): Unit =
    ib.update(cb, idx, region.get, node.a.get, ab.length)

  def reset(cb: EmitCodeBuilder)(implicit line: LineNumber): Unit = {
    cb += region.invoke[Unit]("clear")
    allocate(cb)
  }

<<<<<<< HEAD
  def allocate(cb: EmitCodeBuilder)(implicit line: LineNumber): Unit = {
    cb += node.store(PCode(pType, pType.allocate(region)))
=======
  def allocate(cb: EmitCodeBuilder): Unit = {
    node.store(cb, PCode(pType, pType.allocate(region)))
>>>>>>> 00cfa811
    ab.create(cb, pType.fieldOffset(node.a, "children"))
  }

  def create(cb: EmitCodeBuilder)(implicit line: LineNumber): Unit = {
    cb.assign(region, Region.stagedCreate(Region.REGULAR))
    allocate(cb)
  }

  def encode(cb: EmitCodeBuilder, ob: Value[OutputBuffer])(implicit line: LineNumber): Unit = {
    val enc = EType.defaultFromPType(pType).buildEncoder(pType, cb.emb.ecb)
    ab.storeLength(cb)
    cb += enc(node.a, ob)
  }

  def nodeAddress: PBaseStructValue = node

  def add(cb: EmitCodeBuilder, indexFileOffset: Code[Long], firstIndex: Code[Long], firstChild: PBaseStructValue)(implicit line: LineNumber): Unit = {
    val childtyp = types.coerce[PBaseStruct](firstChild.pt)
    ab.addChild(cb)
    ab.setFieldValue(cb, "index_file_offset", PCode(PInt64(), indexFileOffset))
    ab.setFieldValue(cb, "first_idx", PCode(PInt64(), firstIndex))
    ab.setField(cb, "first_key", firstChild.loadField(cb, childtyp.fieldIdx("key")).typecast[PCode])
    ab.setField(cb, "first_record_offset", firstChild.loadField(cb, childtyp.fieldIdx("offset")).typecast[PCode])
    ab.setField(cb, "first_annotation", firstChild.loadField(cb, childtyp.fieldIdx("annotation")).typecast[PCode])
  }

  def add(cb: EmitCodeBuilder, indexFileOffset: Code[Long], firstChild: PBaseStructValue)(implicit line: LineNumber): Unit = {
    val childtyp = types.coerce[PBaseStruct](firstChild.pt)
    ab.addChild(cb)
    ab.setFieldValue(cb, "index_file_offset", PCode(PInt64(), indexFileOffset))
    ab.setField(cb, "first_idx", firstChild.loadField(cb, childtyp.fieldIdx("first_idx")).typecast[PCode])
    ab.setField(cb, "first_key", firstChild.loadField(cb, childtyp.fieldIdx("first_key")).typecast[PCode])
    ab.setField(cb, "first_record_offset", firstChild.loadField(cb, childtyp.fieldIdx("first_record_offset")).typecast[PCode])
    ab.setField(cb, "first_annotation", firstChild.loadField(cb, childtyp.fieldIdx("first_annotation")).typecast[PCode])
  }

  def loadChild(cb: EmitCodeBuilder, idx: Code[Int])(implicit line: LineNumber): Unit =
    ab.loadChild(cb, idx)
  def getLoadedChild: PBaseStructValue = ab.getLoadedChild
}<|MERGE_RESOLUTION|>--- conflicted
+++ resolved
@@ -61,13 +61,8 @@
     allocate(cb)
   }
 
-<<<<<<< HEAD
   def allocate(cb: EmitCodeBuilder)(implicit line: LineNumber): Unit = {
-    cb += node.store(PCode(pType, pType.allocate(region)))
-=======
-  def allocate(cb: EmitCodeBuilder): Unit = {
     node.store(cb, PCode(pType, pType.allocate(region)))
->>>>>>> 00cfa811
     ab.create(cb, pType.fieldOffset(node.a, "children"))
   }
 
