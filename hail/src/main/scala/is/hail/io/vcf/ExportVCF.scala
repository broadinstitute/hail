package is.hail.io.vcf

import is.hail
import is.hail.HailContext
import is.hail.annotations.Region
import is.hail.expr.ir.MatrixValue
import is.hail.expr.types.physical._
import is.hail.expr.types.virtual._
import is.hail.io.{VCFAttributes, VCFFieldAttributes, VCFMetadata}
import is.hail.utils._
import is.hail.variant.{Call, MatrixTable, RegionValueVariant}

import scala.io.Source

object ExportVCF {
  def infoNumber(t: Type): String = t match {
    case TBoolean(_) => "0"
    case TArray(_, _) => "."
    case TSet(_, _) => "."
    case _ => "1"
  }

  def strVCF(sb: StringBuilder, elementType: PType, m: Region, offset: Long) {
    elementType match {
      case PInt32(_) =>
        val x = m.loadInt(offset)
        sb.append(x)
      case PInt64(_) =>
        val x = m.loadLong(offset)
        if (x > Int.MaxValue || x < Int.MinValue)
          fatal(s"Cannot convert Long to Int if value is greater than Int.MaxValue (2^31 - 1) " +
            s"or less than Int.MinValue (-2^31). Found $x.")
        sb.append(x)
      case PFloat32(_) =>
        val x = m.loadFloat(offset)
        if (x.isNaN)
          sb += '.'
        else
          sb.append(x.formatted("%.5e"))
      case PFloat64(_) =>
        val x = m.loadDouble(offset)
        if (x.isNaN)
          sb += '.'
        else
          sb.append(x.formatted("%.5e"))
      case PString(_) =>
        sb.append(PString.loadString(m, offset))
      case PCall(_) =>
        val c = m.loadInt(offset)
        Call.vcfString(c, sb)
      case _ =>
        fatal(s"VCF does not support type $elementType")
    }
  }

  def iterableVCF(sb: StringBuilder, t: PContainer, m: Region, length: Int, offset: Long, delim: Char) {
    if (length > 0) {
      var i = 0
      while (i < length) {
        if (i > 0)
          sb += delim
        if (t.isElementDefined(m, offset, i)) {
          val eOffset = t.loadElement(m, offset, length, i)
          strVCF(sb, t.elementType, m, eOffset)
        } else
          sb += '.'
        i += 1
      }
    } else
      sb += '.'
  }

  def emitInfo(sb: StringBuilder, f: PField, m: Region, offset: Long, wroteLast: Boolean): Boolean = {
    f.typ match {
      case it: PContainer if !it.elementType.virtualType.isOfType(TBoolean()) =>
        val length = it.loadLength(m, offset)
        if (length == 0)
          wroteLast
        else {
          if (wroteLast)
            sb += ';'
          sb.append(f.name)
          sb += '='
          iterableVCF(sb, it, m, length, offset, ',')
          true
        }
      case PBoolean(_) =>
        if (m.loadBoolean(offset)) {
          if (wroteLast)
            sb += ';'
          sb.append(f.name)
          true
        } else
          wroteLast
      case t =>
        if (wroteLast)
          sb += ';'
        sb.append(f.name)
        sb += '='
        strVCF(sb, t, m, offset)
        true
    }
  }

  def infoType(t: Type): Option[String] = t match {
    case _: TInt32 | _: TInt64 => Some("Integer")
    case _: TFloat64 | _: TFloat32 => Some("Float")
    case _: TString => Some("String")
    case _: TBoolean => Some("Flag")
    case _ => None
  }

  def infoType(f: Field): String = {
    val tOption = f.typ match {
      case TArray(TBoolean(_), _) | TSet(TBoolean(_), _) => None
      case TArray(elt, _) => infoType(elt)
      case TSet(elt, _) => infoType(elt)
      case t => infoType(t)
    }
    tOption match {
      case Some(s) => s
      case _ => fatal(s"INFO field '${ f.name }': VCF does not support type '${ f.typ }'.")
    }
  }

  def formatType(t: Type): Option[String] = t match {
    case _: TInt32 | _: TInt64 => Some("Integer")
    case _: TFloat64 | _: TFloat32 => Some("Float")
    case _: TString => Some("String")
    case _: TCall => Some("String")
    case _ => None
  }

  def formatType(fieldName: String, t: Type): String = {
    val tOption = t match {
      case TArray(elt, _) => formatType(elt)
      case TSet(elt, _) => formatType(elt)
      case _ => formatType(t)
    }

    tOption match {
      case Some(s) => s
      case _ => fatal(s"FORMAT field '$fieldName': VCF does not support type '$t'.")
    }
  }

  def validFormatType(typ: Type): Boolean = {
    typ match {
      case _: TString => true
      case _: TFloat64 => true
      case _: TFloat32 => true
      case _: TInt32 => true
      case _: TInt64 => true
      case _: TCall => true
      case _ => false
    }
  }

  def checkFormatSignature(tg: TStruct) {
    tg.fields.foreach { fd =>
      val valid = fd.typ match {
        case it: TContainer => validFormatType(it.elementType)
        case t => validFormatType(t)
      }
      if (!valid)
        fatal(s"Invalid type for format field '${ fd.name }'. Found '${ fd.typ }'.")
    }
  }

  def emitGenotype(sb: StringBuilder, formatFieldOrder: Array[Int], tg: PStruct, m: Region, offset: Long, fieldDefined: Array[Boolean], missingFormat: String) {
    var i = 0
    while (i < formatFieldOrder.length) {
      fieldDefined(i) = tg.isFieldDefined(m, offset, formatFieldOrder(i))
      i += 1
    }

    var end = i
    while (end > 0 && !fieldDefined(end - 1))
      end -= 1

    if (end == 0)
      sb.append(missingFormat)
    else {
      i = 0
      while (i < end) {
        if (i > 0)
          sb += ':'
        val j = formatFieldOrder(i)
        val fIsDefined = fieldDefined(i)
        val fOffset = tg.loadField(m, offset, j)

        tg.fields(j).typ match {
          case it: PContainer =>
            val pt = it
            if (fIsDefined) {
              val fLength = pt.loadLength(m, fOffset)
              iterableVCF(sb, pt, m, fLength, fOffset, ',')
            } else
              sb += '.'
          case t =>
            if (fIsDefined)
              strVCF(sb, t, m, fOffset)
            else if (t.virtualType.isOfType(TCall()))
              sb.append("./.")
            else
              sb += '.'
        }
        i += 1
      }
    }
  }

  def getAttributes(k1: String, attributes: Option[VCFMetadata]): Option[VCFAttributes] =
    attributes.flatMap(_.get(k1))

  def getAttributes(k1: String, k2: String, attributes: Option[VCFMetadata]): Option[VCFFieldAttributes] =
    getAttributes(k1, attributes).flatMap(_.get(k2))

  def getAttributes(k1: String, k2: String, k3: String, attributes: Option[VCFMetadata]): Option[String] =
    getAttributes(k1, k2, attributes).flatMap(_.get(k3))

  def apply(mt: MatrixTable, path: String, append: Option[String] = None,
    exportType: Int = ExportType.CONCATENATED, metadata: Option[VCFMetadata] = None) {
    ExportVCF(mt.value, path, append, exportType, metadata)
  }

  def apply(mv: MatrixValue, path: String, append: Option[String],
    exportType: Int, metadata: Option[VCFMetadata]) {

    mv.typ.requireColKeyString()
    mv.typ.requireRowKeyVariant()

    val typ = mv.typ

    val tg = typ.entryType match {
      case t: TStruct => t.physicalType
      case t =>
        fatal(s"export_vcf requires g to have type TStruct, found $t")
    }

    checkFormatSignature(tg.virtualType)

    val formatFieldOrder: Array[Int] = tg.fieldIdx.get("GT") match {
      case Some(i) => (i +: tg.fields.filter(fd => fd.name != "GT").map(_.index)).toArray
      case None => tg.fields.indices.toArray
    }
    val formatFieldString = formatFieldOrder.map(i => tg.fields(i).name).mkString(":")

    val missingFormatStr = if (typ.entryType.size > 0 && typ.entryType.types(formatFieldOrder(0)).isInstanceOf[TCall])
      "./."
    else "."

    val tinfo =
      if (typ.rowType.hasField("info")) {
        typ.rowType.field("info").typ match {
          case t: TStruct => t.asInstanceOf[TStruct].physicalType
          case t =>
            warn(s"export_vcf found row field 'info' of type $t, but expected type 'Struct'. Emitting no INFO fields.")
            PStruct.empty()
        }
      } else {
        warn(s"export_vcf found no row field 'info'. Emitting no INFO fields.")
        PStruct.empty()
      }

    val rg = mv.referenceGenome
    val assembly = rg.name

    val localNSamples = mv.nCols
    val hasSamples = localNSamples > 0

    def header: String = {
      val sb = new StringBuilder()
      val fs = HailContext.sFS

      sb.append("##fileformat=VCFv4.2\n")
      sb.append(s"##hailversion=${ hail.HAIL_PRETTY_VERSION }\n")

      tg.fields.foreach { f =>
        val attrs = getAttributes("format", f.name, metadata).getOrElse(Map.empty[String, String])
        sb.append("##FORMAT=<ID=")
        sb.append(f.name)
        sb.append(",Number=")
        sb.append(attrs.getOrElse("Number", infoNumber(f.typ.virtualType)))
        sb.append(",Type=")
        sb.append(formatType(f.name, f.typ.virtualType))
        sb.append(",Description=\"")
        sb.append(attrs.getOrElse("Description", ""))
        sb.append("\">\n")
      }

      val filters = getAttributes("filter", metadata).getOrElse(Map.empty[String, Any]).keys.toArray.sorted
      filters.foreach { id =>
        val attrs = getAttributes("filter", id, metadata).getOrElse(Map.empty[String, String])
        sb.append("##FILTER=<ID=")
        sb.append(id)
        sb.append(",Description=\"")
        sb.append(attrs.getOrElse("Description", ""))
        sb.append("\">\n")
      }

      tinfo.virtualType.fields.foreach { f =>
        val attrs = getAttributes("info", f.name, metadata).getOrElse(Map.empty[String, String])
        sb.append("##INFO=<ID=")
        sb.append(f.name)
        sb.append(",Number=")
        sb.append(attrs.getOrElse("Number", infoNumber(f.typ)))
        sb.append(",Type=")
        sb.append(infoType(f))
        sb.append(",Description=\"")
        sb.append(attrs.getOrElse("Description", ""))
        sb.append("\">\n")
      }

      append.foreach { f =>
        fs.readFile(f) { s =>
          Source.fromInputStream(s)
            .getLines()
            .filterNot(_.isEmpty)
            .foreach { line =>
              sb.append(line)
              sb += '\n'
            }
        }
      }

      rg.contigs.foreachBetween { c =>
        sb.append("##contig=<ID=")
        sb.append(c)
        sb.append(",length=")
        sb.append(rg.contigLength(c))
        sb.append(",assembly=")
        sb.append(assembly)
        sb += '>'
      }(sb += '\n')

      sb += '\n'

      sb.append("#CHROM\tPOS\tID\tREF\tALT\tQUAL\tFILTER\tINFO")
      if (hasSamples)
        sb.append("\tFORMAT")
      mv.stringSampleIds.foreach { id =>
        sb += '\t'
        sb.append(id)
      }
      sb.result()
    }

    val fieldIdx = typ.rowType.fieldIdx

    def lookupVAField(fieldName: String, vcfColName: String, expectedTypeOpt: Option[Type]): (Boolean, Int) = {
      fieldIdx.get(fieldName) match {
        case Some(idx) =>
          val t = typ.rowType.types(idx)
          if (expectedTypeOpt.forall(t == _)) // FIXME: make sure this is right
            (true, idx)
          else {
            warn(s"export_vcf found row field $fieldName with type '$t', but expected type ${ expectedTypeOpt.get }. " +
              s"Emitting missing $vcfColName.")
            (false, 0)
          }
        case None => (false, 0)
      }
    }
    val filtersType = TSet(TString())
    val filtersPType = filtersType.physicalType

    val (idExists, idIdx) = lookupVAField("rsid", "ID", Some(TString()))
    val (qualExists, qualIdx) = lookupVAField("qual", "QUAL", Some(TFloat64()))
    val (filtersExists, filtersIdx) = lookupVAField("filters", "FILTERS", Some(filtersType))
    val (infoExists, infoIdx) = lookupVAField("info", "INFO", None)

<<<<<<< HEAD
    val fullRowType = typ.rvRowType.physicalType
    val localEntriesIndex = typ.entriesIdx
    val localEntriesType = typ.entryArrayType.physicalType
    
    val hc = HailContext.get
    val fs = hc.sFS
    val tmpDir = hc.tmpDir
=======
    val fullRowType = mv.rvRowPType
    val localEntriesIndex = mv.entriesIdx
    val localEntriesType = mv.entryArrayPType

>>>>>>> 7c32b3cc
    mv.rvd.mapPartitions { it =>
      val sb = new StringBuilder
      var m: Region = null

      val formatDefinedArray = new Array[Boolean](formatFieldOrder.length)

      val rvv = new RegionValueVariant(fullRowType)
      it.map { rv =>
        sb.clear()

        m = rv.region
        rvv.setRegion(rv)

        sb.append(rvv.contig())
        sb += '\t'
        sb.append(rvv.position())
        sb += '\t'

        if (idExists && fullRowType.isFieldDefined(rv, idIdx)) {
          val idOffset = fullRowType.loadField(rv, idIdx)
          sb.append(PString.loadString(m, idOffset))
        } else
          sb += '.'

        sb += '\t'
        sb.append(rvv.alleles()(0))
        sb += '\t'
        if (rvv.alleles().length > 1) {
          rvv.alleles().tail.foreachBetween(aa =>
            sb.append(aa))(sb += ',')
        } else {
          sb += '.'
        }
        sb += '\t'

        if (qualExists && fullRowType.isFieldDefined(rv, qualIdx)) {
          val qualOffset = fullRowType.loadField(rv, qualIdx)
          sb.append(m.loadDouble(qualOffset).formatted("%.2f"))
        } else
          sb += '.'

        sb += '\t'

        if (filtersExists && fullRowType.isFieldDefined(rv, filtersIdx)) {
          val filtersOffset = fullRowType.loadField(rv, filtersIdx)
          val filtersLength = filtersPType.loadLength(m, filtersOffset)
          if (filtersLength == 0)
            sb.append("PASS")
          else
            iterableVCF(sb, filtersPType, m, filtersLength, filtersOffset, ';')
        } else
          sb += '.'

        sb += '\t'

        var wroteAnyInfo: Boolean = false
        if (infoExists && fullRowType.isFieldDefined(rv, infoIdx)) {
          var wrote: Boolean = false
          val infoOffset = fullRowType.loadField(rv, infoIdx)
          var i = 0
          while (i < tinfo.size) {
            if (tinfo.isFieldDefined(m, infoOffset, i)) {
              wrote = emitInfo(sb, tinfo.fields(i), m, tinfo.loadField(m, infoOffset, i), wrote)
              wroteAnyInfo = wroteAnyInfo || wrote
            }
            i += 1
          }
        }
        if (!wroteAnyInfo)
          sb += '.'

        if (hasSamples) {
          sb += '\t'
          sb.append(formatFieldString)

          val gsOffset = fullRowType.loadField(rv, localEntriesIndex)
          var i = 0
          while (i < localNSamples) {
            sb += '\t'
            if (localEntriesType.isElementDefined(m, gsOffset, i))
              emitGenotype(sb, formatFieldOrder, tg, m, localEntriesType.loadElement(m, gsOffset, localNSamples, i), formatDefinedArray, missingFormatStr)
            else
              sb.append(missingFormatStr)

            i += 1
          }
        }

        sb.result()
      }
    }.writeTable(fs, path, tmpDir, Some(header), exportType = exportType)
  }
}<|MERGE_RESOLUTION|>--- conflicted
+++ resolved
@@ -370,20 +370,14 @@
     val (filtersExists, filtersIdx) = lookupVAField("filters", "FILTERS", Some(filtersType))
     val (infoExists, infoIdx) = lookupVAField("info", "INFO", None)
 
-<<<<<<< HEAD
-    val fullRowType = typ.rvRowType.physicalType
-    val localEntriesIndex = typ.entriesIdx
-    val localEntriesType = typ.entryArrayType.physicalType
-    
+    val fullRowType = mv.rvRowPType
+    val localEntriesIndex = mv.entriesIdx
+    val localEntriesType = mv.entryArrayPType
+
     val hc = HailContext.get
     val fs = hc.sFS
     val tmpDir = hc.tmpDir
-=======
-    val fullRowType = mv.rvRowPType
-    val localEntriesIndex = mv.entriesIdx
-    val localEntriesType = mv.entryArrayPType
-
->>>>>>> 7c32b3cc
+
     mv.rvd.mapPartitions { it =>
       val sb = new StringBuilder
       var m: Region = null
