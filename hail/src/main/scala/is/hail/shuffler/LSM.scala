--- conflicted
+++ resolved
@@ -97,19 +97,11 @@
 
 class LSM (
   path: String,
-<<<<<<< HEAD
   codecs: ShuffleCodecSpec
 ) extends AutoCloseable {
   private[this] val rootRegion: Region = Region()
   private[this] val log = Logger.getLogger(getClass.getName)
   val keyOrd: UnsafeOrdering = codecs.keyDecodedPType.unsafeOrdering
-=======
-  codecs: KeyedCodecSpec
-) extends AutoCloseable {
-  private[this] val rootRegion: Region = Region()
-  private[this] val log = Logger.getLogger(getClass.getName)
-  val keyOrd: UnsafeOrdering = codecs.decodedKeyPType.unsafeOrdering
->>>>>>> 5a404bc9
   private[this] val region = ThreadLocal.withInitial(new Supplier[Region]() {
     def get(): Region = {
       val region = Region()
@@ -175,17 +167,8 @@
     assert(samplesEnd <= samples.length)
 
     if (processed == 0) {
-<<<<<<< HEAD
-      assert(least == -1)
-      assert(greatest == -1)
       least = k
     } else if (processed == 1) {
-      assert(least != -1)
-      assert(greatest == -1)
-=======
-      least = k
-    } else if (processed == 1) {
->>>>>>> 5a404bc9
       if (keyOrd.compare(k, least) < 0) {
         greatest = least
         least = k
