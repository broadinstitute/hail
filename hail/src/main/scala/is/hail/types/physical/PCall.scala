package is.hail.types.physical

import is.hail.asm4s._
import is.hail.types.virtual.TCall
import is.hail.expr.ir.EmitCodeBuilder
import is.hail.types.physical.stypes.interfaces.{SCallCode, SCallValue}

abstract class PCall extends PType {
  lazy val virtualType: TCall.type = TCall
}

<<<<<<< HEAD
object PCallValue {
  def apply(pt: PCall, call: Settable[_]): PCallValue = pt match {
    case t: PCanonicalCall => new PCanonicalCallSettable(t, coerce[Int](call))
  }
}

abstract class PCallValue extends PValue {
  def ploidy()(implicit line: LineNumber): Code[Int]
=======
abstract class PCallValue extends PValue with SCallValue {
  def ploidy(): Code[Int]
>>>>>>> 00cfa811

  def isPhased()(implicit line: LineNumber): Code[Boolean]

  def forEachAllele(cb: EmitCodeBuilder)(alleleCode: Value[Int] => Unit)(implicit line: LineNumber): Unit
}

abstract class PCallCode extends PCode with SCallCode {
  def pt: PCall

  def ploidy()(implicit line: LineNumber): Code[Int]

  def isPhased()(implicit line: LineNumber): Code[Boolean]

  def memoize(cb: EmitCodeBuilder, name: String)(implicit line: LineNumber): PCallValue

  def memoizeField(cb: EmitCodeBuilder, name: String)(implicit line: LineNumber): PCallValue
}<|MERGE_RESOLUTION|>--- conflicted
+++ resolved
@@ -9,19 +9,8 @@
   lazy val virtualType: TCall.type = TCall
 }
 
-<<<<<<< HEAD
-object PCallValue {
-  def apply(pt: PCall, call: Settable[_]): PCallValue = pt match {
-    case t: PCanonicalCall => new PCanonicalCallSettable(t, coerce[Int](call))
-  }
-}
-
-abstract class PCallValue extends PValue {
+abstract class PCallValue extends PValue with SCallValue {
   def ploidy()(implicit line: LineNumber): Code[Int]
-=======
-abstract class PCallValue extends PValue with SCallValue {
-  def ploidy(): Code[Int]
->>>>>>> 00cfa811
 
   def isPhased()(implicit line: LineNumber): Code[Boolean]
 
