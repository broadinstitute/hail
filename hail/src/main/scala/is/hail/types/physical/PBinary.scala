--- conflicted
+++ resolved
@@ -102,13 +102,8 @@
   def store(addr: Code[Long], bytes: Code[Array[Byte]])(implicit line: LineNumber): Code[Unit]
 }
 
-<<<<<<< HEAD
-abstract class PBinaryValue extends PValue {
+abstract class PBinaryValue extends PValue with SBinaryValue {
   def loadLength()(implicit line: LineNumber): Code[Int]
-=======
-abstract class PBinaryValue extends PValue with SBinaryValue {
-  def loadLength(): Code[Int]
->>>>>>> 00cfa811
 
   def loadBytes()(implicit line: LineNumber): Code[Array[Byte]]
 
