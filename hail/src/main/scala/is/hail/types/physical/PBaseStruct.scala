--- conflicted
+++ resolved
@@ -188,28 +188,10 @@
     } else
       Gen.uniformSequence(types.map(t => t.genValue)).map(a => Annotation(a: _*))
   }
-<<<<<<< HEAD
-
-  override def load(src: Code[Long])(implicit line: LineNumber): PBaseStructCode = ???
-=======
->>>>>>> 00cfa811
 }
 
 abstract class PBaseStructValue extends PValue with SBaseStructValue {
   def pt: PBaseStruct
-<<<<<<< HEAD
-
-  def isFieldMissing(fieldIdx: Int)(implicit line: LineNumber): Code[Boolean]
-
-  def isFieldMissing(fieldName: String)(implicit line: LineNumber): Code[Boolean] =
-    isFieldMissing(pt.fieldIdx(fieldName))
-
-  def loadField(cb: EmitCodeBuilder, fieldIdx: Int)(implicit line: LineNumber): IEmitCode
-
-  def loadField(cb: EmitCodeBuilder, fieldName: String)(implicit line: LineNumber): IEmitCode =
-    loadField(cb, pt.fieldIdx(fieldName))
-=======
->>>>>>> 00cfa811
 }
 
 abstract class PBaseStructCode extends PCode with SBaseStructCode {
@@ -217,12 +199,7 @@
 
   def memoize(cb: EmitCodeBuilder, name: String)(implicit line: LineNumber): PBaseStructValue
 
-<<<<<<< HEAD
   def memoizeField(cb: EmitCodeBuilder, name: String)(implicit line: LineNumber): PBaseStructValue
 }
-=======
-  def memoizeField(cb: EmitCodeBuilder, name: String): PBaseStructValue
-}
-
-trait PStructSettable extends PBaseStructValue with PSettable
->>>>>>> 00cfa811
+
+trait PStructSettable extends PBaseStructValue with PSettable