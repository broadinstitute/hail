--- conflicted
+++ resolved
@@ -28,38 +28,10 @@
 
   override def byteSize: Long = representation.byteSize
 
-<<<<<<< HEAD
-  def fromArrayBytes(cb: EmitCodeBuilder, region: Value[Region], pt: PCanonicalShuffle, bytes: Code[Array[Byte]])(implicit line: LineNumber) = {
-    val off = cb.newField[Long](
-      "PCanonicalShuffleSettableOff",
-      pt.representation.allocate(region, Wire.ID_SIZE))
-    cb.append(pt.representation.store(off, bytes))
-    new PCanonicalShuffleSettable(pt, new PCanonicalBinarySettable(pt.representation, off))
-  }
-}
-=======
   override def alignment: Long = representation.alignment
->>>>>>> 00cfa811
 
   override def fundamentalType: PType = representation.fundamentalType
 
-<<<<<<< HEAD
-  def get(implicit line: LineNumber): PShuffleCode =
-    new PCanonicalShuffleCode(pt, shuffle.get)
-
-  def settableTuple(): IndexedSeq[Settable[_]] =
-    shuffle.settableTuple()
-
-  def loadLength()(implicit line: LineNumber): Code[Int] =
-    shuffle.loadLength()
-
-  def loadBytes()(implicit line: LineNumber): Code[Array[Byte]] =
-    shuffle.loadBytes()
-
-  def store(pc: PCode)(implicit line: LineNumber): Code[Unit] =
-    shuffle.store(pc.asInstanceOf[PCanonicalShuffleCode].shuffle)
-}
-=======
   override def encodableType: PType = representation.encodableType
 
   override def containsPointers: Boolean = representation.containsPointers
@@ -75,29 +47,11 @@
     this.representation.unstagedStoreAtAddress(addr, region, srcPType.fundamentalType, srcAddress, deepCopy)
 
   def loadBinary(cb: EmitCodeBuilder, addr: Code[Long]): SBinaryPointerCode = representation.loadCheapPCode(cb, addr).asInstanceOf[SBinaryPointerCode]
->>>>>>> 00cfa811
 
   def sType: SCanonicalShufflePointer = SCanonicalShufflePointer(this)
 
   def loadCheapPCode(cb: EmitCodeBuilder, addr: Code[Long]): PCode = new SCanonicalShufflePointerCode(sType, representation.loadCheapPCode(cb, addr))
 
-<<<<<<< HEAD
-  def memoize(cb: EmitCodeBuilder, name: String, sb: SettableBuilder)(implicit line: LineNumber): PCanonicalShuffleSettable = {
-    val s = PCanonicalShuffleSettable(sb, pt, name)
-    cb.assign(s, this)
-    s
-  }
-
-  def memoize(cb: EmitCodeBuilder, name: String)(implicit line: LineNumber): PCanonicalShuffleSettable =
-    memoize(cb, name, cb.localBuilder)
-
-  def memoizeField(cb: EmitCodeBuilder, name: String)(implicit line: LineNumber): PCanonicalShuffleSettable =
-    memoize(cb, name, cb.fieldBuilder)
-
-  def store(mb: EmitMethodBuilder[_], r: Value[Region], dst: Code[Long])(implicit line: LineNumber): Code[Unit] =
-    shuffle.store(mb, r, dst)
-}
-=======
   def store(cb: EmitCodeBuilder, region: Value[Region], value: SCode, deepCopy: Boolean): Code[Long] = {
     value.st match {
       case SCanonicalShufflePointer(t) =>
@@ -113,4 +67,3 @@
 
   }
 }
->>>>>>> 00cfa811
