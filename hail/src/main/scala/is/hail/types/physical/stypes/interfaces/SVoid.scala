--- conflicted
+++ resolved
@@ -1,11 +1,7 @@
 package is.hail.types.physical.stypes.interfaces
 
 import is.hail.annotations.{CodeOrdering, Region}
-<<<<<<< HEAD
-import is.hail.asm4s.{Code, LineNumber, TypeInfo, UnitInfo, Value}
-=======
-import is.hail.asm4s.{Code, Settable, TypeInfo, UnitInfo, Value}
->>>>>>> 25e5e5b8
+import is.hail.asm4s.{Code, LineNumber, Settable, TypeInfo, UnitInfo, Value}
 import is.hail.expr.ir.{EmitCodeBuilder, EmitMethodBuilder, SortOrder}
 import is.hail.types.physical.stypes.{SCode, SSettable, SType}
 import is.hail.types.physical.{PCode, PType, PUnrealizableCode, PValue, PVoid}
@@ -14,30 +10,17 @@
 
   def pType: PType = PVoid
 
-<<<<<<< HEAD
-  override def coerceOrCopy(cb: EmitCodeBuilder, region: Value[Region], value: SCode, deepCopy: Boolean): SCode =
-    value
-
-  override def codeOrdering(mb: EmitMethodBuilder[_], other: SType, so: SortOrder): CodeOrdering =
-    throw new UnsupportedOperationException
-=======
   def coerceOrCopy(cb: EmitCodeBuilder, region: Value[Region], value: SCode, deepCopy: Boolean): SCode = value
 
   def codeOrdering(mb: EmitMethodBuilder[_], other: SType, so: SortOrder): CodeOrdering = throw new UnsupportedOperationException
->>>>>>> 25e5e5b8
 
   def codeTupleTypes(): IndexedSeq[TypeInfo[_]] = IndexedSeq()
 
-<<<<<<< HEAD
-  override def loadFrom(cb: EmitCodeBuilder, region: Value[Region], pt: PType, addr: Code[Long]): SCode =
-    throw new UnsupportedOperationException
-=======
   def loadFrom(cb: EmitCodeBuilder, region: Value[Region], pt: PType, addr: Code[Long]): SCode = throw new UnsupportedOperationException
 
   def fromCodes(codes: IndexedSeq[Code[_]]): SCode = throw new UnsupportedOperationException
 
   def fromSettables(settables: IndexedSeq[Settable[_]]): SSettable = throw new UnsupportedOperationException
->>>>>>> 25e5e5b8
 }
 
 case object PVoidCode extends PCode with PUnrealizableCode {
