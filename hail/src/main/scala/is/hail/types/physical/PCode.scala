--- conflicted
+++ resolved
@@ -28,11 +28,7 @@
 
   def settableTuple(): IndexedSeq[Settable[_]]
 
-<<<<<<< HEAD
-  def load()(implicit line: LineNumber): PCode = get
-=======
-  override def load(): PCode = get
->>>>>>> 25e5e5b8
+  override def load()(implicit line: LineNumber): PCode = get
 }
 
 abstract class PCode extends SCode { self =>
