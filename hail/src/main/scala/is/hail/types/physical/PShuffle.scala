--- conflicted
+++ resolved
@@ -11,13 +11,8 @@
   def virtualType: TShuffle = tShuffle
 }
 
-<<<<<<< HEAD
-abstract class PShuffleValue extends PValue {
+abstract class PShuffleValue extends PValue with SShuffleValue {
   def loadLength()(implicit line: LineNumber): Code[Int]
-=======
-abstract class PShuffleValue extends PValue with SShuffleValue {
-  def loadLength(): Code[Int]
->>>>>>> 00cfa811
 
   def loadBytes()(implicit line: LineNumber): Code[Array[Byte]]
 }
