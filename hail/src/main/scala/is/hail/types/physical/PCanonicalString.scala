--- conflicted
+++ resolved
@@ -1,11 +1,7 @@
 package is.hail.types.physical
 
 import is.hail.annotations.Region
-<<<<<<< HEAD
-import is.hail.asm4s.{Code, LineNumber, MethodBuilder, Value}
-=======
 import is.hail.asm4s.{Code, Value}
->>>>>>> 00cfa811
 import is.hail.expr.ir.{EmitCodeBuilder, EmitMethodBuilder}
 import is.hail.types.physical.stypes.SCode
 import is.hail.types.physical.stypes.concrete.{SStringPointer, SStringPointerCode}
@@ -22,21 +18,8 @@
   override def byteSize: Long = 8
 
   lazy val binaryFundamentalType: PCanonicalBinary = PCanonicalBinary(required)
-<<<<<<< HEAD
-  override lazy val binaryEncodableType: PCanonicalBinary =  PCanonicalBinary(required)
-
-  def copyFromType(mb: EmitMethodBuilder[_], region: Value[Region], srcPType: PType, srcAddress: Code[Long], deepCopy: Boolean)(implicit line: LineNumber): Code[Long] = {
-    this.fundamentalType.copyFromType(
-      mb, region, srcPType.asInstanceOf[PString].fundamentalType, srcAddress, deepCopy
-    )
-  }
-
-  def copyFromTypeAndStackValue(mb: EmitMethodBuilder[_], region: Value[Region], srcPType: PType, stackValue: Code[_], deepCopy: Boolean)(implicit line: LineNumber): Code[_] =
-    this.copyFromType(mb, region, srcPType, stackValue.asInstanceOf[Code[Long]], deepCopy)
-=======
   override lazy val fundamentalType: PCanonicalBinary = binaryFundamentalType
   override lazy val binaryEncodableType: PCanonicalBinary = PCanonicalBinary(required)
->>>>>>> 00cfa811
 
   def _copyFromAddress(region: Region, srcPType: PType, srcAddress: Long, deepCopy: Boolean): Long =
     fundamentalType.copyFromAddress(region, srcPType.asInstanceOf[PString].fundamentalType, srcAddress, deepCopy)
@@ -46,13 +29,13 @@
   def loadLength(boff: Long): Int =
     this.fundamentalType.loadLength(boff)
 
-  def loadLength(boff: Code[Long])(implicit line: LineNumber): Code[Int] =
+  def loadLength(boff: Code[Long]): Code[Int] =
     this.fundamentalType.loadLength(boff)
 
   def loadString(bAddress: Long): String =
     new String(this.fundamentalType.loadBytes(bAddress))
 
-  def loadString(bAddress: Code[Long])(implicit line: LineNumber): Code[String] =
+  def loadString(bAddress: Code[Long]): Code[String] =
     Code.newInstance[String, Array[Byte]](this.fundamentalType.loadBytes(bAddress))
 
   def allocateAndStoreString(region: Region, str: String): Long = {
@@ -62,7 +45,7 @@
     dstAddrss
   }
 
-  def allocateAndStoreString(mb: EmitMethodBuilder[_], region: Value[Region], str: Code[String])(implicit line: LineNumber): Code[Long] = {
+  def allocateAndStoreString(mb: EmitMethodBuilder[_], region: Value[Region], str: Code[String]): Code[Long] = {
     val dstAddress = mb.genFieldThisRef[Long]()
     val byteRep = mb.genFieldThisRef[Array[Byte]]()
     Code(
@@ -72,38 +55,13 @@
       dstAddress)
   }
 
-<<<<<<< HEAD
-  def constructAtAddress(mb: EmitMethodBuilder[_], addr: Code[Long], region: Value[Region], srcPType: PType, srcAddress: Code[Long], deepCopy: Boolean)(implicit line: LineNumber): Code[Unit] =
-    fundamentalType.constructAtAddress(mb, addr, region, srcPType.fundamentalType, srcAddress, deepCopy)
-
-  def constructAtAddress(addr: Long, region: Region, srcPType: PType, srcAddress: Long, deepCopy: Boolean): Unit =
-    fundamentalType.constructAtAddress(addr, region, srcPType.fundamentalType, srcAddress, deepCopy)
-=======
   def unstagedStoreAtAddress(addr: Long, region: Region, srcPType: PType, srcAddress: Long, deepCopy: Boolean): Unit =
     fundamentalType.unstagedStoreAtAddress(addr, region, srcPType.fundamentalType, srcAddress, deepCopy)
->>>>>>> 00cfa811
 
   def setRequired(required: Boolean) = if (required == this.required) this else PCanonicalString(required)
 
   def sType: SStringPointer = SStringPointer(this)
 
-<<<<<<< HEAD
-  def loadLength()(implicit line: LineNumber): Code[Int] = pt.loadLength(a)
-
-  def loadString()(implicit line: LineNumber): Code[String] =
-    pt.loadString(a)
-
-  def asBytes(): PBinaryCode = new PCanonicalBinaryCode(pt.binaryFundamentalType, a)
-
-  def memoize(cb: EmitCodeBuilder, name: String)(implicit line: LineNumber): PValue =
-    defaultMemoizeImpl(cb, name)
-
-  def memoizeField(cb: EmitCodeBuilder, name: String)(implicit line: LineNumber): PValue =
-    defaultMemoizeFieldImpl(cb, name)
-
-  def store(mb: EmitMethodBuilder[_], r: Value[Region], dst: Code[Long])(implicit line: LineNumber): Code[Unit] =
-    Region.storeAddress(dst, a)
-=======
   def loadCheapPCode(cb: EmitCodeBuilder, addr: Code[Long]): PCode = new SStringPointerCode(SStringPointer(this), addr)
 
   def store(cb: EmitCodeBuilder, region: Value[Region], value: SCode, deepCopy: Boolean): Code[Long] = {
@@ -124,5 +82,4 @@
   def apply(required: Boolean = false): PCanonicalString = if (required) PCanonicalStringRequired else PCanonicalStringOptional
 
   def unapply(t: PString): Option[Boolean] = Option(t.required)
->>>>>>> 00cfa811
 }