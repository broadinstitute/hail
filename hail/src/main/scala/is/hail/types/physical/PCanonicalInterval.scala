package is.hail.types.physical

import is.hail.annotations._
import is.hail.asm4s._
import is.hail.expr.ir.EmitCodeBuilder
import is.hail.types.physical.stypes.SCode
import is.hail.types.physical.stypes.concrete.{SIntervalPointer, SIntervalPointerCode}
import is.hail.types.virtual.{TInterval, Type}

final case class PCanonicalInterval(pointType: PType, override val required: Boolean = false) extends PInterval {

  def byteSize: Long = representation.byteSize
  override def alignment: Long = representation.alignment
  override lazy val fundamentalType: PStruct = representation.fundamentalType

  def _asIdent = s"interval_of_${ pointType.asIdent }"

  override def _pretty(sb: StringBuilder, indent: Int, compact: Boolean = false) {
    sb.append("PCInterval[")
    pointType.pretty(sb, indent, compact)
    sb.append("]")
  }

<<<<<<< HEAD
    def startOffset(off: Code[Long])(implicit line: LineNumber): Code[Long] =
      representation.fieldOffset(off, 0)

    def endOffset(off: Code[Long])(implicit line: LineNumber): Code[Long] =
      representation.fieldOffset(off, 1)
=======
  val representation: PStruct = PCanonicalStruct(
    required,
    "start" -> pointType,
    "end" -> pointType,
    "includesStart" -> PBooleanRequired,
    "includesEnd" -> PBooleanRequired)

  def setRequired(required: Boolean) = if (required == this.required) this else PCanonicalInterval(this.pointType, required)
>>>>>>> 00cfa811

  def startOffset(off: Code[Long]): Code[Long] = representation.fieldOffset(off, 0)

<<<<<<< HEAD
    def loadStart(off: Code[Long])(implicit line: LineNumber): Code[Long] =
      representation.loadField(off, 0)
=======
  def endOffset(off: Code[Long]): Code[Long] = representation.fieldOffset(off, 1)
>>>>>>> 00cfa811

  def loadStart(off: Long): Long = representation.loadField(off, 0)

<<<<<<< HEAD
    def loadEnd(off: Code[Long])(implicit line: LineNumber): Code[Long] =
      representation.loadField(off, 1)
=======
  def loadStart(off: Code[Long]): Code[Long] = representation.loadField(off, 0)
>>>>>>> 00cfa811

  def loadEnd(off: Long): Long = representation.loadField(off, 1)

  def loadEnd(off: Code[Long]): Code[Long] = representation.loadField(off, 1)

  def startDefined(off: Long): Boolean = representation.isFieldDefined(off, 0)

  def endDefined(off: Long): Boolean = representation.isFieldDefined(off, 1)

<<<<<<< HEAD
    def startDefined(off: Code[Long])(implicit line: LineNumber): Code[Boolean] =
      representation.isFieldDefined(off, 0)

    def endDefined(off: Code[Long])(implicit line: LineNumber): Code[Boolean] =
      representation.isFieldDefined(off, 1)

    def includesStart(off: Code[Long])(implicit line: LineNumber): Code[Boolean] =
      Region.loadBoolean(representation.loadField(off, 2))

    def includesEnd(off: Code[Long])(implicit line: LineNumber): Code[Boolean] =
      Region.loadBoolean(representation.loadField(off, 3))
=======
  def includesStart(off: Long): Boolean = Region.loadBoolean(representation.loadField(off, 2))

  def includesEnd(off: Long): Boolean = Region.loadBoolean(representation.loadField(off, 3))

  def startDefined(off: Code[Long]): Code[Boolean] = representation.isFieldDefined(off, 0)

  def endDefined(off: Code[Long]): Code[Boolean] = representation.isFieldDefined(off, 1)
>>>>>>> 00cfa811

  def includesStart(off: Code[Long]): Code[Boolean] =
    Region.loadBoolean(representation.loadField(off, 2))

  def includesEnd(off: Code[Long]): Code[Boolean] =
    Region.loadBoolean(representation.loadField(off, 3))

<<<<<<< HEAD
object PCanonicalIntervalSettable {
  def apply(sb: SettableBuilder, pt: PCanonicalInterval, name: String): PCanonicalIntervalSettable = {
    new PCanonicalIntervalSettable(pt,
      sb.newSettable[Long](s"${ name }_a"),
      sb.newSettable[Boolean](s"${ name }_includes_start"),
      sb.newSettable[Boolean](s"${ name }_includes_end"))
  }
}

class PCanonicalIntervalSettable(
  val pt: PCanonicalInterval,
  a: Settable[Long],
  val includesStart: Settable[Boolean],
  val includesEnd: Settable[Boolean]
) extends PIntervalValue with PSettable {
  def get(implicit line: LineNumber): PIntervalCode =
    new PCanonicalIntervalCode(pt, a)

  def settableTuple(): IndexedSeq[Settable[_]] = FastIndexedSeq(a, includesStart, includesEnd)

  def loadStart(cb: EmitCodeBuilder)(implicit line: LineNumber): IEmitCode =
    IEmitCode(cb,
      !(pt.startDefined(a)),
      pt.pointType.load(pt.startOffset(a)))

  def loadEnd(cb: EmitCodeBuilder)(implicit line: LineNumber): IEmitCode =
    IEmitCode(cb,
      !(pt.endDefined(a)),
      pt.pointType.load(pt.endOffset(a)))

  def store(pc: PCode)(implicit line: LineNumber): Code[Unit] = {
    Code(
      a := pc.asInstanceOf[PCanonicalIntervalCode].a,
      includesStart := pt.includesStart(a.load()),
      includesEnd := pt.includesEnd(a.load()))
  }
}
=======
  override def deepRename(t: Type) = deepRenameInterval(t.asInstanceOf[TInterval])
>>>>>>> 00cfa811

  private def deepRenameInterval(t: TInterval) =
    PCanonicalInterval(this.pointType.deepRename(t.pointType), this.required)

  def containsPointers: Boolean = representation.containsPointers

<<<<<<< HEAD
  def includesStart()(implicit line: LineNumber): Code[Boolean] =
    pt.includesStart(a)

  def includesEnd()(implicit line: LineNumber): Code[Boolean] =
    pt.includesEnd(a)

  def memoize(cb: EmitCodeBuilder, name: String, sb: SettableBuilder)(implicit line: LineNumber): PIntervalValue = {
    val s = PCanonicalIntervalSettable(sb, pt, name)
    cb.assign(s, this)
    s
  }

  def memoize(cb: EmitCodeBuilder, name: String)(implicit line: LineNumber): PIntervalValue =
    memoize(cb, name, cb.localBuilder)

  def memoizeField(cb: EmitCodeBuilder, name: String)(implicit line: LineNumber): PIntervalValue =
    memoize(cb, name, cb.fieldBuilder)

  def store(mb: EmitMethodBuilder[_], r: Value[Region], dst: Code[Long])(implicit line: LineNumber): Code[Unit] =
    pt.constructAtAddress(mb, dst, r, pt, a, deepCopy = false)
=======
  def encodableType: PType = representation.encodableType

  def sType: SIntervalPointer = SIntervalPointer(this)

  def loadCheapPCode(cb: EmitCodeBuilder, addr: Code[Long]): PCode = new SIntervalPointerCode(SIntervalPointer(this), addr)

  def store(cb: EmitCodeBuilder, region: Value[Region], value: SCode, deepCopy: Boolean): Code[Long] = {
    value.st match {
      case SIntervalPointer(t: PCanonicalInterval) =>
        representation.store(cb, region, t.representation.loadCheapPCode(cb, value.asInstanceOf[SIntervalPointerCode].a), deepCopy)
    }
  }

  def storeAtAddress(cb: EmitCodeBuilder, addr: Code[Long], region: Value[Region], value: SCode, deepCopy: Boolean): Unit = {
    value.st match {
      case SIntervalPointer(t: PCanonicalInterval) =>
        representation.storeAtAddress(cb, addr, region, t.representation.loadCheapPCode(cb, value.asInstanceOf[SIntervalPointerCode].a), deepCopy)
    }
  }
  def unstagedStoreAtAddress(addr: Long, region: Region, srcPType: PType, srcAddress: Long, deepCopy: Boolean): Unit = {
    srcPType match {
      case t: PCanonicalInterval =>
        representation.unstagedStoreAtAddress(addr, region, t.representation, srcAddress, deepCopy)
    }
  }

  override def _copyFromAddress(region: Region, srcPType: PType, srcAddress: Long, deepCopy: Boolean): Long = {
    srcPType match {
      case t: PCanonicalInterval =>
        representation._copyFromAddress(region, t.representation, srcAddress, deepCopy)
    }
  }
>>>>>>> 00cfa811
}<|MERGE_RESOLUTION|>--- conflicted
+++ resolved
@@ -21,13 +21,6 @@
     sb.append("]")
   }
 
-<<<<<<< HEAD
-    def startOffset(off: Code[Long])(implicit line: LineNumber): Code[Long] =
-      representation.fieldOffset(off, 0)
-
-    def endOffset(off: Code[Long])(implicit line: LineNumber): Code[Long] =
-      representation.fieldOffset(off, 1)
-=======
   val representation: PStruct = PCanonicalStruct(
     required,
     "start" -> pointType,
@@ -36,25 +29,14 @@
     "includesEnd" -> PBooleanRequired)
 
   def setRequired(required: Boolean) = if (required == this.required) this else PCanonicalInterval(this.pointType, required)
->>>>>>> 00cfa811
 
   def startOffset(off: Code[Long]): Code[Long] = representation.fieldOffset(off, 0)
 
-<<<<<<< HEAD
-    def loadStart(off: Code[Long])(implicit line: LineNumber): Code[Long] =
-      representation.loadField(off, 0)
-=======
   def endOffset(off: Code[Long]): Code[Long] = representation.fieldOffset(off, 1)
->>>>>>> 00cfa811
 
   def loadStart(off: Long): Long = representation.loadField(off, 0)
 
-<<<<<<< HEAD
-    def loadEnd(off: Code[Long])(implicit line: LineNumber): Code[Long] =
-      representation.loadField(off, 1)
-=======
   def loadStart(off: Code[Long]): Code[Long] = representation.loadField(off, 0)
->>>>>>> 00cfa811
 
   def loadEnd(off: Long): Long = representation.loadField(off, 1)
 
@@ -64,19 +46,6 @@
 
   def endDefined(off: Long): Boolean = representation.isFieldDefined(off, 1)
 
-<<<<<<< HEAD
-    def startDefined(off: Code[Long])(implicit line: LineNumber): Code[Boolean] =
-      representation.isFieldDefined(off, 0)
-
-    def endDefined(off: Code[Long])(implicit line: LineNumber): Code[Boolean] =
-      representation.isFieldDefined(off, 1)
-
-    def includesStart(off: Code[Long])(implicit line: LineNumber): Code[Boolean] =
-      Region.loadBoolean(representation.loadField(off, 2))
-
-    def includesEnd(off: Code[Long])(implicit line: LineNumber): Code[Boolean] =
-      Region.loadBoolean(representation.loadField(off, 3))
-=======
   def includesStart(off: Long): Boolean = Region.loadBoolean(representation.loadField(off, 2))
 
   def includesEnd(off: Long): Boolean = Region.loadBoolean(representation.loadField(off, 3))
@@ -84,7 +53,6 @@
   def startDefined(off: Code[Long]): Code[Boolean] = representation.isFieldDefined(off, 0)
 
   def endDefined(off: Code[Long]): Code[Boolean] = representation.isFieldDefined(off, 1)
->>>>>>> 00cfa811
 
   def includesStart(off: Code[Long]): Code[Boolean] =
     Region.loadBoolean(representation.loadField(off, 2))
@@ -92,75 +60,13 @@
   def includesEnd(off: Code[Long]): Code[Boolean] =
     Region.loadBoolean(representation.loadField(off, 3))
 
-<<<<<<< HEAD
-object PCanonicalIntervalSettable {
-  def apply(sb: SettableBuilder, pt: PCanonicalInterval, name: String): PCanonicalIntervalSettable = {
-    new PCanonicalIntervalSettable(pt,
-      sb.newSettable[Long](s"${ name }_a"),
-      sb.newSettable[Boolean](s"${ name }_includes_start"),
-      sb.newSettable[Boolean](s"${ name }_includes_end"))
-  }
-}
-
-class PCanonicalIntervalSettable(
-  val pt: PCanonicalInterval,
-  a: Settable[Long],
-  val includesStart: Settable[Boolean],
-  val includesEnd: Settable[Boolean]
-) extends PIntervalValue with PSettable {
-  def get(implicit line: LineNumber): PIntervalCode =
-    new PCanonicalIntervalCode(pt, a)
-
-  def settableTuple(): IndexedSeq[Settable[_]] = FastIndexedSeq(a, includesStart, includesEnd)
-
-  def loadStart(cb: EmitCodeBuilder)(implicit line: LineNumber): IEmitCode =
-    IEmitCode(cb,
-      !(pt.startDefined(a)),
-      pt.pointType.load(pt.startOffset(a)))
-
-  def loadEnd(cb: EmitCodeBuilder)(implicit line: LineNumber): IEmitCode =
-    IEmitCode(cb,
-      !(pt.endDefined(a)),
-      pt.pointType.load(pt.endOffset(a)))
-
-  def store(pc: PCode)(implicit line: LineNumber): Code[Unit] = {
-    Code(
-      a := pc.asInstanceOf[PCanonicalIntervalCode].a,
-      includesStart := pt.includesStart(a.load()),
-      includesEnd := pt.includesEnd(a.load()))
-  }
-}
-=======
   override def deepRename(t: Type) = deepRenameInterval(t.asInstanceOf[TInterval])
->>>>>>> 00cfa811
 
   private def deepRenameInterval(t: TInterval) =
     PCanonicalInterval(this.pointType.deepRename(t.pointType), this.required)
 
   def containsPointers: Boolean = representation.containsPointers
 
-<<<<<<< HEAD
-  def includesStart()(implicit line: LineNumber): Code[Boolean] =
-    pt.includesStart(a)
-
-  def includesEnd()(implicit line: LineNumber): Code[Boolean] =
-    pt.includesEnd(a)
-
-  def memoize(cb: EmitCodeBuilder, name: String, sb: SettableBuilder)(implicit line: LineNumber): PIntervalValue = {
-    val s = PCanonicalIntervalSettable(sb, pt, name)
-    cb.assign(s, this)
-    s
-  }
-
-  def memoize(cb: EmitCodeBuilder, name: String)(implicit line: LineNumber): PIntervalValue =
-    memoize(cb, name, cb.localBuilder)
-
-  def memoizeField(cb: EmitCodeBuilder, name: String)(implicit line: LineNumber): PIntervalValue =
-    memoize(cb, name, cb.fieldBuilder)
-
-  def store(mb: EmitMethodBuilder[_], r: Value[Region], dst: Code[Long])(implicit line: LineNumber): Code[Unit] =
-    pt.constructAtAddress(mb, dst, r, pt, a, deepCopy = false)
-=======
   def encodableType: PType = representation.encodableType
 
   def sType: SIntervalPointer = SIntervalPointer(this)
@@ -193,5 +99,4 @@
         representation._copyFromAddress(region, t.representation, srcAddress, deepCopy)
     }
   }
->>>>>>> 00cfa811
 }