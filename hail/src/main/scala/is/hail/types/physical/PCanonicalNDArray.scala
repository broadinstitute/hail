package is.hail.types.physical

import is.hail.annotations.{Annotation, NDArray, Region, UnsafeOrdering}
import is.hail.asm4s.{Code, _}
import is.hail.expr.ir.{EmitCode, EmitCodeBuilder}
import is.hail.types.physical.stypes.SCode
import is.hail.types.physical.stypes.interfaces._
import is.hail.types.virtual.{TNDArray, Type}
import is.hail.types.physical.stypes.concrete.{SIndexablePointer, SNDArrayPointer, SNDArrayPointerCode}
import org.apache.spark.sql.Row
import is.hail.utils._

final case class PCanonicalNDArray(elementType: PType, nDims: Int, required: Boolean = false) extends PNDArray  {
  assert(elementType.required, "elementType must be required")

  def _asIdent: String = s"ndarray_of_${elementType.asIdent}"

  override def containsPointers: Boolean = true

  override def _pretty(sb: StringBuilder, indent: Int, compact: Boolean = false) {
    sb.append("PCNDArray[")
    elementType.pretty(sb, indent, compact)
    sb.append(s",$nDims]")
  }

  lazy val shapeType: PCanonicalTuple = PCanonicalTuple(true, Array.tabulate(nDims)(_ => PInt64Required):_*)
  lazy val strideType: PCanonicalTuple = shapeType

  def loadShape(ndAddr: Long, idx: Int): Long = {
    val shapeTupleAddr = representation.loadField(ndAddr, 0)
    Region.loadLong(shapeType.loadField(shapeTupleAddr, idx))
  }

  def loadStride(ndAddr: Long, idx: Int): Long = {
    val shapeTupleAddr = representation.loadField(ndAddr, 1)
    Region.loadLong(strideType.loadField(shapeTupleAddr, idx))
  }


  def loadShapes(cb: EmitCodeBuilder, addr: Value[Long], settables: IndexedSeq[Settable[Long]]): Unit = {
    assert(settables.length == nDims)
    val shapeTuple = shapeType.loadCheapPCode(cb, representation.loadField(addr, "shape"))
      .memoize(cb, "pcndarray_shapetuple")
    (0 until nDims).foreach { dimIdx =>
      cb.assign(settables(dimIdx), shapeTuple.loadField(cb, dimIdx).get(cb).asLong.longCode(cb))
    }
  }

  def loadStrides(cb: EmitCodeBuilder, addr: Value[Long], settables: IndexedSeq[Settable[Long]]): Unit = {
    assert(settables.length == nDims)
    val strideTuple = strideType.loadCheapPCode(cb, representation.loadField(addr, "strides"))
      .memoize(cb, "pcndarray_stridetuple")
    (0 until nDims).foreach { dimIdx =>
      cb.assign(settables(dimIdx), strideTuple.loadField(cb, dimIdx).get(cb).asLong.longCode(cb))
    }
  }

<<<<<<< HEAD
  override def unstagedLoadStrides(addr: Long): IndexedSeq[Long] = {
    (0 until nDims).map { dimIdx =>
      this.loadStride(addr, dimIdx)
    }
  }
  
  val dataType: PCanonicalArray = PCanonicalArray(elementType, required = true)  
=======
  val dataType: PCanonicalArray = PCanonicalArray(elementType, required = true)
>>>>>>> f5a4ac27

  lazy val representation: PCanonicalStruct = {
    PCanonicalStruct(required,
      ("shape", shapeType),
      ("strides", strideType),
      ("data", dataType))
  }

  override lazy val byteSize: Long = representation.byteSize

  override lazy val alignment: Long = representation.alignment

  override def unsafeOrdering(): UnsafeOrdering = representation.unsafeOrdering()

<<<<<<< HEAD
  override lazy val fundamentalType: PType =  PCanonicalNDArray(elementType.fundamentalType, nDims, required)

=======
>>>>>>> f5a4ac27
  def numElements(shape: IndexedSeq[Value[Long]]): Code[Long] = {
    shape.foldLeft(1L: Code[Long])(_ * _)
  }

  def numElements(shape: IndexedSeq[Long]): Long = {
    shape.foldLeft(1L)(_ * _)
  }

  def makeColumnMajorStrides(sourceShapeArray: IndexedSeq[Value[Long]], region: Value[Region], cb: EmitCodeBuilder): IndexedSeq[Value[Long]] = {
    val runningProduct = cb.newLocal[Long]("make_column_major_strides_prod")
    val computedStrides = (0 until nDims).map(idx => cb.newField[Long](s"make_column_major_computed_stride_${idx}"))

    cb.assign(runningProduct, elementType.byteSize)
    (0 until nDims).foreach{ index =>
      cb.assign(computedStrides(index), runningProduct)
      cb.assign(runningProduct, runningProduct * (sourceShapeArray(index) > 0L).mux(sourceShapeArray(index), 1L))
    }

    computedStrides
  }

  def makeRowMajorStrides(sourceShapeArray: IndexedSeq[Value[Long]], region: Value[Region], cb: EmitCodeBuilder): IndexedSeq[Value[Long]] = {
    val runningProduct = cb.newLocal[Long]("make_row_major_strides_prod")
    val computedStrides = (0 until nDims).map(idx => cb.newField[Long](s"make_row_major_computed_stride_${idx}"))

    cb.assign(runningProduct, elementType.byteSize)
    ((nDims - 1) to 0 by -1).foreach{ index =>
      cb.assign(computedStrides(index), runningProduct)
      cb.assign(runningProduct, runningProduct * (sourceShapeArray(index) > 0L).mux(sourceShapeArray(index), 1L))
    }

    computedStrides
  }

  def getElementAddress(indices: IndexedSeq[Long], nd: Long): Long = {
    val dataLength = (0 until nDims).map(loadShape(nd, _)).foldLeft(1L)(_ * _)
    val dataAddress = this.representation.loadField(nd, 2)

    var bytesAway = 0L
    indices.zipWithIndex.foreach{case (requestedIndex: Long, strideIndex: Int) =>
      bytesAway += requestedIndex * loadStride(nd, strideIndex)
    }

    bytesAway + dataType.firstElementOffset(dataAddress, dataLength.toInt)
  }

  private def getElementAddress(cb: EmitCodeBuilder, indices: IndexedSeq[Value[Long]], nd: Value[Long]): Value[Long] = {
    val ndarrayValue = PCode(this, nd).asNDArray.memoize(cb, "getElementAddressNDValue")
    val stridesTuple = ndarrayValue.strides(cb)

    val dataStore = cb.newLocal[Long]("nd_get_element_address_data_store",
      representation.loadField(nd, "data"))

    cb.newLocal[Long]("pcndarray_get_element_addr", indices.zipWithIndex.map { case (requestedElementIndex, strideIndex) =>
      requestedElementIndex * stridesTuple(strideIndex)
    }.foldLeft(const(0L).get)(_ + _) + dataType.firstElementOffset(dataStore, dataType.loadLength(dataStore)))
  }

  def setElement(cb: EmitCodeBuilder, region: Value[Region],
    indices: IndexedSeq[Value[Long]], ndAddress: Value[Long], newElement: SCode, deepCopy: Boolean): Unit = {
    elementType.storeAtAddress(cb, getElementAddress(cb, indices, ndAddress), region, newElement, deepCopy)
  }

  private def getElementAddressFromDataPointerAndStrides(indices: IndexedSeq[Value[Long]], dataFirstElementPointer: Value[Long], strides: IndexedSeq[Value[Long]], cb: EmitCodeBuilder): Code[Long] = {
    val address = cb.newLocal[Long]("nd_get_element_address_bytes_away")
    cb.assign(address, dataFirstElementPointer)

    indices.zipWithIndex.foreach { case (requestedIndex, strideIndex) =>
      cb.assign(address, address + requestedIndex * strides(strideIndex))
    }
    address
  }

  def loadElement(cb: EmitCodeBuilder, indices: IndexedSeq[Value[Long]], ndAddress: Value[Long]): SCode = {
    val off = getElementAddress(cb, indices, ndAddress)
    elementType.loadCheapPCode(cb, elementType.loadFromNested(off))
  }

  def loadElementFromDataAndStrides(cb: EmitCodeBuilder, indices: IndexedSeq[Value[Long]], ndDataAddress: Value[Long], strides: IndexedSeq[Value[Long]]): Code[Long] = {
    val off = getElementAddressFromDataPointerAndStrides(indices, ndDataAddress, strides, cb)
    elementType.loadFromNested(off)
  }

  def allocate(shape: IndexedSeq[Value[Long]], region: Value[Region]): Code[Long] = {
    //Need to allocate enough space to construct my tuple, then to construct the array right next to it.
    val sizeOfArray = this.dataType.contentsByteSize(this.numElements(shape).toI)
    val sizeOfStruct = this.representation.byteSize
    region.allocateNDArray(sizeOfArray + sizeOfStruct)
  }

  def allocate(shape: IndexedSeq[Long], region: Region): Long = {
    //Need to allocate enough space to construct my tuple, then to construct the array right next to it.
    val sizeOfArray: Long = this.dataType.contentsByteSize(shape.product.toInt)
    val sizeOfStruct = this.representation.byteSize
    region.allocateNDArray(sizeOfArray + sizeOfStruct)
  }

  def constructByCopyingArray(
    shape: IndexedSeq[Value[Long]],
    strides: IndexedSeq[Value[Long]],
    dataCode: Code[Long],
    cb: EmitCodeBuilder,
    region: Value[Region]
  ): SNDArrayPointerCode = {

    //val inputDataPointer = cb.newLocal[Long]("data_value_store")
    val dataPCode = dataType.loadCheapPCode(cb, dataCode)
    val dataValue = dataPCode.memoize(cb, "pndarray_copy_data_constructor_data")

    val ndAddr = cb.newLocal[Long]("ndarray_construct_addr")
    cb.assign(ndAddr, this.allocate(shape, region))
    shapeType.storeAtAddressFromFields(cb, cb.newLocal[Long]("construct_shape", this.representation.fieldOffset(ndAddr, "shape")),
      region,
      shape.map(s => EmitCode.present(cb.emb, primitive(s))),
      false)
    strideType.storeAtAddressFromFields(cb, cb.newLocal[Long]("construct_strides", this.representation.fieldOffset(ndAddr, "strides")),
      region,
      strides.map(s => EmitCode.present(cb.emb, primitive(s))),
      false)

    val newDataPointer = cb.newLocal("ndarray_construct_new_data_pointer", ndAddr + this.representation.byteSize)

    cb.append(Region.storeLong(this.representation.fieldOffset(ndAddr, "data"), newDataPointer))
    dataType.storeContentsAtAddress(cb, newDataPointer, region, dataValue, true)

    new SNDArrayPointerCode(SNDArrayPointer(this), ndAddr)
  }

  def constructDataFunction(
    shape: IndexedSeq[Value[Long]],
    strides: IndexedSeq[Value[Long]],
    cb: EmitCodeBuilder,
    region: Value[Region]
  ): (Value[Long], EmitCodeBuilder =>  SNDArrayPointerCode) = {

    val ndAddr = cb.newLocal[Long]("ndarray_construct_addr")
    cb.assign(ndAddr, this.allocate(shape, region))
    shapeType.storeAtAddressFromFields(cb, cb.newLocal[Long]("construct_shape", this.representation.fieldOffset(ndAddr, "shape")),
      region,
      shape.map(s => EmitCode.present(cb.emb, primitive(s))),
      false)
    strideType.storeAtAddressFromFields(cb, cb.newLocal[Long]("construct_strides", this.representation.fieldOffset(ndAddr, "strides")),
      region,
      strides.map(s => EmitCode.present(cb.emb, primitive(s))),
      false)

    val newDataPointer = cb.newLocal("ndarray_construct_new_data_pointer", ndAddr + this.representation.byteSize)
    cb.append(Region.storeLong(this.representation.fieldOffset(ndAddr, "data"), newDataPointer))
    //TODO Use the known length here
    val newFirstElementDataPointer = cb.newLocal[Long]("ndarray_construct_first_element_pointer", this.dataFirstElementPointer(ndAddr))

    cb.append(dataType.stagedInitialize(newDataPointer, this.numElements(shape).toI))

    (newFirstElementDataPointer, (cb: EmitCodeBuilder) => new SNDArrayPointerCode(SNDArrayPointer(this), ndAddr))
  }

  def unstagedConstructDataFunction(
     shape: IndexedSeq[Long],
     strides: IndexedSeq[Long],
     region: Region
   )(writeDataToAddress: Long => Unit): Long = {

    val ndAddr = this.allocate(shape, region)
    shapeType.unstagedStoreJavaObjectAtAddress(ndAddr, Row(shape:_*), region)
    strideType.unstagedStoreJavaObjectAtAddress(ndAddr + shapeType.byteSize, Row(strides:_*), region)

    val newDataPointer = ndAddr + this.representation.byteSize
    Region.storeLong(this.representation.fieldOffset(ndAddr, 2), newDataPointer)

    val newFirstElementDataPointer = this.unstagedDataFirstElementPointer(ndAddr)
    dataType.initialize(newDataPointer, numElements(shape).toInt)
    writeDataToAddress(newFirstElementDataPointer)

    ndAddr
  }

  private def deepPointerCopy(region: Region, ndAddress: Long): Unit = {
    // Tricky, need to rewrite the address of the data pointer to point to directly after the struct.
    val shape = this.unstagedLoadShapes(ndAddress)
    val firstElementAddressOld = this.unstagedDataFirstElementPointer(ndAddress)
    assert(this.elementType.containsPointers)
    val arrayAddressNew = ndAddress + this.representation.byteSize
    val numElements = this.numElements(shape)
    this.dataType.initialize(arrayAddressNew, numElements.toInt)
    Region.storeLong(this.representation.fieldOffset(ndAddress, 2), arrayAddressNew)
    val firstElementAddressNew = this.dataType.firstElementOffset(arrayAddressNew)


    var currentIdx = 0
    while(currentIdx < numElements) {
      val currentElementAddressOld = firstElementAddressOld + currentIdx * elementType.byteSize
      val currentElementAddressNew = firstElementAddressNew + currentIdx * elementType.byteSize
      this.elementType.unstagedStoreAtAddress(currentElementAddressNew, region, this.elementType, elementType.unstagedLoadFromNested(currentElementAddressOld), true)
      currentIdx += 1
    }
  }

  def _copyFromAddress(region: Region, srcPType: PType, srcAddress: Long, deepCopy: Boolean): Long  = {
    val srcNDPType = srcPType.asInstanceOf[PCanonicalNDArray]
    assert(nDims == srcNDPType.nDims)


    if (equalModuloRequired(srcPType)) { // The situation where you can just memcpy, but then still have to update pointers.
      if (!deepCopy) {
        return srcAddress
      }

      // Deep copy, two scenarios.
      if (elementType.containsPointers) {
        // Can't just reference count change, since the elements have to be copied and updated.
        val numBytes = PNDArray.getByteSize(srcAddress)
        val newAddress =  region.allocateNDArray(numBytes)
        Region.copyFrom(srcAddress, newAddress, numBytes)
        deepPointerCopy(region, newAddress)
        newAddress
      }
      else {
        region.trackNDArray(srcAddress)
        srcAddress
      }
    }
    else {  // The situation where maybe the structs inside the ndarray have different requiredness
      // Deep copy doesn't matter, we have to make a new one no matter what.
      val srcShape = srcPType.asInstanceOf[PNDArray].unstagedLoadShapes(srcAddress)
      val srcStrides = srcPType.asInstanceOf[PNDArray].unstagedLoadStrides(srcAddress)
      val newAddress = this.unstagedConstructDataFunction(srcShape, srcStrides, region){ firstElementAddress =>
        var currentAddressToWrite = firstElementAddress

        SNDArray.unstagedForEachIndex(srcShape) { indices =>
          val srcElementAddress = srcNDPType.getElementAddress(indices, srcAddress)
          this.elementType.unstagedStoreAtAddress(currentAddressToWrite, region, srcNDPType.elementType, srcElementAddress, true)
          currentAddressToWrite += elementType.byteSize
        }
      }

      newAddress
    }

  }

  override def deepRename(t: Type) = deepRenameNDArray(t.asInstanceOf[TNDArray])

  private def deepRenameNDArray(t: TNDArray) =
    PCanonicalNDArray(this.elementType.deepRename(t.elementType), this.nDims, this.required)

  def setRequired(required: Boolean) = if(required == this.required) this else PCanonicalNDArray(elementType, nDims, required)

<<<<<<< HEAD
  def unstagedStoreAtAddress(addr: Long, region: Region, srcPType: PType, srcAddress: Long, deepCopy: Boolean): Unit = {
    val srcND = srcPType.asInstanceOf[PCanonicalNDArray]

    if (deepCopy) {
      region.trackNDArray(srcAddress)
    }
    Region.storeAddress(addr, copyFromAddress(region, srcND, srcAddress, deepCopy))
  }
=======
  def unstagedStoreAtAddress(addr: Long, region: Region, srcPType: PType, srcAddress: Long, deepCopy: Boolean): Unit =
    representation.unstagedStoreAtAddress(addr, region, srcPType.asInstanceOf[PCanonicalNDArray].representation, srcAddress, deepCopy)
>>>>>>> f5a4ac27

  def sType: SNDArrayPointer = SNDArrayPointer(this)

  def loadCheapPCode(cb: EmitCodeBuilder, addr: Code[Long]): PCode = new SNDArrayPointerCode(sType, addr)

  def store(cb: EmitCodeBuilder, region: Value[Region], value: SCode, deepCopy: Boolean): Code[Long] = {
    value.st match {
      case SNDArrayPointer(t) if t.equalModuloRequired(this)  =>
        val storedAddress = cb.newLocal[Long]("pcanonical_ndarray_store", value.asInstanceOf[SNDArrayPointerCode].a)
        if (deepCopy) {
          cb.append(region.trackNDArray(storedAddress))
        }
        storedAddress
      case SNDArrayPointer(t) =>
        val oldND = value.asNDArray.memoize(cb, "pcanonical_ndarray_store_old")
        val shape = oldND.shapes(cb)
        val newStrides = makeColumnMajorStrides(shape, region, cb)
        val (targetDataFirstElementAddr, finish) = this.constructDataFunction(shape, newStrides, cb, region)

        val currentOffset = cb.newLocal[Long]("pcanonical_ndarray_store_offset", targetDataFirstElementAddr)
        SNDArray.forEachIndex(cb, shape, "PCanonicalNDArray_store") { (cb, currentIndices) =>
          val oldElement = oldND.loadElement(currentIndices, cb)
          elementType.storeAtAddress(cb, currentOffset, region, oldElement, true)
          cb.assign(currentOffset, currentOffset + elementType.byteSize)
        }

        finish(cb).a
    }
  }

  def storeAtAddress(cb: EmitCodeBuilder, addr: Code[Long], region: Value[Region], value: SCode, deepCopy: Boolean): Unit = {
    cb += Region.storeAddress(addr, store(cb, region, value, deepCopy))
  }

  def unstagedDataFirstElementPointer(ndAddr: Long): Long = dataType.firstElementOffset(unstagedDataPArrayPointer(ndAddr))

  def unstagedDataPArrayPointer(ndAddr: Long): Long = representation.loadField(ndAddr, 2)

  override def dataFirstElementPointer(ndAddr: Code[Long]): Code[Long] = dataType.firstElementOffset(this.dataPArrayPointer(ndAddr))

  override def dataPArrayPointer(ndAddr: Code[Long]): Code[Long] = representation.loadField(ndAddr, "data")

  def loadFromNested(addr: Code[Long]): Code[Long] = Region.loadAddress(addr)

  override def unstagedLoadFromNested(addr: Long): Long = Region.loadAddress(addr)

  override def unstagedStoreJavaObject(annotation: Annotation, region: Region): Long = {
    val aNDArray = annotation.asInstanceOf[NDArray]
    val addr = this.allocate(aNDArray.shape, region)

    val shapeRow = Annotation.fromSeq(aNDArray.shape)
    var runningProduct = this.representation.fieldType("data").asInstanceOf[PArray].elementType.byteSize
    val stridesArray = new Array[Long](aNDArray.shape.size)
    ((aNDArray.shape.size - 1) to 0 by -1).foreach { i =>
      stridesArray(i) = runningProduct
      runningProduct = runningProduct * (if (aNDArray.shape(i) > 0L) aNDArray.shape(i) else 1L)
    }
    var curAddr = addr
    val stridesRow = Row(stridesArray:_*)
    shapeType.unstagedStoreJavaObjectAtAddress(curAddr, shapeRow, region)
    curAddr += shapeType.byteSize
    strideType.unstagedStoreJavaObjectAtAddress(curAddr, stridesRow, region)
    curAddr += shapeType.byteSize
    dataType.unstagedStoreJavaObjectAtAddress(curAddr, aNDArray.getRowMajorElements(), region)

    addr
  }

  override def unstagedStoreJavaObjectAtAddress(addr: Long, annotation: Annotation, region: Region): Unit = {
    Region.storeAddress(addr, unstagedStoreJavaObject(annotation, region))
  }
}<|MERGE_RESOLUTION|>--- conflicted
+++ resolved
@@ -55,7 +55,6 @@
     }
   }
 
-<<<<<<< HEAD
   override def unstagedLoadStrides(addr: Long): IndexedSeq[Long] = {
     (0 until nDims).map { dimIdx =>
       this.loadStride(addr, dimIdx)
@@ -63,9 +62,6 @@
   }
   
   val dataType: PCanonicalArray = PCanonicalArray(elementType, required = true)  
-=======
-  val dataType: PCanonicalArray = PCanonicalArray(elementType, required = true)
->>>>>>> f5a4ac27
 
   lazy val representation: PCanonicalStruct = {
     PCanonicalStruct(required,
@@ -80,11 +76,6 @@
 
   override def unsafeOrdering(): UnsafeOrdering = representation.unsafeOrdering()
 
-<<<<<<< HEAD
-  override lazy val fundamentalType: PType =  PCanonicalNDArray(elementType.fundamentalType, nDims, required)
-
-=======
->>>>>>> f5a4ac27
   def numElements(shape: IndexedSeq[Value[Long]]): Code[Long] = {
     shape.foldLeft(1L: Code[Long])(_ * _)
   }
@@ -332,7 +323,6 @@
 
   def setRequired(required: Boolean) = if(required == this.required) this else PCanonicalNDArray(elementType, nDims, required)
 
-<<<<<<< HEAD
   def unstagedStoreAtAddress(addr: Long, region: Region, srcPType: PType, srcAddress: Long, deepCopy: Boolean): Unit = {
     val srcND = srcPType.asInstanceOf[PCanonicalNDArray]
 
@@ -341,10 +331,6 @@
     }
     Region.storeAddress(addr, copyFromAddress(region, srcND, srcAddress, deepCopy))
   }
-=======
-  def unstagedStoreAtAddress(addr: Long, region: Region, srcPType: PType, srcAddress: Long, deepCopy: Boolean): Unit =
-    representation.unstagedStoreAtAddress(addr, region, srcPType.asInstanceOf[PCanonicalNDArray].representation, srcAddress, deepCopy)
->>>>>>> f5a4ac27
 
   def sType: SNDArrayPointer = SNDArrayPointer(this)
 
