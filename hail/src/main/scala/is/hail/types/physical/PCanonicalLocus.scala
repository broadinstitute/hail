--- conflicted
+++ resolved
@@ -39,8 +39,7 @@
 
   val representation: PStruct = PCanonicalLocus.representation(required)
 
-  private[physical] def contigAddr(address: Code[Long])(implicit line: LineNumber): Code[Long] =
-    representation.loadField(address, 0)
+  private[physical] def contigAddr(address: Code[Long]): Code[Long] = representation.loadField(address, 0)
 
   private[physical] def contigAddr(address: Long): Long = representation.loadField(address, 0)
 
@@ -49,8 +48,7 @@
 
   lazy val contigType: PCanonicalString = representation.field("contig").typ.asInstanceOf[PCanonicalString]
 
-  def position(off: Code[Long])(implicit line: LineNumber): Code[Int] =
-    Region.loadInt(representation.loadField(off, 1))
+  def position(off: Code[Long]): Code[Int] = Region.loadInt(representation.loadField(off, 1))
 
   lazy val positionType: PInt32 = representation.field("position").typ.asInstanceOf[PInt32]
 
@@ -85,7 +83,7 @@
       type T = Long
       val bincmp = representation.fundamentalType.fieldType("contig").asInstanceOf[PBinary].codeOrdering(mb)
 
-      override def compareNonnull(x: Code[Long], y: Code[Long])(implicit line: LineNumber): Code[Int] = {
+      override def compareNonnull(x: Code[Long], y: Code[Long]): Code[Int] = {
         val c1 = mb.newLocal[Long]("c1")
         val c2 = mb.newLocal[Long]("c2")
 
@@ -110,37 +108,6 @@
     }
   }
 
-<<<<<<< HEAD
-object PCanonicalLocusSettable {
-  def apply(sb: SettableBuilder, pt: PCanonicalLocus, name: String): PCanonicalLocusSettable = {
-    new PCanonicalLocusSettable(pt,
-      sb.newSettable[Long](s"${ name }_a"),
-      sb.newSettable[Long](s"${ name }_contig"),
-      sb.newSettable[Int](s"${ name }_position"))
-  }
-}
-
-class PCanonicalLocusSettable(
-  val pt: PCanonicalLocus,
-  val a: Settable[Long],
-  _contig: Settable[Long],
-  val position: Settable[Int]
-) extends PLocusValue with PSettable {
-  def get(implicit line: LineNumber) = new PCanonicalLocusCode(pt, a)
-
-  def settableTuple(): IndexedSeq[Settable[_]] = FastIndexedSeq(a, _contig, position)
-
-  def store(pc: PCode)(implicit line: LineNumber): Code[Unit] = {
-    Code(
-      a := pc.asInstanceOf[PCanonicalLocusCode].a,
-      _contig := pt.contigAddr(a),
-      position := pt.position(a))
-  }
-
-  def contig()(implicit line: LineNumber): PStringCode =
-    new PCanonicalStringCode(pt.contigType.asInstanceOf[PCanonicalString], _contig)
-}
-=======
   override def unstagedStoreAtAddress(addr: Long, region: Region, srcPType: PType, srcAddress: Long, deepCopy: Boolean): Unit = {
     srcPType match {
       case pt: PCanonicalLocus => representation.unstagedStoreAtAddress(addr, region, pt.representation, srcAddress, deepCopy)
@@ -148,7 +115,6 @@
   }
 
   override def encodableType: PType = representation.encodableType
->>>>>>> 00cfa811
 
   override def containsPointers: Boolean = representation.containsPointers
 
@@ -158,36 +124,6 @@
     }
   }
 
-<<<<<<< HEAD
-  def contig()(implicit line: LineNumber): PStringCode =
-    new PCanonicalStringCode(pt.contigType, pt.contigAddr(a))
-
-  def position()(implicit line: LineNumber): Code[Int] =
-    pt.position(a)
-
-  def getLocusObj()(implicit line: LineNumber): Code[Locus] = {
-    Code.memoize(a, "get_locus_code_memo") { a =>
-      Code.invokeStatic2[Locus, String, Int, Locus]("apply",
-        pt.contigType.loadString(pt.contigAddr(a)),
-        pt.position(a))
-    }
-  }
-
-  def memoize(cb: EmitCodeBuilder, name: String, sb: SettableBuilder)(implicit line: LineNumber): PLocusValue = {
-    val s = PCanonicalLocusSettable(sb, pt, name)
-    cb.assign(s, this)
-    s
-  }
-
-  def memoize(cb: EmitCodeBuilder, name: String)(implicit line: LineNumber): PLocusValue =
-    memoize(cb, name, cb.localBuilder)
-
-  def memoizeField(cb: EmitCodeBuilder, name: String)(implicit line: LineNumber): PLocusValue =
-    memoize(cb, name, cb.fieldBuilder)
-
-  def store(mb: EmitMethodBuilder[_], r: Value[Region], dst: Code[Long])(implicit line: LineNumber): Code[Unit] =
-    Region.storeAddress(dst, a)
-=======
   def sType: SCanonicalLocusPointer = SCanonicalLocusPointer(this)
 
   def loadCheapPCode(cb: EmitCodeBuilder, addr: Code[Long]): PCode = new SCanonicalLocusPointerCode(sType, addr)
@@ -205,5 +141,4 @@
         representation.storeAtAddress(cb, addr, region, pt.representation.loadCheapPCode(cb, value.asInstanceOf[SCanonicalLocusPointerCode].a), deepCopy)
     }
   }
->>>>>>> 00cfa811
 }