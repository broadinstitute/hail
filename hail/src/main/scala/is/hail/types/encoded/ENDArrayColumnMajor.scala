package is.hail.types.encoded

import is.hail.annotations.Region
import is.hail.asm4s._
import is.hail.expr.ir.EmitCodeBuilder
import is.hail.io.{InputBuffer, OutputBuffer}
import is.hail.types.physical.stypes.SType
import is.hail.types.physical.stypes.concrete.SNDArrayPointer
import is.hail.types.physical.stypes.interfaces.{SNDArray, SNDArrayValue}
import is.hail.types.physical.{PCanonicalNDArray, PCode, PValue}
import is.hail.types.virtual.{TNDArray, Type}
import is.hail.utils._

case class ENDArrayColumnMajor(elementType: EType, nDims: Int, required: Boolean = false) extends EContainer {

  override def _buildEncoder(cb: EmitCodeBuilder, v: PValue, out: Value[OutputBuffer]): Unit = {
    val ndarray = v.asInstanceOf[SNDArrayValue]

    val shapes = ndarray.shapes(cb)
    shapes.foreach(s => cb += out.writeLong(s))

    SNDArray.forEachIndex(cb, shapes, "ndarray_encoder") { case (cb, idxVars) =>
      val elt = ndarray.loadElement(idxVars, cb)
      elementType.buildEncoder(elt.st, cb.emb.ecb)
        .apply(cb, elt, out)
    }
  }

  override def _buildDecoder(cb: EmitCodeBuilder, t: Type, region: Value[Region], in: Value[InputBuffer]): PCode = {
    val st = decodedSType(t).asInstanceOf[SNDArrayPointer]
    val pnd = st.pType
    val readElemF = elementType.buildInplaceDecoder(pnd.elementType, cb.emb.ecb)

    val shapeVars = (0 until nDims).map(i => cb.newLocal[Long](s"ndarray_decoder_shape_$i", in.readLong()))
    val totalNumElements = cb.newLocal[Long]("ndarray_decoder_total_num_elements", 1L)
    shapeVars.foreach { s =>
      cb.assign(totalNumElements, totalNumElements * s)
    }
    val strides = pnd.makeColumnMajorStrides(shapeVars, region, cb)

    val (pndFirstElementAddress, pndFinisher) = pnd.constructDataFunction(shapeVars, strides, cb, region)

    val currElementAddress = cb.newLocal[Long]("eblockmatrix_ndarray_currElementAddress", pndFirstElementAddress)

    val dataIdx = cb.newLocal[Int]("ndarray_decoder_data_idx")
<<<<<<< HEAD
    cb.forLoop(cb.assign(dataIdx, 0), dataIdx < totalNumElements.toI, cb.assign(dataIdx, dataIdx + 1), {
      cb += readElemF(region, currElementAddress, in)
      cb.assign(currElementAddress, currElementAddress + pnd.elementType.byteSize)
    })

    pndFinisher(cb).tcode[Long]
=======
    cb.forLoop(cb.assign(dataIdx, 0), dataIdx < totalNumElements.toI, cb.assign(dataIdx, dataIdx + 1),
      readElemF(cb, region, pnd.dataType.elementOffset(dataAddress, totalNumElements.toI, dataIdx), in))

    pnd.construct(shapeVars,
      pnd.makeColumnMajorStrides(shapeVars, region, cb),
      dataAddress, cb, region)
>>>>>>> 6ba2d41e
  }

  def _buildSkip(cb: EmitCodeBuilder, r: Value[Region], in: Value[InputBuffer]): Unit = {
    val skip = elementType.buildSkip(cb.emb)

    val numElements = cb.newLocal[Long]("ndarray_skipper_total_num_elements",
      (0 until nDims).foldLeft(const(1L).get) { (p, i) => p * in.readLong() })
    val i = cb.newLocal[Long]("ndarray_skipper_data_idx")
    cb.forLoop(cb.assign(i, 0L), i < numElements, cb.assign(i, i + 1L), cb += skip(r, in))
  }

  def _decodedSType(requestedType: Type): SType = {
    val requestedTNDArray = requestedType.asInstanceOf[TNDArray]
    val elementPType = elementType.decodedPType(requestedTNDArray.elementType)
    SNDArrayPointer(PCanonicalNDArray(elementPType, requestedTNDArray.nDims, required))
  }

  override def setRequired(required: Boolean): EType = ENDArrayColumnMajor(elementType, nDims, required)

  override def _asIdent = s"ndarray_of_${ elementType.asIdent }"

  override def _toPretty = s"ENDArrayColumnMajor[$elementType,$nDims]"
}<|MERGE_RESOLUTION|>--- conflicted
+++ resolved
@@ -43,21 +43,12 @@
     val currElementAddress = cb.newLocal[Long]("eblockmatrix_ndarray_currElementAddress", pndFirstElementAddress)
 
     val dataIdx = cb.newLocal[Int]("ndarray_decoder_data_idx")
-<<<<<<< HEAD
     cb.forLoop(cb.assign(dataIdx, 0), dataIdx < totalNumElements.toI, cb.assign(dataIdx, dataIdx + 1), {
       cb += readElemF(region, currElementAddress, in)
       cb.assign(currElementAddress, currElementAddress + pnd.elementType.byteSize)
     })
 
     pndFinisher(cb).tcode[Long]
-=======
-    cb.forLoop(cb.assign(dataIdx, 0), dataIdx < totalNumElements.toI, cb.assign(dataIdx, dataIdx + 1),
-      readElemF(cb, region, pnd.dataType.elementOffset(dataAddress, totalNumElements.toI, dataIdx), in))
-
-    pnd.construct(shapeVars,
-      pnd.makeColumnMajorStrides(shapeVars, region, cb),
-      dataAddress, cb, region)
->>>>>>> 6ba2d41e
   }
 
   def _buildSkip(cb: EmitCodeBuilder, r: Value[Region], in: Value[InputBuffer]): Unit = {
