--- conflicted
+++ resolved
@@ -86,15 +86,10 @@
 }
 
 case class RVDComponentSpec(rel_path: String) extends ComponentSpec {
-<<<<<<< HEAD
+  def absolutePath(path: String): String = path + "/" + rel_path
+
   def rvdSpec(fs: is.hail.io.fs.FS, path: String): AbstractRVDSpec =
-    AbstractRVDSpec.read(fs, path + "/" + rel_path)
-=======
-  def absolutePath(path: String): String = path + "/" + rel_path
-
-  def rvdSpec(hadoopConf: org.apache.hadoop.conf.Configuration, path: String): AbstractRVDSpec =
-    AbstractRVDSpec.read(hadoopConf, absolutePath(path))
->>>>>>> 638d414a
+    AbstractRVDSpec.read(fs, absolutePath(path))
 
   def read(hc: HailContext, path: String, requestedType: PStruct): RVD = {
     val rvdPath = path + "/" + rel_path
