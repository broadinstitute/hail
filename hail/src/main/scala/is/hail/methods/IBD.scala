package is.hail.methods

import is.hail.HailContext
import is.hail.annotations._
import is.hail.expr.ir._
import is.hail.expr.ir.functions.MatrixToTableFunction
import is.hail.expr.types.physical.{PFloat64, PInt64, PString, PStruct}
import is.hail.expr.types.virtual.{TFloat64, TStruct}
import is.hail.expr.types.{MatrixType, TableType}
import is.hail.rvd.RVDContext
import is.hail.sparkextras.ContextRDD
import is.hail.utils._
import is.hail.variant.{Call, Genotype, HardCallView}
import org.apache.spark.rdd.RDD
import org.apache.spark.sql.Row

import scala.language.higherKinds

object IBDInfo {
  def apply(Z0: Double, Z1: Double, Z2: Double): IBDInfo = {
    IBDInfo(Z0, Z1, Z2, Z1 / 2 + Z2)
  }

  val pType =
    PStruct(("Z0", PFloat64()), ("Z1", PFloat64()), ("Z2", PFloat64()), ("PI_HAT", PFloat64()))
<<<<<<< HEAD
  
  //FIXME: remove fromRegionValue?
  def fromRegionValue(rv: RegionValue): IBDInfo =
    fromRegionValue(rv.region, rv.offset)

  def fromRegionValue(region: Region, offset: Long): IBDInfo = {
=======

  def fromRegionValue(offset: Long): IBDInfo = {
>>>>>>> 87814289
    val Z0 = Region.loadDouble(pType.loadField(offset, 0))
    val Z1 = Region.loadDouble(pType.loadField(offset, 1))
    val Z2 = Region.loadDouble(pType.loadField(offset, 2))
    val PI_HAT = Region.loadDouble(pType.loadField(offset, 3))
    IBDInfo(Z0, Z1, Z2, PI_HAT)
  }
}

case class IBDInfo(Z0: Double, Z1: Double, Z2: Double, PI_HAT: Double) {
  def pointwiseMinus(that: IBDInfo): IBDInfo =
    IBDInfo(Z0 - that.Z0, Z1 - that.Z1, Z2 - that.Z2, PI_HAT - that.PI_HAT)

  def hasNaNs: Boolean = Array(Z0, Z1, Z2, PI_HAT).exists(_.isNaN)

  def toAnnotation: Annotation = Annotation(Z0, Z1, Z2, PI_HAT)

  def toRegionValue(rvb: RegionValueBuilder) {
    rvb.addDouble(Z0)
    rvb.addDouble(Z1)
    rvb.addDouble(Z2)
    rvb.addDouble(PI_HAT)
  }
}

object ExtendedIBDInfo {
  val pType =
    PStruct(("ibd", IBDInfo.pType), ("ibs0", PInt64()), ("ibs1", PInt64()), ("ibs2", PInt64()))

<<<<<<< HEAD
  def fromRegionValue(rv: RegionValue): ExtendedIBDInfo =
    fromRegionValue(rv.region, rv.offset)

  def fromRegionValue(region: Region, offset: Long): ExtendedIBDInfo = {
    val ibd = IBDInfo.fromRegionValue(region, pType.loadField(offset, 0))
=======
  def fromRegionValue(offset: Long): ExtendedIBDInfo = {
    val ibd = IBDInfo.fromRegionValue(pType.loadField(offset, 0))
>>>>>>> 87814289
    val ibs0 = Region.loadLong(pType.loadField(offset, 1))
    val ibs1 = Region.loadLong(pType.loadField(offset, 2))
    val ibs2 = Region.loadLong(pType.loadField(offset, 3))
    ExtendedIBDInfo(ibd, ibs0, ibs1, ibs2)
  }
}

case class ExtendedIBDInfo(ibd: IBDInfo, ibs0: Long, ibs1: Long, ibs2: Long) {
  def pointwiseMinus(that: ExtendedIBDInfo): ExtendedIBDInfo =
    ExtendedIBDInfo(ibd.pointwiseMinus(that.ibd), ibs0 - that.ibs0, ibs1 - that.ibs1, ibs2 - that.ibs2)

  def hasNaNs: Boolean = ibd.hasNaNs

  def makeRow(i: Any, j: Any): Row = Row(i, j, ibd.toAnnotation, ibs0, ibs1, ibs2)

  def toRegionValue(rvb: RegionValueBuilder) {
    rvb.startStruct()
    ibd.toRegionValue(rvb)
    rvb.endStruct()
    rvb.addLong(ibs0)
    rvb.addLong(ibs1)
    rvb.addLong(ibs2)
  }
}

case class IBSExpectations(
  E00: Double, E10: Double, E20: Double,
  E11: Double, E21: Double, E22: Double = 1, nonNaNCount: Int = 1) {
  def hasNaNs: Boolean = Array(E00, E10, E20, E11, E21).exists(_.isNaN)

  def normalized: IBSExpectations =
    IBSExpectations(E00 / nonNaNCount, E10 / nonNaNCount, E20 / nonNaNCount, E11 / nonNaNCount, E21 / nonNaNCount, E22, this.nonNaNCount)

  def scaled(N: Long): IBSExpectations =
    IBSExpectations(E00 * N, E10 * N, E20 * N, E11 * N, E21 * N, E22 * N, this.nonNaNCount)

  def join(that: IBSExpectations): IBSExpectations =
    if (this.hasNaNs)
      that
    else if (that.hasNaNs)
      this
    else
      IBSExpectations(E00 + that.E00,
        E10 + that.E10,
        E20 + that.E20,
        E11 + that.E11,
        E21 + that.E21,
        nonNaNCount = nonNaNCount + that.nonNaNCount)

}

object IBSExpectations {
  def empty: IBSExpectations = IBSExpectations(0, 0, 0, 0, 0, nonNaNCount = 0)
}

object IBD {
  def indicator(b: Boolean): Int = if (b) 1 else 0

  def countRefs(gtIdx: Int): Int = {
    val gt = Genotype.allelePair(gtIdx)
    indicator(gt.j == 0) + indicator(gt.k == 0)
  }

  def ibsForGenotypes(gs: HardCallView, maybeMaf: Option[Double]): IBSExpectations = {
    def calculateCountsFromMAF(maf: Double) = {
      var count = 0
      var i = 0
      while (i < gs.getLength) {
        gs.setGenotype(i)
        if (gs.hasGT) count += 1
        i += 1
      }
      val Na = count * 2.0
      val p = 1 - maf
      val q = maf
      val x = Na * p
      val y = Na * q
      (Na, x, y, p, q)
    }

    def estimateFrequenciesFromSample = {
      var na = 0
      var x = 0.0
      var i = 0
      while (i < gs.getLength) {
        gs.setGenotype(i)
        if (gs.hasGT) {
          na += 2
          x += countRefs(Call.unphasedDiploidGtIndex(gs.getGT))
        }
        i += 1
      }
      val Na = na.toDouble
      val y = Na - x
      val p = x / Na
      val q = y / Na
      (Na, x, y, p, q)
    }

    val (na, x, y, p, q) =
      maybeMaf.map(calculateCountsFromMAF).getOrElse(estimateFrequenciesFromSample)
    val Na = na

    val a00 = 2 * p * p * q * q * ((x - 1) / x * (y - 1) / y * (Na / (Na - 1)) * (Na / (Na - 2)) * (Na / (Na - 3)))
    val a10 = 4 * p * p * p * q * ((x - 1) / x * (x - 2) / x * (Na / (Na - 1)) * (Na / (Na - 2)) * (Na / (Na - 3))) + 4 * p * q * q * q * ((y - 1) / y * (y - 2) / y * (Na / (Na - 1)) * (Na / (Na - 2)) * (Na / (Na - 3)))
    val a20 = q * q * q * q * ((y - 1) / y * (y - 2) / y * (y - 3) / y * (Na / (Na - 1)) * (Na / (Na - 2)) * (Na / (Na - 3))) + p * p * p * p * ((x - 1) / x * (x - 2) / x * (x - 3) / x * (Na / (Na - 1)) * (Na / (Na - 2)) * (Na / (Na - 3))) + 4 * p * p * q * q * ((x - 1) / x * (y - 1) / y * (Na / (Na - 1)) * (Na / (Na - 2)) * (Na / (Na - 3)))
    val a11 = 2 * p * p * q * ((x - 1) / x * Na / (Na - 1) * Na / (Na - 2)) + 2 * p * q * q * ((y - 1) / y * Na / (Na - 1) * Na / (Na - 2))
    val a21 = p * p * p * ((x - 1) / x * (x - 2) / x * Na / (Na - 1) * Na / (Na - 2)) + q * q * q * ((y - 1) / y * (y - 2) / y * Na / (Na - 1) * Na / (Na - 2)) + p * p * q * ((x - 1) / x * Na / (Na - 1) * Na / (Na - 2)) + p * q * q * ((y - 1) / y * Na / (Na - 1) * Na / (Na - 2))
    IBSExpectations(a00, a10, a20, a11, a21)
  }

  def calculateIBDInfo(N0: Long, N1: Long, N2: Long, ibse: IBSExpectations, bounded: Boolean): ExtendedIBDInfo = {
    val ibseN = ibse.scaled(N0 + N1 + N2)
    val Z0 = N0 / ibseN.E00
    val Z1 = (N1 - Z0 * ibseN.E10) / ibseN.E11
    val Z2 = (N2 - Z0 * ibseN.E20 - Z1 * ibseN.E21) / ibseN.E22
    val ibd = if (bounded) {
      if (Z0 > 1) {
        IBDInfo(1, 0, 0)
      } else if (Z1 > 1) {
        IBDInfo(0, 1, 0)
      } else if (Z2 > 1) {
        IBDInfo(0, 0, 1)
      } else if (Z0 < 0) {
        val S = Z1 + Z2
        IBDInfo(0, Z1 / S, Z2 / S)
      } else if (Z1 < 0) {
        val S = Z0 + Z2
        IBDInfo(Z0 / S, 0, Z2 / S)
      } else if (Z2 < 0) {
        val S = Z0 + Z1
        IBDInfo(Z0 / S, Z1 / S, 0)
      } else {
        IBDInfo(Z0, Z1, Z2)
      }
    } else {
      IBDInfo(Z0, Z1, Z2)
    }

    ExtendedIBDInfo(ibd, N0, N1, N2)
  }

  final val chunkSize = 1024

  def computeIBDMatrix(input: MatrixValue,
    computeMaf: Option[(RegionValue) => Double],
    min: Option[Double],
    max: Option[Double],
    sampleIds: IndexedSeq[String],
    bounded: Boolean): ContextRDD[RVDContext, RegionValue] = {

    val nSamples = input.nCols

    val rowType = input.rvRowType
    val rowPType = input.rvRowPType
    val unnormalizedIbse = input.rvd.mapPartitions { it =>
      val view = HardCallView(rowPType)
      it.map { rv =>
        view.setRegion(rv)
        ibsForGenotypes(view, computeMaf.map(f => f(rv)))
      }
    }.fold(IBSExpectations.empty)(_ join _)

    val ibse = unnormalizedIbse.normalized

    val chunkedGenotypeMatrix = input.rvd.mapPartitions { it =>
      val view = HardCallView(rowPType)
      it.map { rv =>
        view.setRegion(rv)
        Array.tabulate[Byte](view.getLength) { i =>
          view.setGenotype(i)
          if (view.hasGT)
            IBSFFI.gtToCRep(Call.unphasedDiploidGtIndex(view.getGT))
          else
            IBSFFI.missingGTCRep
        }
      }
    }
      .zipWithIndex()
      .flatMap { case (gts, variantId) =>
        val vid = (variantId % chunkSize).toInt
        gts.grouped(chunkSize)
          .zipWithIndex
          .map { case (gtGroup, i) => ((i, variantId / chunkSize), (vid, gtGroup)) }
      }
      .aggregateByKey(Array.fill(chunkSize * chunkSize)(IBSFFI.missingGTCRep))({ case (x, (vid, gs)) =>
        for (i <- gs.indices) x(vid * chunkSize + i) = gs(i)
        x
      }, { case (x, y) =>
        for (i <- y.indices)
          if (x(i) == IBSFFI.missingGTCRep)
            x(i) = y(i)
        x
      })
      .map { case ((s, v), gs) => (v, (s, IBSFFI.pack(chunkSize, chunkSize, gs))) }

    val joined = ContextRDD.weaken[RVDContext](chunkedGenotypeMatrix.join(chunkedGenotypeMatrix)
      // optimization: Ignore chunks below the diagonal
      .filter { case (_, ((i, _), (j, _))) => j >= i }
      .map { case (_, ((s1, gs1), (s2, gs2))) =>
        ((s1, s2), IBSFFI.ibs(chunkSize, chunkSize, gs1, gs2))
      }
      .reduceByKey { (a, b) =>
        var i = 0
        while (i != a.length) {
          a(i) += b(i)
          i += 1
        }
        a
      })

    joined
      .cmapPartitions { (ctx, it) =>
        val region = ctx.region
        val rv = RegionValue(region)
        val rvb = new RegionValueBuilder(region)
        for {
          ((iChunk, jChunk), ibses) <- it
          si <- (0 until chunkSize).iterator
          sj <- (0 until chunkSize).iterator
          i = iChunk * chunkSize + si
          j = jChunk * chunkSize + sj
          if j > i && j < nSamples && i < nSamples
          idx = si * chunkSize + sj
          eibd = calculateIBDInfo(ibses(idx * 3), ibses(idx * 3 + 1), ibses(idx * 3 + 2), ibse, bounded)
          if min.forall(eibd.ibd.PI_HAT >= _) && max.forall(eibd.ibd.PI_HAT <= _)
        } yield {
          rvb.start(ibdPType)
          rvb.startStruct()
          rvb.addString(sampleIds(i))
          rvb.addString(sampleIds(j))
          eibd.toRegionValue(rvb)
          rvb.endStruct()
          rv.setOffset(rvb.end())
          rv
        }
      }
  }

  private val ibdPType = PStruct(("i", PString()), ("j", PString())) ++ ExtendedIBDInfo.pType
  private val ibdKey = FastIndexedSeq("i", "j")

  private[methods] def generateComputeMaf(input: MatrixValue, fieldName: String): (RegionValue) => Double = {
    val rvRowType = input.rvRowType
    val rvRowPType = input.rvRowPType
    val field = rvRowType.field(fieldName)
    assert(field.typ.isOfType(TFloat64()))
    val rowKeysF = input.typ.extractRowKey
    val entriesIdx = input.entriesIdx

    val idx = rvRowType.fieldIdx(fieldName)

    (rv: RegionValue) => {
      val isDefined = rvRowPType.isFieldDefined(rv.offset, idx)
      val maf = Region.loadDouble(rvRowPType.loadField(rv.offset, idx))
      if (!isDefined) {
        val row = new UnsafeRow(rvRowPType, rv).deleteField(entriesIdx)
        fatal(s"The minor allele frequency expression evaluated to NA at ${ rowKeysF(row) }.")
      }
      if (maf < 0.0 || maf > 1.0) {
        val row = new UnsafeRow(rvRowPType, rv).deleteField(entriesIdx)
        fatal(s"The minor allele frequency expression for ${ rowKeysF(row) } evaluated to $maf which is not in [0,1].")
      }
      maf
    }
  }
}

case class IBD(
  mafFieldName: Option[String] = None,
  bounded: Boolean = true,
  min: Option[Double] = None,
  max: Option[Double] = None) extends MatrixToTableFunction {

  min.foreach(min => optionCheckInRangeInclusive(0.0, 1.0)("minimum", min))
  max.foreach(max => optionCheckInRangeInclusive(0.0, 1.0)("maximum", max))

  min.liftedZip(max).foreach { case (min, max) =>
    if (min > max) {
      fatal(s"minimum must be less than or equal to maximum: ${ min }, ${ max }")
    }
  }

  def preservesPartitionCounts: Boolean = false

  def typ(childType: MatrixType): TableType =
    TableType(IBD.ibdPType.virtualType, IBD.ibdKey, TStruct.empty())

  def execute(ctx: ExecuteContext, input: MatrixValue): TableValue = {
    input.requireUniqueSamples("ibd")
    val computeMaf = mafFieldName.map(IBD.generateComputeMaf(input, _))
    val crdd = IBD.computeIBDMatrix(input, computeMaf, min, max, input.stringSampleIds, bounded)
    TableValue(ctx, IBD.ibdPType, IBD.ibdKey, crdd)
  }
}<|MERGE_RESOLUTION|>--- conflicted
+++ resolved
@@ -23,17 +23,8 @@
 
   val pType =
     PStruct(("Z0", PFloat64()), ("Z1", PFloat64()), ("Z2", PFloat64()), ("PI_HAT", PFloat64()))
-<<<<<<< HEAD
-  
-  //FIXME: remove fromRegionValue?
-  def fromRegionValue(rv: RegionValue): IBDInfo =
-    fromRegionValue(rv.region, rv.offset)
-
-  def fromRegionValue(region: Region, offset: Long): IBDInfo = {
-=======
 
   def fromRegionValue(offset: Long): IBDInfo = {
->>>>>>> 87814289
     val Z0 = Region.loadDouble(pType.loadField(offset, 0))
     val Z1 = Region.loadDouble(pType.loadField(offset, 1))
     val Z2 = Region.loadDouble(pType.loadField(offset, 2))
@@ -62,16 +53,8 @@
   val pType =
     PStruct(("ibd", IBDInfo.pType), ("ibs0", PInt64()), ("ibs1", PInt64()), ("ibs2", PInt64()))
 
-<<<<<<< HEAD
-  def fromRegionValue(rv: RegionValue): ExtendedIBDInfo =
-    fromRegionValue(rv.region, rv.offset)
-
-  def fromRegionValue(region: Region, offset: Long): ExtendedIBDInfo = {
-    val ibd = IBDInfo.fromRegionValue(region, pType.loadField(offset, 0))
-=======
   def fromRegionValue(offset: Long): ExtendedIBDInfo = {
     val ibd = IBDInfo.fromRegionValue(pType.loadField(offset, 0))
->>>>>>> 87814289
     val ibs0 = Region.loadLong(pType.loadField(offset, 1))
     val ibs1 = Region.loadLong(pType.loadField(offset, 2))
     val ibs2 = Region.loadLong(pType.loadField(offset, 3))
