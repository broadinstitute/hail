--- conflicted
+++ resolved
@@ -14,14 +14,6 @@
 abstract class PBinary extends PType {
   lazy val virtualType: TBinary = TBinary(required)
 
-<<<<<<< HEAD
-  def _asIdent = "binary"
-  def _toPretty = "Binary"
-
-  def copyFromType(mb: MethodBuilder, region: Code[Region], sourcePType: PType, sourceOffset: Code[Long], forceShallow: Boolean = false): Code[Long] = ???
-
-=======
->>>>>>> 2ae07d87
   override def unsafeOrdering(): UnsafeOrdering = new UnsafeOrdering {
     def compare(r1: Region, o1: Long, r2: Region, o2: Long): Int = {
       val l1 = PBinary.loadLength(r1, o1)
