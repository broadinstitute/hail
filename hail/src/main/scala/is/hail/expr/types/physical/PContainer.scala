--- conflicted
+++ resolved
@@ -22,9 +22,7 @@
   def nMissingBytes(len: Int): Long = (len + 7L) >>> 3
 }
 
-abstract class PContainer extends PType {
-  def elementType: PType
-
+abstract class PContainer extends PType with PIterable {
   def elementByteSize: Long
 
   def contentsAlignment: Long
@@ -51,24 +49,11 @@
 
   def elementsOffset(length: Code[Int]): Code[Long]
 
-  def contentsByteSize(length: Int): Long
-
-  def contentsByteSize(length: Code[Int]): Code[Long]
-
   def isElementMissing(region: Region, aoff: Long, i: Int): Boolean
 
-<<<<<<< HEAD
   def isElementDefined(aoff: Long, i: Int): Boolean
 
   def isElementDefined(region: Region, aoff: Long, i: Int): Boolean
-=======
-  private def contentsByteSize(length: Int): Long =
-    elementsOffset(length) + length * elementByteSize
-
-  private def contentsByteSize(length: Code[Int]): Code[Long] = {
-    elementsOffset(length) + length.toL * elementByteSize
-  }
->>>>>>> b5ed724a
 
   def isElementMissing(aoff: Code[Long], i: Code[Int]): Code[Boolean]
 
@@ -82,7 +67,7 @@
 
   def setElementMissing(aoff: Code[Long], i: Code[Int]): Code[Unit]
 
-  def setElementMissing(region: Code[Region], aoff: Code[Long], i: Code[Int]): Code[Unit
+  def setElementMissing(region: Code[Region], aoff: Code[Long], i: Code[Int]): Code[Unit]
 
   def setElementPresent(region: Region, aoff: Long, i: Int): Unit
 
@@ -112,26 +97,7 @@
 
   def loadElement(region: Code[Region], aoff: Code[Long], length: Code[Int], i: Code[Int]): Code[Long]
 
-<<<<<<< HEAD
   def loadElement(region: Code[Region], aoff: Code[Long], i: Code[Int]): Code[Long]
-=======
-  def copyFrom(region: Region, srcOff: Long): Long = {
-    val destOff = allocate(region, loadLength(srcOff))
-    Region.copyFrom(srcOff,  destOff, contentsByteSize(loadLength(srcOff)))
-    destOff
-  }
-
-  def copyFrom(mb: MethodBuilder, region: Code[Region], srcOff: Code[Long]): Code[Long] = {
-    val destOff = mb.newField[Long]
-    Code(
-      destOff := allocate(region, loadLength(srcOff)),
-      Region.copyFrom(srcOff, destOff, contentsByteSize(loadLength(srcOff))),
-      destOff
-    )
-  }
-
-  def loadElement(region: Region, aoff: Long, length: Int, i: Int): Long = loadElement(aoff, length, i)
->>>>>>> b5ed724a
 
   def allocate(region: Region, length: Int): Long
 
@@ -158,4 +124,8 @@
   def checkedConvertFrom(mb: EmitMethodBuilder, r: Code[Region], sourceOffset: Code[Long], sourceType: PContainer, msg: String): Code[Long]
 
   def copyFromType(sourceType: PType, sourceValue: Long)
+
+  def copyFrom(region: Region, srcOff: Long): Long
+
+  def copyFrom(mb: MethodBuilder, region: Code[Region], srcOff: Code[Long]): Code[Long]
 }