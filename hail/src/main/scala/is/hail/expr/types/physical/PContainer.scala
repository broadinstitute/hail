package is.hail.expr.types.physical

import is.hail.annotations._
import is.hail.asm4s._
import is.hail.expr.ir.EmitMethodBuilder
import is.hail.utils._

object PContainer {
  def loadLength(aoff: Long): Int =
    Region.loadInt(aoff)

  def loadLength(aoff: Code[Long]): Code[Int] =
    Region.loadInt(aoff)

  def storeLength(aoff: Long, length: Int): Unit =
    Region.storeInt(aoff, length)

  def storeLength(aoff: Code[Long], length: Code[Int]): Code[Unit] =
    Region.storeInt(aoff, length)

  def nMissingBytes(len: Code[Int]): Code[Long] = (len.toL + 7L) >>> 3

  def nMissingBytes(len: Int): Long = (len + 7L) >>> 3
}

abstract class PContainer extends PIterable {

  def elementByteSize: Long

  override def byteSize: Long = 8

  def contentsAlignment: Long

  final def loadLength(region: Region, aoff: Long): Int =
    PContainer.loadLength(aoff)

  final def loadLength(aoff: Long): Int =
    PContainer.loadLength(aoff)

  final def loadLength(aoff: Code[Long]): Code[Int] =
    PContainer.loadLength(aoff)

  final def loadLength(region: Code[Region], aoff: Code[Long]): Code[Int] =
    loadLength(aoff)

  final def storeLength(region: Region, aoff: Long, length: Int): Unit =
    PContainer.storeLength(aoff, length)

  final def storeLength(aoff: Code[Long], length: Code[Int]): Code[Unit] =
    PContainer.storeLength(aoff, length)

  final def storeLength(region: Code[Region], aoff: Code[Long], length: Code[Int]): Code[Unit] =
    storeLength(aoff, length)

  def nMissingBytes(len: Code[Int]): Code[Long] = PContainer.nMissingBytes(len)

  private val lengthHeaderBytes = 4L

  private def _elementsOffset(length: Int): Long =
    if (elementType.required)
      UnsafeUtils.roundUpAlignment(lengthHeaderBytes, elementType.alignment)
    else
      UnsafeUtils.roundUpAlignment(lengthHeaderBytes + PContainer.nMissingBytes(length), elementType.alignment)

  private def _elementsOffset(length: Code[Int]): Code[Long] =
    if (elementType.required)
      UnsafeUtils.roundUpAlignment(lengthHeaderBytes, elementType.alignment)
    else
      UnsafeUtils.roundUpAlignment(PContainer.nMissingBytes(length) + lengthHeaderBytes, elementType.alignment)

  private lazy val lengthOffsetTable = 10
  private lazy val elementsOffsetTable: Array[Long] = Array.tabulate[Long](lengthOffsetTable)(i => _elementsOffset(i))

  def elementsOffset(length: Int): Long = {
    if (length < lengthOffsetTable)
      elementsOffsetTable(length)
    else
      _elementsOffset(length)
  }

  def elementsOffset(length: Code[Int]): Code[Long] = {
    _elementsOffset(length)
  }

  def contentsByteSize(length: Int): Long =
    elementsOffset(length) + length * elementByteSize

  def contentsByteSize(length: Code[Int]): Code[Long] = {
    elementsOffset(length) + length.toL * elementByteSize
  }

  def isElementMissing(region: Region, aoff: Long, i: Int): Boolean =
    !isElementDefined(aoff, i)

<<<<<<< HEAD
  def isElementDefined(region: Region, aoff: Long, i: Int): Boolean =
    elementType.required || !Region.loadBit(aoff + lengthHeaderBytes, i)
=======
  def isElementDefined(aoff: Long, i: Int): Boolean =
    elementType.required || !Region.loadBit(aoff + 4, i)
>>>>>>> 2ceceab5

  def isElementDefined(region: Region, aoff: Long, i: Int): Boolean = isElementDefined(aoff, i)

  def isElementMissing(aoff: Code[Long], i: Code[Int]): Code[Boolean] =
    !isElementDefined(aoff, i)

  def isElementMissing(region: Code[Region], aoff: Code[Long], i: Code[Int]): Code[Boolean] =
    isElementMissing(aoff, i)

  def isElementDefined(aoff: Code[Long], i: Code[Int]): Code[Boolean] =
    if (elementType.required)
      true
    else
      !Region.loadBit(aoff + lengthHeaderBytes, i.toL)

  def isElementDefined(region: Code[Region], aoff: Code[Long], i: Code[Int]): Code[Boolean] =
    isElementDefined(aoff, i)

  def setElementMissing(region: Region, aoff: Long, i: Int) {
    assert(!elementType.required)
    Region.setBit(aoff + lengthHeaderBytes, i)
  }

  def setElementMissing(aoff: Code[Long], i: Code[Int]): Code[Unit] =
    Region.setBit(aoff + lengthHeaderBytes, i.toL)

  def setElementMissing(region: Code[Region], aoff: Code[Long], i: Code[Int]): Code[Unit] =
    setElementMissing(aoff, i)

  def setElementPresent(region: Region, aoff: Long, i: Int) {
    assert(!elementType.required)
    Region.clearBit(aoff + lengthHeaderBytes, i)
  }

  def setElementPresent(aoff: Code[Long], i: Code[Int]): Code[Unit] =
    Region.clearBit(aoff + lengthHeaderBytes, i.toL)

  def setElementPresent(region: Code[Region], aoff: Code[Long], i: Code[Int]): Code[Unit] =
    setElementPresent(aoff, i)

  def elementOffset(aoff: Long, length: Int, i: Int): Long =
    aoff + elementsOffset(length) + i * elementByteSize

  def elementOffsetInRegion(region: Region, aoff: Long, i: Int): Long =
    elementOffset(aoff, loadLength(region, aoff), i)

  def elementOffset(aoff: Code[Long], length: Code[Int], i: Code[Int]): Code[Long] =
    aoff + elementsOffset(length) + i.toL * const(elementByteSize)

  def elementOffsetInRegion(region: Code[Region], aoff: Code[Long], i: Code[Int]): Code[Long] =
    elementOffset(aoff, loadLength(region, aoff), i)

  def loadElement(aoff: Long, length: Int, i: Int): Long = {
    val off = elementOffset(aoff, length, i)
    elementType.fundamentalType match {
      case _: PArray | _: PBinary => Region.loadAddress(off)
      case _ => off
    }
  }

  def loadElement(region: Region, aoff: Long, length: Int, i: Int): Long = loadElement(aoff, length, i)

  def loadElement(region: Code[Region], aoff: Code[Long], length: Code[Int], i: Code[Int]): Code[Long] = {
    val off = elementOffset(aoff, length, i)
    elementType.fundamentalType match {
      case _: PArray | _: PBinary => Region.loadAddress(off)
      case _ => off
    }
  }

  def loadElement(region: Region, aoff: Long, i: Int): Long = loadElement(aoff, Region.loadInt(aoff), i)

  def loadElement(aoff: Code[Long], i: Code[Int]): Code[Long] = {
    val off = elementOffset(aoff, Region.loadInt(aoff), i)
    elementType.fundamentalType match {
      case _: PArray | _: PBinary => Region.loadAddress(off)
      case _ => off
    }
  }

  def loadElement(region: Code[Region], aoff: Code[Long], i: Code[Int]): Code[Long] =
    loadElement(aoff, i)

  def allocate(region: Region, length: Int): Long = {
    region.allocate(contentsAlignment, contentsByteSize(length))
  }

  def allocate(region: Code[Region], length: Code[Int]): Code[Long] =
    region.allocate(contentsAlignment, contentsByteSize(length))

  private def writeMissingness(region: Region, aoff: Long, length: Int, value: Byte) {
    Region.setMemory(aoff + lengthHeaderBytes, PContainer.nMissingBytes(length), value)
  }

  def setAllMissingBits(region: Region, aoff: Long, length: Int) {
    if (elementType.required)
      return
    writeMissingness(region, aoff, length, -1)
  }

  def clearMissingBits(region: Region, aoff: Long, length: Int) {
    if (elementType.required)
      return
    writeMissingness(region, aoff, length, 0)
  }

  def initialize(region: Region, aoff: Long, length: Int, setMissing: Boolean = false) {
    Region.storeInt(aoff, length)
    if (setMissing)
      setAllMissingBits(region, aoff, length)
    else
      clearMissingBits(region, aoff, length)
  }

  def stagedInitialize(aoff: Code[Long], length: Code[Int], setMissing: Boolean = false): Code[Unit] = {
    if (elementType.required)
      Region.storeInt(aoff, length)
    else
      Code(
        Region.storeInt(aoff, length),
        Region.setMemory(aoff + const(lengthHeaderBytes), nMissingBytes(length), const(if (setMissing) (-1).toByte else 0.toByte)))
  }

  override def unsafeOrdering(): UnsafeOrdering =
    unsafeOrdering(this)

  override def unsafeOrdering(rightType: PType): UnsafeOrdering = {
    require(this.isOfType(rightType))

    val right = rightType.asInstanceOf[PContainer]
    val eltOrd = elementType.unsafeOrdering(
      right.elementType)

    new UnsafeOrdering {
      override def compare(r1: Region, o1: Long, r2: Region, o2: Long): Int = {
        val length1 = loadLength(r1, o1)
        val length2 = right.loadLength(r2, o2)

        var i = 0
        while (i < math.min(length1, length2)) {
          val leftDefined = isElementDefined(r1, o1, i)
          val rightDefined = right.isElementDefined(r2, o2, i)

          if (leftDefined && rightDefined) {
            val eOff1 = loadElement(r1, o1, length1, i)
            val eOff2 = right.loadElement(r2, o2, length2, i)
            val c = eltOrd.compare(r1, eOff1, r2, eOff2)
            if (c != 0)
              return c
          } else if (leftDefined != rightDefined) {
            val c = if (leftDefined) -1 else 1
            return c
          }
          i += 1
        }
        Integer.compare(length1, length2)
      }
    }
  }

  def checkedConvertFrom(mb: EmitMethodBuilder, r: Code[Region], value: Code[Long], otherPT: PType, msg: String): Code[Long] = {
    val otherPTA = otherPT.asInstanceOf[PArray]
    assert(otherPTA.elementType.isPrimitive)
    val oldOffset = value
    val len = otherPTA.loadLength(oldOffset)
    if (otherPTA.elementType.required == elementType.required) {
      value
    } else {
      val newOffset = mb.newField[Long]
      Code(
        newOffset := allocate(r, len),
        stagedInitialize(newOffset, len),
        if (otherPTA.elementType.required) {
          // convert from required to non-required
          Code._empty
        } else {
          //  convert from non-required to required
          val i = mb.newField[Int]
          Code(
            i := 0,
            Code.whileLoop(i < len,
              otherPTA.isElementMissing(oldOffset, i).orEmpty(Code._fatal(s"${msg}: convertFrom $otherPT failed: element missing.")),
              i := i + 1
            )
          )
        },
        Region.copyFrom(otherPTA.elementOffset(oldOffset, len, 0), elementOffset(newOffset, len, 0), len.toL * elementByteSize),
        newOffset
      )
    }
  }

  override def containsPointers: Boolean = true
}<|MERGE_RESOLUTION|>--- conflicted
+++ resolved
@@ -92,13 +92,8 @@
   def isElementMissing(region: Region, aoff: Long, i: Int): Boolean =
     !isElementDefined(aoff, i)
 
-<<<<<<< HEAD
-  def isElementDefined(region: Region, aoff: Long, i: Int): Boolean =
+  def isElementDefined(aoff: Long, i: Int): Boolean =
     elementType.required || !Region.loadBit(aoff + lengthHeaderBytes, i)
-=======
-  def isElementDefined(aoff: Long, i: Int): Boolean =
-    elementType.required || !Region.loadBit(aoff + 4, i)
->>>>>>> 2ceceab5
 
   def isElementDefined(region: Region, aoff: Long, i: Int): Boolean = isElementDefined(aoff, i)
 
