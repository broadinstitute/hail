package is.hail.expr.types.physical

import is.hail.annotations._
import is.hail.check.{Arbitrary, Gen}
import is.hail.expr.ir.EmitMethodBuilder
import is.hail.expr.types.virtual._
import is.hail.expr.types.{BaseType, EncodedType}
import is.hail.utils._
import is.hail.variant.ReferenceGenome

object PType {
  def genScalar(required: Boolean): Gen[PType] =
    Gen.oneOf(PBoolean(required), PInt32(required), PInt64(required), PFloat32(required),
      PFloat64(required), PString(required), PCall(required))

  val genOptionalScalar: Gen[PType] = genScalar(false)

  val genRequiredScalar: Gen[PType] = genScalar(true)

  def genComplexType(required: Boolean): Gen[ComplexPType] = {
    val rgDependents = ReferenceGenome.references.values.toArray.map(rg =>
      PLocus(rg, required))
    val others = Array(PCall(required))
    Gen.oneOfSeq(rgDependents ++ others)
  }

  def genFields(required: Boolean, genFieldType: Gen[PType]): Gen[Array[PField]] = {
    Gen.buildableOf[Array](
      Gen.zip(Gen.identifier, genFieldType))
      .filter(fields => fields.map(_._1).areDistinct())
      .map(fields => fields
        .iterator
        .zipWithIndex
        .map { case ((k, t), i) => PField(k, t, i) }
        .toArray)
  }

  def preGenStruct(required: Boolean, genFieldType: Gen[PType]): Gen[PStruct] = {
    for (fields <- genFields(required, genFieldType)) yield {
      PStruct(fields, required)
    }
  }

  def preGenTuple(required: Boolean, genFieldType: Gen[PType]): Gen[PTuple] = {
    for (fields <- genFields(required, genFieldType)) yield {
      PTuple(required, fields.map(_.typ): _*)
    }
  }

  private val defaultRequiredGenRatio = 0.2

  def genStruct: Gen[PStruct] = Gen.coin(defaultRequiredGenRatio).flatMap(preGenStruct(_, genArb))

  val genOptionalStruct: Gen[PType] = preGenStruct(required = false, genArb)

  val genRequiredStruct: Gen[PType] = preGenStruct(required = true, genArb)

  val genInsertableStruct: Gen[PStruct] = Gen.coin(defaultRequiredGenRatio).flatMap(required =>
    if (required)
      preGenStruct(required = true, genArb)
    else
      preGenStruct(required = false, genOptional))

  def genSized(size: Int, required: Boolean, genPStruct: Gen[PStruct]): Gen[PType] =
    if (size < 1)
      Gen.const(PStruct.empty(required))
    else if (size < 2)
      genScalar(required)
    else {
      Gen.frequency(
        (4, genScalar(required)),
        (1, genComplexType(required)),
        (1, genArb.map {
          PArray(_)
        }),
        (1, genArb.map {
          PSet(_)
        }),
        (1, genArb.map {
          PInterval(_)
        }),
        (1, preGenTuple(required, genArb)),
        (1, Gen.zip(genRequired, genArb).map { case (k, v) => PDict(k, v) }),
        (1, genPStruct.resize(size)))
    }

  def preGenArb(required: Boolean, genStruct: Gen[PStruct] = genStruct): Gen[PType] =
    Gen.sized(genSized(_, required, genStruct))

  def genArb: Gen[PType] = Gen.coin(0.2).flatMap(preGenArb(_))

  val genOptional: Gen[PType] = preGenArb(required = false)

  val genRequired: Gen[PType] = preGenArb(required = true)

  val genInsertable: Gen[PStruct] = genInsertableStruct

  implicit def arbType = Arbitrary(genArb)

  def canonical(t: Type, required: Boolean): PType = {
    t match {
<<<<<<< HEAD
      case _: TInt32 => PInt32(required)
      case _: TInt64 => PInt64(required)
      case _: TFloat32 => PFloat32(required)
      case _: TFloat64 => PFloat64(required)
      case _: TBoolean => PBoolean(required)
      case _: TBinary => PBinary(required)
      case _: TString => PString(required)
      case _: TCall => PCall(required)
      case t: TLocus => PLocus(t.rg, required)
      case t: TInterval => PInterval(canonical(t.pointType), required)
      case t: TStream => PStream(canonical(t.elementType), required)
      case t: TArray => PArray(canonical(t.elementType), required)
      case t: TSet => PSet(canonical(t.elementType), required)
      case t: TDict => PDict(canonical(t.keyType), canonical(t.valueType), required)
      case t: TTuple => PTuple(t._types.map(tf => PTupleField(tf.index, canonical(tf.typ))), required)
      case t: TStruct => PStruct(t.fields.map(f => PField(f.name, canonical(f.typ), f.index)), required)
      case t: TNDArray => PNDArray(canonical(t.elementType), t.nDims, required)
=======
      case t: TInt32 => PInt32(t.required)
      case t: TInt64 => PInt64(t.required)
      case t: TFloat32 => PFloat32(t.required)
      case t: TFloat64 => PFloat64(t.required)
      case t: TBoolean => PBoolean(t.required)
      case t: TBinary => PBinary(t.required)
      case t: TString => PString(t.required)
      case t: TCall => PCall(t.required)
      case t: TLocus => PLocus(t.rg, t.required)
      case t: TInterval => PInterval(canonical(t.pointType), t.required)
      case t: TStream => PStream(canonical(t.elementType), t.required)
      case t: TArray => PArray(canonical(t.elementType), t.required)
      case t: TSet => PSet(canonical(t.elementType), t.required)
      case t: TDict => PDict(canonical(t.keyType), canonical(t.valueType), t.required)
      case t: TTuple => PTuple(t._types.map(tf => PTupleField(tf.index, canonical(tf.typ))), t.required)
      case t: TStruct => PStruct(t.fields.map(f => PField(f.name, canonical(f.typ), f.index)), t.required)
      case t: TNDArray => PNDArray(canonical(t.elementType.setRequired(true)), t.nDims, t.required)
>>>>>>> d64d87ac
      case TVoid => PVoid
    }
  }

  def canonical(t: Type): PType = canonical(t, t.required)

  // currently identity
  def canonical(t: PType): PType = {
    t match {
      case t: PInt32 => PInt32(t.required)
      case t: PInt64 => PInt64(t.required)
      case t: PFloat32 => PFloat32(t.required)
      case t: PFloat64 => PFloat64(t.required)
      case t: PBoolean => PBoolean(t.required)
      case t: PBinary => PBinary(t.required)
      case t: PString => PString(t.required)
      case t: PCall => PCall(t.required)
      case t: PLocus => PLocus(t.rg, t.required)
      case t: PInterval => PInterval(canonical(t.pointType), t.required)
      case t: PStream => PStream(canonical(t.elementType), t.required)
      case t: PArray => PArray(canonical(t.elementType), t.required)
      case t: PSet => PSet(canonical(t.elementType), t.required)
      case t: PTuple => PTuple(t._types.map(pf => PTupleField(pf.index, canonical(pf.typ))), t.required)
      case t: PStruct => PStruct(t.fields.map(f => PField(f.name, canonical(f.typ), f.index)), t.required)
      case t: PNDArray => PNDArray(canonical(t.elementType), t.nDims, t.required)
      case t: PDict => PDict(canonical(t.keyType), canonical(t.valueType), t.required)
      case PVoid => PVoid
    }
  }

  def canonical(t: EncodedType): PType = canonical(t.virtualType)
}

abstract class PType extends BaseType with Serializable {
  self =>

  def virtualType: Type

  def unsafeOrdering(): UnsafeOrdering = ???

  def isCanonical: Boolean = PType.canonical(this) == this  // will recons, may need to rewrite this method

  def unsafeOrdering(rightType: PType): UnsafeOrdering = {
    require(this.isOfType(rightType))
    unsafeOrdering()
  }

  def unsafeInsert(typeToInsert: PType, path: List[String]): (PType, UnsafeInserter) =
    PStruct.empty().unsafeInsert(typeToInsert, path)

  def insert(signature: PType, fields: String*): (PType, Inserter) = insert(signature, fields.toList)

  def insert(signature: PType, path: List[String]): (PType, Inserter) = {
    if (path.nonEmpty)
      PStruct.empty().insert(signature, path)
    else
      (signature, (a, toIns) => toIns)
  }

  final def pretty(sb: StringBuilder, indent: Int, compact: Boolean) {
    if (required)
      sb.append("+")
    _pretty(sb, indent, compact)
  }

  def _toPretty: String

  def _pretty(sb: StringBuilder, indent: Int, compact: Boolean) {
    sb.append(_toPretty)
  }

  def codeOrdering(mb: EmitMethodBuilder): CodeOrdering = codeOrdering(mb, this)

  def codeOrdering(mb: EmitMethodBuilder, other: PType): CodeOrdering

  def byteSize: Long = 1

  def alignment: Long = byteSize

  /*  Fundamental types are types that can be handled natively by RegionValueBuilder: primitive
      types, Array and Struct. */
  def fundamentalType: PType = this

  def required: Boolean

  final def unary_+(): PType = setRequired(true)

  final def unary_-(): PType = setRequired(false)

  final def setRequired(required: Boolean): PType = {
    if (required == this.required)
      this
    else
      this match {
        case PBinary(_) => PBinary(required)
        case PBoolean(_) => PBoolean(required)
        case PInt32(_) => PInt32(required)
        case PInt64(_) => PInt64(required)
        case PFloat32(_) => PFloat32(required)
        case PFloat64(_) => PFloat64(required)
        case PString(_) => PString(required)
        case PCall(_) => PCall(required)
        case t: PArray => t.copy(required = required)
        case t: PSet => t.copy(required = required)
        case t: PDict => t.copy(required = required)
        case t: PLocus => t.copy(required = required)
        case t: PInterval => t.copy(required = required)
        case t: PStruct => t.copy(required = required)
        case t: PTuple => t.copy(required = required)
      }
  }

  final def isOfType(t: PType): Boolean = {
    this match {
      case PBinary(_) => t == PBinaryOptional || t == PBinaryRequired
      case PBoolean(_) => t == PBooleanOptional || t == PBooleanRequired
      case PInt32(_) => t == PInt32Optional || t == PInt32Required
      case PInt64(_) => t == PInt64Optional || t == PInt64Required
      case PFloat32(_) => t == PFloat32Optional || t == PFloat32Required
      case PFloat64(_) => t == PFloat64Optional || t == PFloat64Required
      case PString(_) => t == PStringOptional || t == PStringRequired
      case PCall(_) => t == PCallOptional || t == PCallRequired
      case t2: PLocus => t.isInstanceOf[PLocus] && t.asInstanceOf[PLocus].rg == t2.rg
      case t2: PInterval => t.isInstanceOf[PInterval] && t.asInstanceOf[PInterval].pointType.isOfType(t2.pointType)
      case t2: PStruct =>
        t.isInstanceOf[PStruct] &&
          t.asInstanceOf[PStruct].size == t2.size &&
          t.asInstanceOf[PStruct].fields.zip(t2.fields).forall { case (f1: PField, f2: PField) => f1.typ.isOfType(f2.typ) && f1.name == f2.name }
      case t2: PTuple =>
        t.isInstanceOf[PTuple] &&
          t.asInstanceOf[PTuple].size == t2.size &&
          t.asInstanceOf[PTuple].types.zip(t2.types).forall { case (typ1, typ2) => typ1.isOfType(typ2) }
      case t2: PArray => t.isInstanceOf[PArray] && t.asInstanceOf[PArray].elementType.isOfType(t2.elementType)
      case t2: PSet => t.isInstanceOf[PSet] && t.asInstanceOf[PSet].elementType.isOfType(t2.elementType)
      case t2: PDict => t.isInstanceOf[PDict] && t.asInstanceOf[PDict].keyType.isOfType(t2.keyType) && t.asInstanceOf[PDict].valueType.isOfType(t2.valueType)
    }
  }

  final def isPrimitive: Boolean = {
    fundamentalType.isInstanceOf[PBoolean] ||
      fundamentalType.isInstanceOf[PInt32] ||
      fundamentalType.isInstanceOf[PInt64] ||
      fundamentalType.isInstanceOf[PFloat32] ||
      fundamentalType.isInstanceOf[PFloat64]
  }

  def subsetTo(t: Type): PType = {
    // FIXME
    t.physicalType
  }

  def deepOptional(): PType =
    this match {
      case t: PArray => PArray(t.elementType.deepOptional())
      case t: PSet => PSet(t.elementType.deepOptional())
      case t: PDict => PDict(t.keyType.deepOptional(), t.valueType.deepOptional())
      case t: PStruct =>
        PStruct(t.fields.map(f => PField(f.name, f.typ.deepOptional(), f.index)))
      case t: PTuple =>
        PTuple(t.types.map(_.deepOptional()): _*)
      case t =>
        t.setRequired(false)
    }

  def unify(concrete: PType): Boolean = {
    this.isOfType(concrete)
  }
}<|MERGE_RESOLUTION|>--- conflicted
+++ resolved
@@ -99,7 +99,6 @@
 
   def canonical(t: Type, required: Boolean): PType = {
     t match {
-<<<<<<< HEAD
       case _: TInt32 => PInt32(required)
       case _: TInt64 => PInt64(required)
       case _: TFloat32 => PFloat32(required)
@@ -116,26 +115,7 @@
       case t: TDict => PDict(canonical(t.keyType), canonical(t.valueType), required)
       case t: TTuple => PTuple(t._types.map(tf => PTupleField(tf.index, canonical(tf.typ))), required)
       case t: TStruct => PStruct(t.fields.map(f => PField(f.name, canonical(f.typ), f.index)), required)
-      case t: TNDArray => PNDArray(canonical(t.elementType), t.nDims, required)
-=======
-      case t: TInt32 => PInt32(t.required)
-      case t: TInt64 => PInt64(t.required)
-      case t: TFloat32 => PFloat32(t.required)
-      case t: TFloat64 => PFloat64(t.required)
-      case t: TBoolean => PBoolean(t.required)
-      case t: TBinary => PBinary(t.required)
-      case t: TString => PString(t.required)
-      case t: TCall => PCall(t.required)
-      case t: TLocus => PLocus(t.rg, t.required)
-      case t: TInterval => PInterval(canonical(t.pointType), t.required)
-      case t: TStream => PStream(canonical(t.elementType), t.required)
-      case t: TArray => PArray(canonical(t.elementType), t.required)
-      case t: TSet => PSet(canonical(t.elementType), t.required)
-      case t: TDict => PDict(canonical(t.keyType), canonical(t.valueType), t.required)
-      case t: TTuple => PTuple(t._types.map(tf => PTupleField(tf.index, canonical(tf.typ))), t.required)
-      case t: TStruct => PStruct(t.fields.map(f => PField(f.name, canonical(f.typ), f.index)), t.required)
-      case t: TNDArray => PNDArray(canonical(t.elementType.setRequired(true)), t.nDims, t.required)
->>>>>>> d64d87ac
+      case t: TNDArray => PNDArray(canonical(t.elementType.setRequired(true)), t.nDims, required)
       case TVoid => PVoid
     }
   }
