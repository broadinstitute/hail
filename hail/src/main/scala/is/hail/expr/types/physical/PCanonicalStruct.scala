--- conflicted
+++ resolved
@@ -114,7 +114,6 @@
       names.map(f => f -> field(f).typ): _*)
   }
 
-<<<<<<< HEAD
   def setFieldsRequiredeness(required: Boolean): PStruct = {
     if(this.fields.forall(_.typ.required == required)) {
       return this
@@ -123,20 +122,6 @@
     PCanonicalStruct(this.fields.map(pf => PField(pf.name, pf.typ.setRequired(required), pf.index)), this.required)
   }
 
-  def select(keep: IndexedSeq[String]): (PStruct, (Row) => Row) = {
-    val t = PCanonicalStruct(keep.map { n =>
-      n -> field(n).typ
-    }: _*)
-
-    val keepIdx = keep.map(fieldIdx)
-    val selectF: Row => Row = { r =>
-      Row.fromSeq(keepIdx.map(r.get))
-    }
-    (t, selectF)
-  }
-
-=======
->>>>>>> c8772476
   def dropFields(names: Set[String]): PStruct =
     selectFields(fieldNames.filter(!names.contains(_)))
 
