package is.hail.expr.types.physical

import is.hail.annotations.Region
import is.hail.asm4s._
import is.hail.utils._

case object PCanonicalBinaryOptional extends PCanonicalBinary(false)
case object PCanonicalBinaryRequired extends PCanonicalBinary(true)

class PCanonicalBinary(val required: Boolean) extends PBinary {
  def _asIdent = "binary"

  override def byteSize: Long = 8

<<<<<<< HEAD
  override def copyFromType(mb: MethodBuilder, region: Code[Region], sourcePType: PType, sourceAddress: Code[Long],
  allowDowncast: Boolean, forceDeep: Boolean): Code[Long] = {
    if(this == sourcePType && !forceDeep) {
      return sourceAddress
=======
  override def copyFromType(mb: MethodBuilder, region: Code[Region], srcPType: PType, srcAddress: Code[Long], forceDeep: Boolean): Code[Long] = {
    if(this == srcPType && !forceDeep) {
      return srcAddress
>>>>>>> 596b9a1d
    }

    assert(this isOfType srcPType)

    val dstAddress = mb.newField[Long]
    val length = mb.newLocal[Int]

    Code(
      length := PCanonicalBinary.loadLength(region, srcAddress),
      dstAddress := PCanonicalBinary.allocate(region, length),
      Region.copyFrom(srcAddress, dstAddress, PCanonicalBinary.contentByteSize(length)),
      dstAddress
    )
  }

<<<<<<< HEAD
  override def copyFromType(region: Region, sourcePType: PType, sourceAddress: Long,
    allowDowncast: Boolean, forceDeep: Boolean): Long = {
    if(this == sourcePType && !forceDeep) {
      return sourceAddress
    }

    assert(this isOfType sourcePType)

    if(this.required > sourcePType.required) {
      assert(allowDowncast)
    }

    val length = PCanonicalBinary.loadLength(region, sourceAddress)
    val dstAddress = PCanonicalBinary.allocate(region, length)
    Region.copyFrom(sourceAddress, dstAddress, PCanonicalBinary.contentByteSize(length))
    dstAddress
  }

  override def containsPointers: Boolean = true

  override def storeShallowAtOffset(dstAddress: Code[Long], valueAddress: Code[Long]): Code[Unit] = {
    Region.storeAddress(dstAddress, valueAddress)
  }

  override def storeShallowAtOffset(dstAddress: Long, valueAddress: Long) {
    Region.storeAddress(dstAddress, valueAddress)
=======
  override def copyFromType(region: Region, srcPType: PType, srcAddress: Long, forceDeep: Boolean): Long = ???

  override def containsPointers: Boolean = true

  override def storeShallowAtOffset(dstAddress: Code[Long], srcAddress: Code[Long]): Code[Unit] = {
    Region.storeAddress(dstAddress, srcAddress)
>>>>>>> 596b9a1d
  }

  override def storeShallowAtOffset(dstAddress: Long, srcAddress: Long){
    Region.storeAddress(dstAddress, srcAddress)
  }

  override def _pretty(sb: StringBuilder, indent: Int, compact: Boolean): Unit = sb.append("PCBinary")
}

object PCanonicalBinary {
  def apply(required: Boolean = false): PBinary = if (required) PCanonicalBinaryRequired else PCanonicalBinaryOptional

  def unapply(t: PBinary): Option[Boolean] = Option(t.required)

  def contentAlignment: Long = 4

  def lengthHeaderBytes: Long = 4

  def contentByteSize(length: Int): Long = 4 + length

  def contentByteSize(length: Code[Int]): Code[Long] = (const(4) + length).toL

  def loadLength(boff: Long): Int = Region.loadInt(boff)

  def loadLength(region: Region, boff: Long): Int =
    Region.loadInt(boff)

  def loadLength(boff: Code[Long]): Code[Int] =
    Region.loadInt(boff)

  def loadLength(region: Code[Region], boff: Code[Long]): Code[Int] = loadLength(boff)

  def storeLength(boff: Long, len: Int): Unit = Region.storeInt(boff, len)

  def storeLength(boff: Code[Long], len: Code[Int]): Code[Unit] = Region.storeInt(boff, len)

  def bytesOffset(boff: Long): Long = boff + lengthHeaderBytes

  def bytesOffset(boff: Code[Long]): Code[Long] = boff + lengthHeaderBytes

  def allocate(region: Region, length: Int): Long = {
    region.allocate(contentAlignment, contentByteSize(length))
  }

  def allocate(region: Code[Region], length: Code[Int]): Code[Long] = {
    region.allocate(const(contentAlignment), contentByteSize(length))
  }

  def store(addr: Long, bytes: Array[Byte]): Unit = {
    Region.storeInt(addr, bytes.length)
    Region.storeBytes(bytesOffset(addr), bytes)
  }

  def store(addr: Code[Long], bytes: Code[Array[Byte]]): Code[Unit] =
    Code.invokeScalaObject[Long, Array[Byte], Unit](PBinary.getClass, "store", addr, bytes)
}<|MERGE_RESOLUTION|>--- conflicted
+++ resolved
@@ -12,16 +12,9 @@
 
   override def byteSize: Long = 8
 
-<<<<<<< HEAD
-  override def copyFromType(mb: MethodBuilder, region: Code[Region], sourcePType: PType, sourceAddress: Code[Long],
-  allowDowncast: Boolean, forceDeep: Boolean): Code[Long] = {
-    if(this == sourcePType && !forceDeep) {
-      return sourceAddress
-=======
   override def copyFromType(mb: MethodBuilder, region: Code[Region], srcPType: PType, srcAddress: Code[Long], forceDeep: Boolean): Code[Long] = {
     if(this == srcPType && !forceDeep) {
       return srcAddress
->>>>>>> 596b9a1d
     }
 
     assert(this isOfType srcPType)
@@ -37,44 +30,25 @@
     )
   }
 
-<<<<<<< HEAD
-  override def copyFromType(region: Region, sourcePType: PType, sourceAddress: Long,
-    allowDowncast: Boolean, forceDeep: Boolean): Long = {
-    if(this == sourcePType && !forceDeep) {
-      return sourceAddress
+  override def copyFromType(region: Region, srcPType: PType, srcAddress: Long, forceDeep: Boolean): Long = {
+    if(this == srcPType && !forceDeep) {
+      return srcAddress
     }
 
-    assert(this isOfType sourcePType)
+    assert(this isOfType srcPType)
 
-    if(this.required > sourcePType.required) {
-      assert(allowDowncast)
-    }
-
-    val length = PCanonicalBinary.loadLength(region, sourceAddress)
+    val length = PCanonicalBinary.loadLength(region, srcAddress)
     val dstAddress = PCanonicalBinary.allocate(region, length)
-    Region.copyFrom(sourceAddress, dstAddress, PCanonicalBinary.contentByteSize(length))
+    Region.copyFrom(srcAddress, dstAddress, PCanonicalBinary.contentByteSize(length))
     dstAddress
   }
 
   override def containsPointers: Boolean = true
 
-  override def storeShallowAtOffset(dstAddress: Code[Long], valueAddress: Code[Long]): Code[Unit] = {
+  override def storeShallowAtOffset(dstAddress: Code[Long], valueAddress: Code[Long]): Code[Unit] =
     Region.storeAddress(dstAddress, valueAddress)
-  }
 
-  override def storeShallowAtOffset(dstAddress: Long, valueAddress: Long) {
-    Region.storeAddress(dstAddress, valueAddress)
-=======
-  override def copyFromType(region: Region, srcPType: PType, srcAddress: Long, forceDeep: Boolean): Long = ???
-
-  override def containsPointers: Boolean = true
-
-  override def storeShallowAtOffset(dstAddress: Code[Long], srcAddress: Code[Long]): Code[Unit] = {
-    Region.storeAddress(dstAddress, srcAddress)
->>>>>>> 596b9a1d
-  }
-
-  override def storeShallowAtOffset(dstAddress: Long, srcAddress: Long){
+  override def storeShallowAtOffset(dstAddress: Long, srcAddress: Long) {
     Region.storeAddress(dstAddress, srcAddress)
   }
 
