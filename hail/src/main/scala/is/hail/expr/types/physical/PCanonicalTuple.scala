--- conflicted
+++ resolved
@@ -42,7 +42,6 @@
       PCanonicalTuple(fundamentalFieldTypes, required)
   }
 
-<<<<<<< HEAD
   override def deepPTypeUnifyOnSameVirtualTypes(ptypes: Seq[PType]): PType = {
     val pTupleFields = this._types.map(pTupleField =>
       PTupleField(
@@ -52,7 +51,8 @@
     )
 
     PCanonicalTuple(pTupleFields, ptypes.forall(_.required))
-=======
+  }
+ 
   override def deepRename(t: Type) = deepTupleRename(t.asInstanceOf[TTuple])
 
   private def deepTupleRename(t: TTuple) = {
@@ -60,6 +60,5 @@
       assert(tfield.index == pfield.index)
       PTupleField(pfield.index, pfield.typ.deepRename(tfield.typ))
     }), this.required)
->>>>>>> 729a8783
   }
 }