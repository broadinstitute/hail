--- conflicted
+++ resolved
@@ -3,43 +3,14 @@
 import is.hail.annotations.CodeOrdering
 import is.hail.expr.ir.EmitMethodBuilder
 import is.hail.expr.types.virtual.TArray
-<<<<<<< HEAD
-import is.hail.utils._
-
-import scala.reflect.{ClassTag, _}
-=======
 object PArray {
   def apply(elementType: PType, required: Boolean = false) = new PCanonicalArray(elementType, required)
 }
->>>>>>> e9379d7b
 
 abstract class PArray extends PContainer with PStreamable {
   lazy val virtualType: TArray = TArray(elementType.virtualType, required)
 
-<<<<<<< HEAD
-  override def pyString(sb: StringBuilder): Unit = {
-    sb.append("array<")
-    elementType.pyString(sb)
-    sb.append('>')
-  }
-  override val fundamentalType: PArray = {
-    if (elementType == elementType.fundamentalType)
-      this
-    else
-      this.copy(elementType = elementType.fundamentalType)
-  }
-
-  def _asIdent = s"array_of_${elementType.asIdent}"
-  def _toPretty = s"Array[$elementType]"
-
-  override def _pretty(sb: StringBuilder, indent: Int, compact: Boolean = false) {
-    sb.append("Array[")
-    elementType.pretty(sb, indent, compact)
-    sb.append("]")
-  }
-=======
   def copy(elementType: PType = this.elementType, required: Boolean = this.required): PArray
->>>>>>> e9379d7b
 
   def codeOrdering(mb: EmitMethodBuilder, other: PType): CodeOrdering = {
     assert(this isOfType other)
