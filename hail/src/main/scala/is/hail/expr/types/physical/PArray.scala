package is.hail.expr.types.physical

import is.hail.annotations.CodeOrdering
import is.hail.expr.ir.EmitMethodBuilder
import is.hail.expr.types.virtual.TArray
object PArray {
  def apply(elementType: PType, required: Boolean = false) = new PCanonicalArray(elementType, required)
}

trait PArrayIterator {
  def hasNext: Boolean
  def isDefined: Boolean
  def value: Long
  def iterate(): Unit
}

<<<<<<< HEAD
abstract class PArray extends PContainer with PStreamable {
  val virtualType: TArray = TArray(elementType.virtualType, required)
=======
abstract class PArray extends PContainer {
  lazy val virtualType: TArray = TArray(elementType.virtualType, required)
>>>>>>> f5f4868f

  def codeOrdering(mb: EmitMethodBuilder, other: PType): CodeOrdering = {
    assert(this isOfType other)
    CodeOrdering.iterableOrdering(this, other.asInstanceOf[PArray], mb)
  }

  def elementIterator(aoff: Long, length: Int): PArrayIterator
}<|MERGE_RESOLUTION|>--- conflicted
+++ resolved
@@ -14,13 +14,8 @@
   def iterate(): Unit
 }
 
-<<<<<<< HEAD
-abstract class PArray extends PContainer with PStreamable {
-  val virtualType: TArray = TArray(elementType.virtualType, required)
-=======
 abstract class PArray extends PContainer {
   lazy val virtualType: TArray = TArray(elementType.virtualType, required)
->>>>>>> f5f4868f
 
   def codeOrdering(mb: EmitMethodBuilder, other: PType): CodeOrdering = {
     assert(this isOfType other)
