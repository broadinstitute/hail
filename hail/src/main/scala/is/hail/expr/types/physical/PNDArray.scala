package is.hail.expr.types.physical

import is.hail.annotations.{CodeOrdering, Region, StagedRegionValueBuilder, UnsafeOrdering}
import is.hail.asm4s.{Code, MethodBuilder, _}
import is.hail.expr.Nat
import is.hail.expr.ir.{EmitMethodBuilder}
import is.hail.expr.types.virtual.TNDArray
<<<<<<< HEAD
import is.hail.utils._

=======
import is.hail.asm4s._
>>>>>>> 203a121d

final case class PNDArray(elementType: PType, nDims: Int, override val required: Boolean = false) extends PType {
  lazy val virtualType: TNDArray = TNDArray(elementType.virtualType, Nat(nDims), required)
  assert(elementType.required, "elementType must be required")

  override def _toPretty = s"NDArray[$elementType,$nDims]"

  override def codeOrdering(mb: EmitMethodBuilder, other: PType): CodeOrdering = throw new UnsupportedOperationException

  val flags = new StaticallyKnownField(PInt32Required, (r, off) => Region.loadInt(representation.loadField(r, off, "flags")))
  val offset = new StaticallyKnownField(
    PInt32Required,
    (r, off) => Region.loadInt(representation.loadField(r, off, "offset"))
  )
  val shape = new StaticallyKnownField(
    PTuple(true, Array.tabulate(nDims)(_ => PInt64Required):_*),
    (r, off) => representation.loadField(r, off, "shape")
  )
  val strides = new StaticallyKnownField(
    PTuple(true, Array.tabulate(nDims)(_ => PInt64Required):_*),
    (r, off) => representation.loadField(r, off, "strides")
  )

  val data = new StaticallyKnownField(
    PArray(elementType, required = true),
    (r, off) => representation.loadField(r, off, "data")
  )

  val representation: PStruct = {
    PStruct(required,
      ("flags", flags.pType),
      ("offset", offset.pType),
      ("shape", shape.pType),
      ("strides", strides.pType),
      ("data", data.pType))
  }

  override def byteSize: Long = representation.byteSize

  override def alignment: Long = representation.alignment

  override def unsafeOrdering(): UnsafeOrdering = representation.unsafeOrdering()

  override def fundamentalType: PType = representation.fundamentalType

  def numElements(shape: Code[Long], mb: MethodBuilder): Code[Long] = {
    def getShapeAtIdx(idx: Int): Code[Long] = Region.loadLong(this.representation.fieldType("shape").asInstanceOf[PTuple]
      .loadField(shape, idx))

      Array.range(0, nDims).foldLeft(const(1L)) { (prod, idx) => prod * getShapeAtIdx(idx) }
  }

  def makeDefaultStrides(sourceShapePType: PTuple, sourceShape: Code[Long], mb: MethodBuilder): Code[Long] = {
    def getShapeAtIdx(index: Int) = Region.loadLong(sourceShapePType.loadField(sourceShape, index))

    val tupleStartAddress = mb.newField[Long]
    val runningProduct = mb.newLocal[Long]
    val region = mb.getArg[Region](1)
    val tempShapeStorage = mb.newLocal[Long]

    Code(
      tupleStartAddress := strides.pType.allocate(region),
      runningProduct := elementType.byteSize,
      Code.foreach((nDims - 1) to 0 by -1) { idx =>
        val fieldOffset = strides.pType.fieldOffset(tupleStartAddress, idx)
        Code(
          Region.storeLong(fieldOffset, runningProduct),
          tempShapeStorage := getShapeAtIdx(idx),
          runningProduct := runningProduct * (tempShapeStorage > 0L).mux(tempShapeStorage, 1L))
      },
      tupleStartAddress
    )
  }

  def getElementPosition(indices: Array[Code[Long]], nd: Code[Long], region: Code[Region], mb: MethodBuilder): Code[Long] = {
    val stridesTuple  = new CodePTuple(strides.pType, region, strides.load(region, nd))
    val bytesAway = mb.newLocal[Long]
    val dataStore = mb.newLocal[Long]

    coerce[Long](Code(
      dataStore := data.load(region, nd),
      bytesAway := 0L,
      indices.zipWithIndex.foldLeft(Code._empty[Unit]){case (codeSoFar: Code[_], (requestedIndex: Code[Long], strideIndex: Int)) =>
        Code(
          codeSoFar,
          bytesAway := bytesAway + requestedIndex * stridesTuple(strideIndex))
      },
      bytesAway + data.pType.elementOffset(dataStore, data.pType.loadLength(dataStore), 0)
    ))
  }

  def construct(flags: Code[Int], offset: Code[Int], shape: Code[Long], strides: Code[Long], data: Code[Long], mb: MethodBuilder): Code[Long] = {
    val srvb = new StagedRegionValueBuilder(mb, this.representation)

    coerce[Long](Code(
      srvb.start(),
      srvb.addInt(flags),
      srvb.advance(),
      srvb.addInt(offset),
      srvb.advance(),
      srvb.addIRIntermediate(this.representation.fieldType("shape"))(shape),
      srvb.advance(),
      srvb.addIRIntermediate(this.representation.fieldType("strides"))(strides),
      srvb.advance(),
      srvb.addIRIntermediate(this.representation.fieldType("data"))(data),
      srvb.end()
    ))
  }
}<|MERGE_RESOLUTION|>--- conflicted
+++ resolved
@@ -5,12 +5,9 @@
 import is.hail.expr.Nat
 import is.hail.expr.ir.{EmitMethodBuilder}
 import is.hail.expr.types.virtual.TNDArray
-<<<<<<< HEAD
 import is.hail.utils._
+import is.hail.asm4s._
 
-=======
-import is.hail.asm4s._
->>>>>>> 203a121d
 
 final case class PNDArray(elementType: PType, nDims: Int, override val required: Boolean = false) extends PType {
   lazy val virtualType: TNDArray = TNDArray(elementType.virtualType, Nat(nDims), required)
