package is.hail.expr.types.physical

import is.hail.annotations.{CodeOrdering, Region, StagedRegionValueBuilder}
import is.hail.asm4s.{Code, MethodBuilder, _}
import is.hail.expr.Nat
import is.hail.expr.ir.{EmitMethodBuilder}
import is.hail.expr.types.virtual.TNDArray

final class StaticallyKnownField[T, U](
  val pType: T,
  val load: (Code[Region], Code[Long]) => Code[U]
)

object PNDArray {
  def apply(elementType: PType, nDims: Int, required: Boolean = false) = PCanonicalNDArray(elementType, nDims, required)
}

abstract class PNDArray extends PType {
  val nDims: Int
  val elementType: PType

  lazy val virtualType: TNDArray = TNDArray(elementType.virtualType, Nat(nDims), required)

  override def codeOrdering(mb: EmitMethodBuilder, other: PType): CodeOrdering = throw new UnsupportedOperationException

  val flags: StaticallyKnownField[PInt32Required.type, Int]
  val offset: StaticallyKnownField[PInt32Required.type, Int]
  val shape: StaticallyKnownField[PTuple, Long]
  val strides: StaticallyKnownField[PTuple, Long]
  val data: StaticallyKnownField[PArray, Long]

  val representation: PStruct

  def numElements(shape: Array[Code[Long]], mb: MethodBuilder): Code[Long]

  def makeDefaultStridesBuilder(sourceShapeArray: Array[Code[Long]], mb: MethodBuilder): StagedRegionValueBuilder => Code[Unit]

  def getElementAddress(indices: Array[Code[Long]], nd: Code[Long], region: Code[Region], mb: MethodBuilder): Code[Long]

  def loadElementToIRIntermediate(indices: Array[Code[Long]], ndAddress: Code[Long], region: Code[Region], mb: MethodBuilder): Code[_]

  def outOfBounds(indices: Array[Code[Long]], nd: Code[Long], region: Code[Region], mb: MethodBuilder): Code[Boolean]

  def linearizeIndices(indices: Array[Code[Long]], shapeArray: Array[Code[Long]], region: Code[Region], mb: MethodBuilder): Code[Long]

<<<<<<< HEAD
  def unlinearizeIndex(index: Code[Long], shapeArray: Array[Code[Long]], region: Code[Region], mb: MethodBuilder): (Code[Unit], Array[Code[Long]])
=======
  @transient lazy val flags = new StaticallyKnownField(PInt32Required, (r, off) => Region.loadInt(representation.loadField(r, off, "flags")))
  @transient lazy val offset = new StaticallyKnownField(
    PInt32Required,
    (r, off) => Region.loadInt(representation.loadField(r, off, "offset"))
  )
  @transient lazy val shape = new StaticallyKnownField(
    PTuple(true, Array.tabulate(nDims)(_ => PInt64Required):_*),
    (r, off) => representation.loadField(r, off, "shape")
  )
  @transient lazy val strides = new StaticallyKnownField(
    PTuple(true, Array.tabulate(nDims)(_ => PInt64Required):_*),
    (r, off) => representation.loadField(r, off, "strides")
  )

  @transient lazy val data = new StaticallyKnownField(
    PArray(elementType, required = true),
    (r, off) => representation.loadField(r, off, "data")
  )

  val representation: PStruct = {
    PStruct(required,
      ("flags", flags.pType),
      ("offset", offset.pType),
      ("shape", shape.pType),
      ("strides", strides.pType),
      ("data", data.pType))
  }

  override def byteSize: Long = representation.byteSize

  override def alignment: Long = representation.alignment

  override def unsafeOrdering(): UnsafeOrdering = representation.unsafeOrdering()

  override def fundamentalType: PType = representation.fundamentalType

  def numElements(shape: Array[Code[Long]], mb: MethodBuilder): Code[Long] = {
      shape.foldLeft(const(1L))(_ * _)
  }

  def makeShapeBuilder(shapeArray: Array[Code[Long]]): StagedRegionValueBuilder => Code[Unit] = { srvb =>
    coerce[Unit](Code(
      srvb.start(),
      Code(shapeArray.map(shapeElement => Code(
        srvb.addLong(shapeElement),
        srvb.advance()
      )):_*)
    ))
  }

  def makeDefaultStridesBuilder(sourceShapeArray: Array[Code[Long]], mb: MethodBuilder): StagedRegionValueBuilder => Code[Unit] = { srvb =>
    val runningProduct = mb.newLocal[Long]
    val tempShapeStorage = mb.newLocal[Long]
    val computedStrides = (0 until nDims).map(_ => mb.newField[Long]).toArray
    Code(
      srvb.start(),
      runningProduct := elementType.byteSize,
      Code.foreach((nDims - 1) to 0 by -1){ index =>
        Code(
          computedStrides(index) := runningProduct,
          tempShapeStorage := sourceShapeArray(index),
          runningProduct := runningProduct * (tempShapeStorage > 0L).mux(tempShapeStorage, 1L)
        )
      },
      Code.foreach(0 until nDims)(index =>
        Code(
          srvb.addLong(computedStrides(index)),
          srvb.advance()
        )
      )
    )
  }

  def getElementAddress(indices: Array[Code[Long]], nd: Code[Long], region: Code[Region], mb: MethodBuilder): Code[Long] = {
    val stridesTuple  = new CodePTuple(strides.pType, region, strides.load(region, nd))
    val bytesAway = mb.newLocal[Long]
    val dataStore = mb.newLocal[Long]

    coerce[Long](Code(
      dataStore := data.load(region, nd),
      bytesAway := 0L,
      indices.zipWithIndex.foldLeft(Code._empty[Unit]){case (codeSoFar: Code[_], (requestedIndex: Code[Long], strideIndex: Int)) =>
        Code(
          codeSoFar,
          bytesAway := bytesAway + requestedIndex * stridesTuple(strideIndex))
      },
      bytesAway + data.pType.elementOffset(dataStore, data.pType.loadLength(dataStore), 0)
    ))
  }

  def loadElementToIRIntermediate(indices: Array[Code[Long]], ndAddress: Code[Long], region: Code[Region], mb: MethodBuilder): Code[_] = {
    Region.loadIRIntermediate(this.elementType)(this.getElementAddress(indices, ndAddress, region, mb))
  }

  def outOfBounds(indices: Array[Code[Long]], nd: Code[Long], region: Code[Region], mb: MethodBuilder): Code[Boolean] = {
    val shapeTuple = new CodePTuple(shape.pType, region, shape.load(region, nd))
    val outOfBounds = mb.newField[Boolean]
    Code(
      outOfBounds := false,
      Code.foreach(0 until nDims) { dimIndex =>
        outOfBounds := outOfBounds || (indices(dimIndex) >= shapeTuple(dimIndex))
      },
      outOfBounds
    )
  }

  def linearizeIndicesRowMajor(indices: Array[Code[Long]], shapeArray: Array[Code[Long]], region: Code[Region], mb: MethodBuilder): Code[Long] = {
    val index = mb.newField[Long]
    val elementsInProcessedDimensions = mb.newField[Long]
    Code(
      index := 0L,
      elementsInProcessedDimensions := 1L,
      Code.foreach(shapeArray.zip(indices).reverse) { case (shapeElement, currentIndex) =>
        Code(
          index := index + currentIndex * elementsInProcessedDimensions,
          elementsInProcessedDimensions := elementsInProcessedDimensions * shapeElement
        )
      },
      index
    )
  }

  def unlinearizeIndexRowMajor(index: Code[Long], shapeArray: Array[Code[Long]], region: Code[Region], mb: MethodBuilder): (Code[Unit], Array[Code[Long]]) = {
    val nDim = shapeArray.length
    val newIndices = (0 until nDim).map(_ => mb.newField[Long]).toArray
    val elementsInProcessedDimensions = mb.newField[Long]
    val workRemaining = mb.newField[Long]

    val createShape = Code(
      workRemaining := index,
      elementsInProcessedDimensions := shapeArray.fold(const(1L))(_ * _),
      Code.foreach(shapeArray.zip(newIndices)) { case (shapeElement, newIndex) =>
        Code(
          elementsInProcessedDimensions := elementsInProcessedDimensions / shapeElement,
          newIndex := workRemaining / elementsInProcessedDimensions,
          workRemaining := workRemaining % elementsInProcessedDimensions
        )
      }
    )
    (createShape, newIndices.map(_.load()))
  }
>>>>>>> 3035eadd

  def copyRowMajorToColumnMajor(rowMajorAddress: Code[Long], targetAddress: Code[Long], nRows: Code[Long], nCols: Code[Long], mb: MethodBuilder): Code[Unit] = {
    val rowIndex = mb.newField[Long]
    val colIndex = mb.newField[Long]
    val rowMajorCoord = nCols * rowIndex + colIndex
    val colMajorCoord = nRows * colIndex + rowIndex
    val rowMajorFirstElementAddress = this.data.pType.firstElementOffset(rowMajorAddress, (nRows * nCols).toI)
    val targetFirstElementAddress = this.data.pType.firstElementOffset(targetAddress, (nRows * nCols).toI)
    val currentElement = Region.loadDouble(rowMajorFirstElementAddress + rowMajorCoord * 8L)

    Code.forLoop(rowIndex := 0L, rowIndex < nRows, rowIndex := rowIndex + 1L,
      Code.forLoop(colIndex := 0L, colIndex < nCols, colIndex := colIndex + 1L,
        Region.storeDouble(targetFirstElementAddress + colMajorCoord * 8L, currentElement)
      )
    )
  }

  def copyColumnMajorToRowMajor(colMajorAddress: Code[Long], targetAddress: Code[Long], nRows: Code[Long], nCols: Code[Long], mb: MethodBuilder): Code[Unit] = {
    val rowIndex = mb.newField[Long]
    val colIndex = mb.newField[Long]
    val rowMajorCoord = nCols * rowIndex + colIndex
    val colMajorCoord = nRows * colIndex + rowIndex
    val colMajorFirstElementAddress = this.data.pType.firstElementOffset(colMajorAddress, (nRows * nCols).toI)
    val targetFirstElementAddress = this.data.pType.firstElementOffset(targetAddress, (nRows * nCols).toI)
    val currentElement = Region.loadDouble(colMajorFirstElementAddress + colMajorCoord * 8L)

    Code.forLoop(rowIndex := 0L, rowIndex < nRows, rowIndex := rowIndex + 1L,
      Code.forLoop(colIndex := 0L, colIndex < nCols, colIndex := colIndex + 1L,
        Region.storeDouble(targetFirstElementAddress + rowMajorCoord * 8L, currentElement)
      )
    )
  }

  def construct(flags: Code[Int], offset: Code[Int], shapeBuilder: (StagedRegionValueBuilder => Code[Unit]),
    stridesBuilder: (StagedRegionValueBuilder => Code[Unit]), data: Code[Long], mb: MethodBuilder): Code[Long]
}<|MERGE_RESOLUTION|>--- conflicted
+++ resolved
@@ -16,10 +16,11 @@
 }
 
 abstract class PNDArray extends PType {
+  val elementType: PType
   val nDims: Int
-  val elementType: PType
 
   lazy val virtualType: TNDArray = TNDArray(elementType.virtualType, Nat(nDims), required)
+  assert(elementType.required, "elementType must be required")
 
   override def codeOrdering(mb: EmitMethodBuilder, other: PType): CodeOrdering = throw new UnsupportedOperationException
 
@@ -33,6 +34,8 @@
 
   def numElements(shape: Array[Code[Long]], mb: MethodBuilder): Code[Long]
 
+  def makeShapeBuilder(shapeArray: Array[Code[Long]]): StagedRegionValueBuilder => Code[Unit]
+
   def makeDefaultStridesBuilder(sourceShapeArray: Array[Code[Long]], mb: MethodBuilder): StagedRegionValueBuilder => Code[Unit]
 
   def getElementAddress(indices: Array[Code[Long]], nd: Code[Long], region: Code[Region], mb: MethodBuilder): Code[Long]
@@ -41,185 +44,13 @@
 
   def outOfBounds(indices: Array[Code[Long]], nd: Code[Long], region: Code[Region], mb: MethodBuilder): Code[Boolean]
 
-  def linearizeIndices(indices: Array[Code[Long]], shapeArray: Array[Code[Long]], region: Code[Region], mb: MethodBuilder): Code[Long]
+  def linearizeIndicesRowMajor(indices: Array[Code[Long]], shapeArray: Array[Code[Long]], region: Code[Region], mb: MethodBuilder): Code[Long]
 
-<<<<<<< HEAD
-  def unlinearizeIndex(index: Code[Long], shapeArray: Array[Code[Long]], region: Code[Region], mb: MethodBuilder): (Code[Unit], Array[Code[Long]])
-=======
-  @transient lazy val flags = new StaticallyKnownField(PInt32Required, (r, off) => Region.loadInt(representation.loadField(r, off, "flags")))
-  @transient lazy val offset = new StaticallyKnownField(
-    PInt32Required,
-    (r, off) => Region.loadInt(representation.loadField(r, off, "offset"))
-  )
-  @transient lazy val shape = new StaticallyKnownField(
-    PTuple(true, Array.tabulate(nDims)(_ => PInt64Required):_*),
-    (r, off) => representation.loadField(r, off, "shape")
-  )
-  @transient lazy val strides = new StaticallyKnownField(
-    PTuple(true, Array.tabulate(nDims)(_ => PInt64Required):_*),
-    (r, off) => representation.loadField(r, off, "strides")
-  )
+  def unlinearizeIndexRowMajor(index: Code[Long], shapeArray: Array[Code[Long]], region: Code[Region], mb: MethodBuilder): (Code[Unit], Array[Code[Long]])
 
-  @transient lazy val data = new StaticallyKnownField(
-    PArray(elementType, required = true),
-    (r, off) => representation.loadField(r, off, "data")
-  )
+  def copyRowMajorToColumnMajor(rowMajorAddress: Code[Long], targetAddress: Code[Long], nRows: Code[Long], nCols: Code[Long], mb: MethodBuilder): Code[Unit]
 
-  val representation: PStruct = {
-    PStruct(required,
-      ("flags", flags.pType),
-      ("offset", offset.pType),
-      ("shape", shape.pType),
-      ("strides", strides.pType),
-      ("data", data.pType))
-  }
-
-  override def byteSize: Long = representation.byteSize
-
-  override def alignment: Long = representation.alignment
-
-  override def unsafeOrdering(): UnsafeOrdering = representation.unsafeOrdering()
-
-  override def fundamentalType: PType = representation.fundamentalType
-
-  def numElements(shape: Array[Code[Long]], mb: MethodBuilder): Code[Long] = {
-      shape.foldLeft(const(1L))(_ * _)
-  }
-
-  def makeShapeBuilder(shapeArray: Array[Code[Long]]): StagedRegionValueBuilder => Code[Unit] = { srvb =>
-    coerce[Unit](Code(
-      srvb.start(),
-      Code(shapeArray.map(shapeElement => Code(
-        srvb.addLong(shapeElement),
-        srvb.advance()
-      )):_*)
-    ))
-  }
-
-  def makeDefaultStridesBuilder(sourceShapeArray: Array[Code[Long]], mb: MethodBuilder): StagedRegionValueBuilder => Code[Unit] = { srvb =>
-    val runningProduct = mb.newLocal[Long]
-    val tempShapeStorage = mb.newLocal[Long]
-    val computedStrides = (0 until nDims).map(_ => mb.newField[Long]).toArray
-    Code(
-      srvb.start(),
-      runningProduct := elementType.byteSize,
-      Code.foreach((nDims - 1) to 0 by -1){ index =>
-        Code(
-          computedStrides(index) := runningProduct,
-          tempShapeStorage := sourceShapeArray(index),
-          runningProduct := runningProduct * (tempShapeStorage > 0L).mux(tempShapeStorage, 1L)
-        )
-      },
-      Code.foreach(0 until nDims)(index =>
-        Code(
-          srvb.addLong(computedStrides(index)),
-          srvb.advance()
-        )
-      )
-    )
-  }
-
-  def getElementAddress(indices: Array[Code[Long]], nd: Code[Long], region: Code[Region], mb: MethodBuilder): Code[Long] = {
-    val stridesTuple  = new CodePTuple(strides.pType, region, strides.load(region, nd))
-    val bytesAway = mb.newLocal[Long]
-    val dataStore = mb.newLocal[Long]
-
-    coerce[Long](Code(
-      dataStore := data.load(region, nd),
-      bytesAway := 0L,
-      indices.zipWithIndex.foldLeft(Code._empty[Unit]){case (codeSoFar: Code[_], (requestedIndex: Code[Long], strideIndex: Int)) =>
-        Code(
-          codeSoFar,
-          bytesAway := bytesAway + requestedIndex * stridesTuple(strideIndex))
-      },
-      bytesAway + data.pType.elementOffset(dataStore, data.pType.loadLength(dataStore), 0)
-    ))
-  }
-
-  def loadElementToIRIntermediate(indices: Array[Code[Long]], ndAddress: Code[Long], region: Code[Region], mb: MethodBuilder): Code[_] = {
-    Region.loadIRIntermediate(this.elementType)(this.getElementAddress(indices, ndAddress, region, mb))
-  }
-
-  def outOfBounds(indices: Array[Code[Long]], nd: Code[Long], region: Code[Region], mb: MethodBuilder): Code[Boolean] = {
-    val shapeTuple = new CodePTuple(shape.pType, region, shape.load(region, nd))
-    val outOfBounds = mb.newField[Boolean]
-    Code(
-      outOfBounds := false,
-      Code.foreach(0 until nDims) { dimIndex =>
-        outOfBounds := outOfBounds || (indices(dimIndex) >= shapeTuple(dimIndex))
-      },
-      outOfBounds
-    )
-  }
-
-  def linearizeIndicesRowMajor(indices: Array[Code[Long]], shapeArray: Array[Code[Long]], region: Code[Region], mb: MethodBuilder): Code[Long] = {
-    val index = mb.newField[Long]
-    val elementsInProcessedDimensions = mb.newField[Long]
-    Code(
-      index := 0L,
-      elementsInProcessedDimensions := 1L,
-      Code.foreach(shapeArray.zip(indices).reverse) { case (shapeElement, currentIndex) =>
-        Code(
-          index := index + currentIndex * elementsInProcessedDimensions,
-          elementsInProcessedDimensions := elementsInProcessedDimensions * shapeElement
-        )
-      },
-      index
-    )
-  }
-
-  def unlinearizeIndexRowMajor(index: Code[Long], shapeArray: Array[Code[Long]], region: Code[Region], mb: MethodBuilder): (Code[Unit], Array[Code[Long]]) = {
-    val nDim = shapeArray.length
-    val newIndices = (0 until nDim).map(_ => mb.newField[Long]).toArray
-    val elementsInProcessedDimensions = mb.newField[Long]
-    val workRemaining = mb.newField[Long]
-
-    val createShape = Code(
-      workRemaining := index,
-      elementsInProcessedDimensions := shapeArray.fold(const(1L))(_ * _),
-      Code.foreach(shapeArray.zip(newIndices)) { case (shapeElement, newIndex) =>
-        Code(
-          elementsInProcessedDimensions := elementsInProcessedDimensions / shapeElement,
-          newIndex := workRemaining / elementsInProcessedDimensions,
-          workRemaining := workRemaining % elementsInProcessedDimensions
-        )
-      }
-    )
-    (createShape, newIndices.map(_.load()))
-  }
->>>>>>> 3035eadd
-
-  def copyRowMajorToColumnMajor(rowMajorAddress: Code[Long], targetAddress: Code[Long], nRows: Code[Long], nCols: Code[Long], mb: MethodBuilder): Code[Unit] = {
-    val rowIndex = mb.newField[Long]
-    val colIndex = mb.newField[Long]
-    val rowMajorCoord = nCols * rowIndex + colIndex
-    val colMajorCoord = nRows * colIndex + rowIndex
-    val rowMajorFirstElementAddress = this.data.pType.firstElementOffset(rowMajorAddress, (nRows * nCols).toI)
-    val targetFirstElementAddress = this.data.pType.firstElementOffset(targetAddress, (nRows * nCols).toI)
-    val currentElement = Region.loadDouble(rowMajorFirstElementAddress + rowMajorCoord * 8L)
-
-    Code.forLoop(rowIndex := 0L, rowIndex < nRows, rowIndex := rowIndex + 1L,
-      Code.forLoop(colIndex := 0L, colIndex < nCols, colIndex := colIndex + 1L,
-        Region.storeDouble(targetFirstElementAddress + colMajorCoord * 8L, currentElement)
-      )
-    )
-  }
-
-  def copyColumnMajorToRowMajor(colMajorAddress: Code[Long], targetAddress: Code[Long], nRows: Code[Long], nCols: Code[Long], mb: MethodBuilder): Code[Unit] = {
-    val rowIndex = mb.newField[Long]
-    val colIndex = mb.newField[Long]
-    val rowMajorCoord = nCols * rowIndex + colIndex
-    val colMajorCoord = nRows * colIndex + rowIndex
-    val colMajorFirstElementAddress = this.data.pType.firstElementOffset(colMajorAddress, (nRows * nCols).toI)
-    val targetFirstElementAddress = this.data.pType.firstElementOffset(targetAddress, (nRows * nCols).toI)
-    val currentElement = Region.loadDouble(colMajorFirstElementAddress + colMajorCoord * 8L)
-
-    Code.forLoop(rowIndex := 0L, rowIndex < nRows, rowIndex := rowIndex + 1L,
-      Code.forLoop(colIndex := 0L, colIndex < nCols, colIndex := colIndex + 1L,
-        Region.storeDouble(targetFirstElementAddress + rowMajorCoord * 8L, currentElement)
-      )
-    )
-  }
+  def copyColumnMajorToRowMajor(colMajorAddress: Code[Long], targetAddress: Code[Long], nRows: Code[Long], nCols: Code[Long], mb: MethodBuilder): Code[Unit]
 
   def construct(flags: Code[Int], offset: Code[Int], shapeBuilder: (StagedRegionValueBuilder => Code[Unit]),
     stridesBuilder: (StagedRegionValueBuilder => Code[Unit]), data: Code[Long], mb: MethodBuilder): Code[Long]
