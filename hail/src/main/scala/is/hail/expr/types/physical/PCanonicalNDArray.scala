package is.hail.expr.types.physical

import is.hail.annotations.{Region, StagedRegionValueBuilder, UnsafeOrdering}
import is.hail.asm4s.{Code, MethodBuilder, _}
import is.hail.expr.types.virtual.{TNDArray, Type}

final case class PCanonicalNDArray(elementType: PType, nDims: Int, required: Boolean = false) extends PNDArray  {
  assert(elementType.required, "elementType must be required")

  def _asIdent: String = s"ndarray_of_${elementType.asIdent}"

  override def _pretty(sb: StringBuilder, indent: Int, compact: Boolean = false) {
    sb.append("PCNDArray[")
    elementType.pretty(sb, indent, compact)
    sb.append(s",$nDims]")
  }

  @transient lazy val flags = new StaticallyKnownField(PInt32Required, off => Region.loadInt(representation.loadField(off, "flags")))
  @transient lazy val offset = new StaticallyKnownField(
    PInt32Required,
    off => Region.loadInt(representation.loadField(off, "offset"))
  )
  @transient lazy val shape = new StaticallyKnownField(
    PTuple(true, Array.tabulate(nDims)(_ => PInt64Required):_*),
    off => representation.loadField(off, "shape")
  )
  @transient lazy val strides = new StaticallyKnownField(
    PTuple(true, Array.tabulate(nDims)(_ => PInt64Required):_*),
    (off) => representation.loadField(off, "strides")
  )

  @transient lazy val data: StaticallyKnownField[PArray, Long] = new StaticallyKnownField(
    PArray(elementType, required = true),
    off => representation.loadField(off, "data")
  )

  lazy val representation: PStruct = {
    PStruct(required,
      ("flags", flags.pType),
      ("offset", offset.pType),
      ("shape", shape.pType),
      ("strides", strides.pType),
      ("data", data.pType))
  }

  override lazy val byteSize: Long = representation.byteSize

  override lazy val alignment: Long = representation.alignment

  override def unsafeOrdering(): UnsafeOrdering = representation.unsafeOrdering()

  override lazy val fundamentalType: PType = representation.fundamentalType

  def numElements(shape: Array[Code[Long]], mb: MethodBuilder): Code[Long] = {
    shape.foldLeft(const(1L))(_ * _)
  }

  def makeShapeBuilder(shapeArray: Array[Code[Long]]): StagedRegionValueBuilder => Code[Unit] = { srvb =>
    coerce[Unit](Code(
      srvb.start(),
      Code(shapeArray.map(shapeElement => Code(
        srvb.addLong(shapeElement),
        srvb.advance()
      )):_*)
    ))
  }

  def makeDefaultStridesBuilder(sourceShapeArray: Array[Code[Long]], mb: MethodBuilder): StagedRegionValueBuilder => Code[Unit] = { srvb =>
    val runningProduct = mb.newLocal[Long]
    val tempShapeStorage = mb.newLocal[Long]
    val computedStrides = (0 until nDims).map(_ => mb.newField[Long]).toArray
    Code(
      srvb.start(),
      runningProduct := elementType.byteSize,
      Code.foreach((nDims - 1) to 0 by -1){ index =>
        Code(
          computedStrides(index) := runningProduct,
          tempShapeStorage := sourceShapeArray(index),
          runningProduct := runningProduct * (tempShapeStorage > 0L).mux(tempShapeStorage, 1L)
        )
      },
      Code.foreach(0 until nDims)(index =>
        Code(
          srvb.addLong(computedStrides(index)),
          srvb.advance()
        )
      )
    )
  }

  def getElementAddress(indices: Array[Code[Long]], nd: Code[Long], mb: MethodBuilder): Code[Long] = {
    val stridesTuple  = new CodePTuple(strides.pType, strides.load(nd))
    val bytesAway = mb.newLocal[Long]
    val dataStore = mb.newLocal[Long]

    coerce[Long](Code(
      dataStore := data.load(nd),
      bytesAway := 0L,
      indices.zipWithIndex.foldLeft(Code._empty[Unit]){case (codeSoFar: Code[_], (requestedIndex: Code[Long], strideIndex: Int)) =>
        Code(
          codeSoFar,
          bytesAway := bytesAway + requestedIndex * stridesTuple(strideIndex))
      },
      bytesAway + data.pType.elementOffset(dataStore, data.pType.loadLength(dataStore), 0)
    ))
  }

  def loadElementToIRIntermediate(indices: Array[Code[Long]], ndAddress: Code[Long], mb: MethodBuilder): Code[_] = {
    Region.loadIRIntermediate(this.elementType)(this.getElementAddress(indices, ndAddress, mb))
  }

  def outOfBounds(indices: Array[Code[Long]], nd: Code[Long], mb: MethodBuilder): Code[Boolean] = {
    val shapeTuple = new CodePTuple(shape.pType, shape.load(nd))
    val outOfBounds = mb.newField[Boolean]
    Code(
      outOfBounds := false,
      Code.foreach(0 until nDims) { dimIndex =>
        outOfBounds := outOfBounds || (indices(dimIndex) >= shapeTuple(dimIndex))
      },
      outOfBounds
    )
  }

  def linearizeIndicesRowMajor(indices: Array[Code[Long]], shapeArray: Array[Code[Long]], mb: MethodBuilder): Code[Long] = {
    val index = mb.newField[Long]
    val elementsInProcessedDimensions = mb.newField[Long]
    Code(
      index := 0L,
      elementsInProcessedDimensions := 1L,
      Code.foreach(shapeArray.zip(indices).reverse) { case (shapeElement, currentIndex) =>
        Code(
          index := index + currentIndex * elementsInProcessedDimensions,
          elementsInProcessedDimensions := elementsInProcessedDimensions * shapeElement
        )
      },
      index
    )
  }

  def unlinearizeIndexRowMajor(index: Code[Long], shapeArray: Array[Code[Long]], mb: MethodBuilder): (Code[Unit], Array[Code[Long]]) = {
    val nDim = shapeArray.length
    val newIndices = (0 until nDim).map(_ => mb.newField[Long]).toArray
    val elementsInProcessedDimensions = mb.newField[Long]
    val workRemaining = mb.newField[Long]

    val createShape = Code(
      workRemaining := index,
      elementsInProcessedDimensions := shapeArray.fold(const(1L))(_ * _),
      Code.foreach(shapeArray.zip(newIndices)) { case (shapeElement, newIndex) =>
        Code(
          elementsInProcessedDimensions := elementsInProcessedDimensions / shapeElement,
          newIndex := workRemaining / elementsInProcessedDimensions,
          workRemaining := workRemaining % elementsInProcessedDimensions
        )
      }
    )
    (createShape, newIndices.map(_.load()))
  }

  def copyRowMajorToColumnMajor(rowMajorAddress: Code[Long], targetAddress: Code[Long], nRows: Code[Long], nCols: Code[Long], mb: MethodBuilder): Code[Unit] = {
    val rowIndex = mb.newField[Long]
    val colIndex = mb.newField[Long]
    val rowMajorCoord = nCols * rowIndex + colIndex
    val colMajorCoord = nRows * colIndex + rowIndex
    val rowMajorFirstElementAddress = this.data.pType.firstElementOffset(rowMajorAddress, (nRows * nCols).toI)
    val targetFirstElementAddress = this.data.pType.firstElementOffset(targetAddress, (nRows * nCols).toI)
    val currentElement = Region.loadDouble(rowMajorFirstElementAddress + rowMajorCoord * 8L)

    Code.forLoop(rowIndex := 0L, rowIndex < nRows, rowIndex := rowIndex + 1L,
      Code.forLoop(colIndex := 0L, colIndex < nCols, colIndex := colIndex + 1L,
        Region.storeDouble(targetFirstElementAddress + colMajorCoord * 8L, currentElement)
      )
    )
  }

  def copyColumnMajorToRowMajor(colMajorAddress: Code[Long], targetAddress: Code[Long], nRows: Code[Long], nCols: Code[Long], mb: MethodBuilder): Code[Unit] = {
    val rowIndex = mb.newField[Long]
    val colIndex = mb.newField[Long]
    val rowMajorCoord = nCols * rowIndex + colIndex
    val colMajorCoord = nRows * colIndex + rowIndex
    val colMajorFirstElementAddress = this.data.pType.firstElementOffset(colMajorAddress, (nRows * nCols).toI)
    val targetFirstElementAddress = this.data.pType.firstElementOffset(targetAddress, (nRows * nCols).toI)
    val currentElement = Region.loadDouble(colMajorFirstElementAddress + colMajorCoord * 8L)

    Code.forLoop(rowIndex := 0L, rowIndex < nRows, rowIndex := rowIndex + 1L,
      Code.forLoop(colIndex := 0L, colIndex < nCols, colIndex := colIndex + 1L,
        Region.storeDouble(targetFirstElementAddress + rowMajorCoord * 8L, currentElement)
      )
    )
  }

  def construct(flags: Code[Int], offset: Code[Int], shapeBuilder: (StagedRegionValueBuilder => Code[Unit]),
    stridesBuilder: (StagedRegionValueBuilder => Code[Unit]), data: Code[Long], mb: MethodBuilder): Code[Long] = {
    val srvb = new StagedRegionValueBuilder(mb, this.representation)

    coerce[Long](Code(
      srvb.start(),
      srvb.addInt(flags),
      srvb.advance(),
      srvb.addInt(offset),
      srvb.advance(),
      srvb.addBaseStruct(this.shape.pType, shapeBuilder),
      srvb.advance(),
      srvb.addBaseStruct(this.strides.pType, stridesBuilder),
      srvb.advance(),
      srvb.addIRIntermediate(this.representation.fieldType("data"))(data),
      srvb.end()
    ))
  }

  def storeShallowAtOffset(dstAddress: Code[Long], valueAddress: Code[Long]): Code[Unit] =
    this.representation.storeShallowAtOffset(dstAddress, valueAddress)

  def storeShallowAtOffset(dstAddress: Long, valueAddress: Long) {
    this.representation.storeShallowAtOffset(dstAddress, valueAddress)
  }

<<<<<<< HEAD
  def copyFromType(mb: MethodBuilder, region: Code[Region], srcPType: PType, srcAddress: Code[Long], forceDeep: Boolean): Code[Long] = {
    assert(srcPType.isInstanceOf[PNDArray])
=======
  override def copyFromType(mb: MethodBuilder, region: Code[Region], srcPType: PType, srcAddress: Code[Long], forceDeep: Boolean): Code[Long] = {
>>>>>>> 965e35f5
    val sourceNDPType = srcPType.asInstanceOf[PNDArray]

    assert(this.elementType == sourceNDPType.elementType && this.nDims == sourceNDPType.nDims)

    this.representation.copyFromType(mb, region, sourceNDPType.representation, srcAddress, forceDeep)
  }

<<<<<<< HEAD
  def copyFromTypeAndStackValue(mb: MethodBuilder, region: Code[Region], srcPType: PType, stackValue: Code[_], forceDeep: Boolean): Code[_] =
    this.copyFromType(mb, region, srcPType, stackValue.asInstanceOf[Code[Long]], forceDeep)

  def copyFromType(region: Region, srcPType: PType, srcAddress: Long, forceDeep: Boolean): Long  = {
    assert(srcPType.isInstanceOf[PNDArray])
=======
  override def copyFromType(region: Region, srcPType: PType, srcAddress: Long, forceDeep: Boolean): Long  = {
>>>>>>> 965e35f5
    val sourceNDPType = srcPType.asInstanceOf[PNDArray]

    assert(this.elementType == sourceNDPType.elementType && this.nDims == sourceNDPType.nDims)

    this.representation.copyFromType(region, sourceNDPType.representation, srcAddress, forceDeep)
  }

  override def deepRename(t: Type) = deepRenameNDArray(t.asInstanceOf[TNDArray])

  private def deepRenameNDArray(t: TNDArray) =
    PCanonicalNDArray(this.elementType.deepRename(t.elementType), this.nDims, this.required)
}<|MERGE_RESOLUTION|>--- conflicted
+++ resolved
@@ -215,12 +215,7 @@
     this.representation.storeShallowAtOffset(dstAddress, valueAddress)
   }
 
-<<<<<<< HEAD
   def copyFromType(mb: MethodBuilder, region: Code[Region], srcPType: PType, srcAddress: Code[Long], forceDeep: Boolean): Code[Long] = {
-    assert(srcPType.isInstanceOf[PNDArray])
-=======
-  override def copyFromType(mb: MethodBuilder, region: Code[Region], srcPType: PType, srcAddress: Code[Long], forceDeep: Boolean): Code[Long] = {
->>>>>>> 965e35f5
     val sourceNDPType = srcPType.asInstanceOf[PNDArray]
 
     assert(this.elementType == sourceNDPType.elementType && this.nDims == sourceNDPType.nDims)
@@ -228,15 +223,10 @@
     this.representation.copyFromType(mb, region, sourceNDPType.representation, srcAddress, forceDeep)
   }
 
-<<<<<<< HEAD
   def copyFromTypeAndStackValue(mb: MethodBuilder, region: Code[Region], srcPType: PType, stackValue: Code[_], forceDeep: Boolean): Code[_] =
     this.copyFromType(mb, region, srcPType, stackValue.asInstanceOf[Code[Long]], forceDeep)
 
   def copyFromType(region: Region, srcPType: PType, srcAddress: Long, forceDeep: Boolean): Long  = {
-    assert(srcPType.isInstanceOf[PNDArray])
-=======
-  override def copyFromType(region: Region, srcPType: PType, srcAddress: Long, forceDeep: Boolean): Long  = {
->>>>>>> 965e35f5
     val sourceNDPType = srcPType.asInstanceOf[PNDArray]
 
     assert(this.elementType == sourceNDPType.elementType && this.nDims == sourceNDPType.nDims)
