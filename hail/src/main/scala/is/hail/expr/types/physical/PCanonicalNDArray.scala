package is.hail.expr.types.physical

import is.hail.annotations.{Region, StagedRegionValueBuilder, UnsafeOrdering}
import is.hail.asm4s.{Code, MethodBuilder, _}
import is.hail.expr.types.virtual.{TNDArray, Type}

final case class PCanonicalNDArray(elementType: PType, nDims: Int, required: Boolean = false) extends PNDArray  {
  assert(elementType.required, "elementType must be required")

  def _asIdent: String = s"ndarray_of_${elementType.asIdent}"

  override def _pretty(sb: StringBuilder, indent: Int, compact: Boolean = false) {
    sb.append("PCNDArray[")
    elementType.pretty(sb, indent, compact)
    sb.append(s",$nDims]")
  }

  @transient lazy val flags = new StaticallyKnownField(PInt32Required, off => Region.loadInt(representation.loadField(off, "flags")))
  @transient lazy val offset = new StaticallyKnownField(
    PInt32Required,
    off => Region.loadInt(representation.loadField(off, "offset"))
  )
  @transient lazy val shape = new StaticallyKnownField(
    PTuple(true, Array.tabulate(nDims)(_ => PInt64Required):_*),
    off => representation.loadField(off, "shape")
  )
  @transient lazy val strides = new StaticallyKnownField(
    PTuple(true, Array.tabulate(nDims)(_ => PInt64Required):_*),
    (off) => representation.loadField(off, "strides")
  )

  @transient lazy val data: StaticallyKnownField[PArray, Long] = new StaticallyKnownField(
    PArray(elementType, required = true),
    off => representation.loadField(off, "data")
  )

  lazy val representation: PStruct = {
    PStruct(required,
      ("flags", flags.pType),
      ("offset", offset.pType),
      ("shape", shape.pType),
      ("strides", strides.pType),
      ("data", data.pType))
  }

  override lazy val byteSize: Long = representation.byteSize

  override lazy val alignment: Long = representation.alignment

  override def unsafeOrdering(): UnsafeOrdering = representation.unsafeOrdering()

  override lazy val fundamentalType: PType = representation.fundamentalType

  def numElements(shape: Array[Code[Long]], mb: MethodBuilder): Code[Long] = {
    shape.foldLeft(const(1L))(_ * _)
  }

  def makeShapeBuilder(shapeArray: Array[Code[Long]]): StagedRegionValueBuilder => Code[Unit] = { srvb =>
    coerce[Unit](Code(
      srvb.start(),
      Code(shapeArray.map(shapeElement => Code(
        srvb.addLong(shapeElement),
        srvb.advance()
      )):_*)
    ))
  }

  def makeDefaultStridesBuilder(sourceShapeArray: Array[Code[Long]], mb: MethodBuilder): StagedRegionValueBuilder => Code[Unit] = { srvb =>
    val runningProduct = mb.newLocal[Long]
    val tempShapeStorage = mb.newLocal[Long]
    val computedStrides = (0 until nDims).map(_ => mb.newField[Long]).toArray
    Code(
      srvb.start(),
      runningProduct := elementType.byteSize,
      Code.foreach((nDims - 1) to 0 by -1){ index =>
        Code(
          computedStrides(index) := runningProduct,
          tempShapeStorage := sourceShapeArray(index),
          runningProduct := runningProduct * (tempShapeStorage > 0L).mux(tempShapeStorage, 1L)
        )
      },
      Code.foreach(0 until nDims)(index =>
        Code(
          srvb.addLong(computedStrides(index)),
          srvb.advance()
        )
      )
    )
  }

  def getElementAddress(indices: Array[Code[Long]], nd: Code[Long], mb: MethodBuilder): Code[Long] = {
    val stridesTuple  = new CodePTuple(strides.pType, strides.load(nd))
    val bytesAway = mb.newLocal[Long]
    val dataStore = mb.newLocal[Long]

    coerce[Long](Code(
      dataStore := data.load(nd),
      bytesAway := 0L,
      indices.zipWithIndex.foldLeft(Code._empty[Unit]){case (codeSoFar: Code[_], (requestedIndex: Code[Long], strideIndex: Int)) =>
        Code(
          codeSoFar,
          bytesAway := bytesAway + requestedIndex * stridesTuple(strideIndex))
      },
      bytesAway + data.pType.elementOffset(dataStore, data.pType.loadLength(dataStore), 0)
    ))
  }

  def loadElementToIRIntermediate(indices: Array[Code[Long]], ndAddress: Code[Long], mb: MethodBuilder): Code[_] = {
    Region.loadIRIntermediate(this.elementType)(this.getElementAddress(indices, ndAddress, mb))
  }

  def outOfBounds(indices: Array[Code[Long]], nd: Code[Long], mb: MethodBuilder): Code[Boolean] = {
    val shapeTuple = new CodePTuple(shape.pType, shape.load(nd))
    val outOfBounds = mb.newField[Boolean]
    Code(
      outOfBounds := false,
      Code.foreach(0 until nDims) { dimIndex =>
        outOfBounds := outOfBounds || (indices(dimIndex) >= shapeTuple(dimIndex))
      },
      outOfBounds
    )
  }

  def linearizeIndicesRowMajor(indices: Array[Code[Long]], shapeArray: Array[Code[Long]], mb: MethodBuilder): Code[Long] = {
    val index = mb.newField[Long]
    val elementsInProcessedDimensions = mb.newField[Long]
    Code(
      index := 0L,
      elementsInProcessedDimensions := 1L,
      Code.foreach(shapeArray.zip(indices).reverse) { case (shapeElement, currentIndex) =>
        Code(
          index := index + currentIndex * elementsInProcessedDimensions,
          elementsInProcessedDimensions := elementsInProcessedDimensions * shapeElement
        )
      },
      index
    )
  }

  def unlinearizeIndexRowMajor(index: Code[Long], shapeArray: Array[Code[Long]], mb: MethodBuilder): (Code[Unit], Array[Code[Long]]) = {
    val nDim = shapeArray.length
    val newIndices = (0 until nDim).map(_ => mb.newField[Long]).toArray
    val elementsInProcessedDimensions = mb.newField[Long]
    val workRemaining = mb.newField[Long]

    val createShape = Code(
      workRemaining := index,
      elementsInProcessedDimensions := shapeArray.fold(const(1L))(_ * _),
      Code.foreach(shapeArray.zip(newIndices)) { case (shapeElement, newIndex) =>
        Code(
          elementsInProcessedDimensions := elementsInProcessedDimensions / shapeElement,
          newIndex := workRemaining / elementsInProcessedDimensions,
          workRemaining := workRemaining % elementsInProcessedDimensions
        )
      }
    )
    (createShape, newIndices.map(_.load()))
  }

  def copyRowMajorToColumnMajor(rowMajorAddress: Code[Long], targetAddress: Code[Long], nRows: Code[Long], nCols: Code[Long], mb: MethodBuilder): Code[Unit] = {
    val rowIndex = mb.newField[Long]
    val colIndex = mb.newField[Long]
    val rowMajorCoord = nCols * rowIndex + colIndex
    val colMajorCoord = nRows * colIndex + rowIndex
    val rowMajorFirstElementAddress = this.data.pType.firstElementOffset(rowMajorAddress, (nRows * nCols).toI)
    val targetFirstElementAddress = this.data.pType.firstElementOffset(targetAddress, (nRows * nCols).toI)
    val currentElement = Region.loadDouble(rowMajorFirstElementAddress + rowMajorCoord * 8L)

    Code.forLoop(rowIndex := 0L, rowIndex < nRows, rowIndex := rowIndex + 1L,
      Code.forLoop(colIndex := 0L, colIndex < nCols, colIndex := colIndex + 1L,
        Region.storeDouble(targetFirstElementAddress + colMajorCoord * 8L, currentElement)
      )
    )
  }

  def copyColumnMajorToRowMajor(colMajorAddress: Code[Long], targetAddress: Code[Long], nRows: Code[Long], nCols: Code[Long], mb: MethodBuilder): Code[Unit] = {
    val rowIndex = mb.newField[Long]
    val colIndex = mb.newField[Long]
    val rowMajorCoord = nCols * rowIndex + colIndex
    val colMajorCoord = nRows * colIndex + rowIndex
    val colMajorFirstElementAddress = this.data.pType.firstElementOffset(colMajorAddress, (nRows * nCols).toI)
    val targetFirstElementAddress = this.data.pType.firstElementOffset(targetAddress, (nRows * nCols).toI)
    val currentElement = Region.loadDouble(colMajorFirstElementAddress + colMajorCoord * 8L)

    Code.forLoop(rowIndex := 0L, rowIndex < nRows, rowIndex := rowIndex + 1L,
      Code.forLoop(colIndex := 0L, colIndex < nCols, colIndex := colIndex + 1L,
        Region.storeDouble(targetFirstElementAddress + rowMajorCoord * 8L, currentElement)
      )
    )
  }

  def construct(flags: Code[Int], offset: Code[Int], shapeBuilder: (StagedRegionValueBuilder => Code[Unit]),
    stridesBuilder: (StagedRegionValueBuilder => Code[Unit]), data: Code[Long], mb: MethodBuilder): Code[Long] = {
    val srvb = new StagedRegionValueBuilder(mb, this.representation)

    coerce[Long](Code(
      srvb.start(),
      srvb.addInt(flags),
      srvb.advance(),
      srvb.addInt(offset),
      srvb.advance(),
      srvb.addBaseStruct(this.shape.pType, shapeBuilder),
      srvb.advance(),
      srvb.addBaseStruct(this.strides.pType, stridesBuilder),
      srvb.advance(),
      srvb.addIRIntermediate(this.representation.fieldType("data"))(data),
      srvb.end()
    ))
  }

  override def storeShallowAtOffset(dstAddress: Code[Long], valueAddress: Code[Long]): Code[Unit] =
    this.representation.storeShallowAtOffset(dstAddress, valueAddress)

  override def storeShallowAtOffset(dstAddress: Long, valueAddress: Long) {
    this.representation.storeShallowAtOffset(dstAddress, valueAddress)
  }

  override def copyFromType(mb: MethodBuilder, region: Code[Region], srcPType: PType, srcAddress: Code[Long], forceDeep: Boolean): Code[Long] = {
    assert(srcPType.isInstanceOf[PNDArray])
    val sourceNDPType = srcPType.asInstanceOf[PNDArray]

    assert(this.elementType == sourceNDPType.elementType && this.nDims == sourceNDPType.nDims)

    this.representation.copyFromType(mb, region, sourceNDPType.representation, srcAddress, forceDeep)
  }

  override def copyFromType(region: Region, srcPType: PType, srcAddress: Long, forceDeep: Boolean): Long  = {
    assert(srcPType.isInstanceOf[PNDArray])
    val sourceNDPType = srcPType.asInstanceOf[PNDArray]

    assert(this.elementType == sourceNDPType.elementType && this.nDims == sourceNDPType.nDims)

    this.representation.copyFromType(region, sourceNDPType.representation, srcAddress, forceDeep)
  }

<<<<<<< HEAD
  override def deepPTypeUnifyOnSameVirtualTypes(ptypes: Seq[PType]): PType = {
    val elementType = this.elementType.deepPTypeUnifyOnSameVirtualTypes(ptypes.map(_.asInstanceOf[PCanonicalNDArray].elementType))
    PCanonicalNDArray(elementType, this.nDims, ptypes.forall(_.required))
  }
=======
  override def deepRename(t: Type) = deepRenameNDArray(t.asInstanceOf[TNDArray])

  private def deepRenameNDArray(t: TNDArray) =
    PCanonicalNDArray(this.elementType.deepRename(t.elementType), this.nDims, this.required)
>>>>>>> 729a8783
}<|MERGE_RESOLUTION|>--- conflicted
+++ resolved
@@ -233,15 +233,13 @@
     this.representation.copyFromType(region, sourceNDPType.representation, srcAddress, forceDeep)
   }
 
-<<<<<<< HEAD
   override def deepPTypeUnifyOnSameVirtualTypes(ptypes: Seq[PType]): PType = {
     val elementType = this.elementType.deepPTypeUnifyOnSameVirtualTypes(ptypes.map(_.asInstanceOf[PCanonicalNDArray].elementType))
     PCanonicalNDArray(elementType, this.nDims, ptypes.forall(_.required))
   }
-=======
+
   override def deepRename(t: Type) = deepRenameNDArray(t.asInstanceOf[TNDArray])
 
   private def deepRenameNDArray(t: TNDArray) =
     PCanonicalNDArray(this.elementType.deepRename(t.elementType), this.nDims, this.required)
->>>>>>> 729a8783
 }