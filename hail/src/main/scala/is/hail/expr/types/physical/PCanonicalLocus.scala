--- conflicted
+++ resolved
@@ -97,32 +97,4 @@
       }
     }
   }
-<<<<<<< HEAD
-
-  override def storeShallowAtOffset(dstAddress: Code[Long], valueAddress: Code[Long]): Code[Unit] =
-    this.representation.storeShallowAtOffset(dstAddress, valueAddress)
-
-  override def storeShallowAtOffset(dstAddress: Long, valueAddress: Long) {
-    this.representation.storeShallowAtOffset(dstAddress, valueAddress)
-  }
-
-  override def copyFromType(mb: MethodBuilder, region: Code[Region], srcPType: PType, srcAddress: Code[Long],
-    allowDowncast: Boolean, forceDeep: Boolean): Code[Long] = {
-    assert(this isOfType srcPType)
-
-    val srcRepPType = srcPType.asInstanceOf[PLocus].representation
-
-    representation.copyFromType(mb, region, srcRepPType, srcAddress, allowDowncast, forceDeep)
-  }
-
-  override def copyFromType(region: Region, srcPType: PType, srcAddress: Long,
-    allowDowncast: Boolean, forceDeep: Boolean): Long = {
-    assert(this isOfType srcPType)
-
-    val srcRepPType = srcPType.asInstanceOf[PLocus].representation
-
-    representation.copyFromType(region, srcRepPType, srcAddress, allowDowncast, forceDeep)
-  }
-=======
->>>>>>> 596b9a1d
 }