--- conflicted
+++ resolved
@@ -335,17 +335,6 @@
     Region.containsNonZeroBits(srcAddress + lengthHeaderBytes, loadLength(srcAddress).toL)
   }
 
-<<<<<<< HEAD
-  def hasMissingValues(srcAddress: Long): Boolean = {
-    if(elementType.required) {
-      return false
-    }
-
-    Region.containsNonZeroBits(srcAddress + lengthHeaderBytes, loadLength(srcAddress).toLong)
-  }
-
-=======
->>>>>>> 18b57caf
   def checkedConvertFrom(mb: EmitMethodBuilder, r: Code[Region], srcAddress: Code[Long], sourceType: PContainer, msg: String): Code[Long] = {
     assert(sourceType.elementType.isPrimitive && this.isOfType(sourceType))
 
@@ -399,15 +388,12 @@
     )
   }
 
-<<<<<<< HEAD
   def deepCopyFromAddress(region: Region, srcArrayAddress: Long): Long = {
     val dstAddress = this.copyFrom(region, srcArrayAddress)
     this.deepPointerCopy(region, dstAddress)
     dstAddress
   }
 
-=======
->>>>>>> 18b57caf
   def deepPointerCopy(mb: MethodBuilder, region: Code[Region], dstAddress: Code[Long]): Code[Unit] = {
     if(!this.elementType.fundamentalType.containsPointers) {
       return Code._empty
@@ -437,7 +423,6 @@
     )
   }
 
-<<<<<<< HEAD
   def deepPointerCopy(region: Region, dstAddress: Long) {
     if(!this.elementType.fundamentalType.containsPointers) {
       return
@@ -462,9 +447,6 @@
   }
 
   override def copyFromType(mb: MethodBuilder, region: Code[Region], srcPType: PType, srcAddress: Code[Long], forceDeep: Boolean): Code[Long] = {
-=======
-  override def copyFromType(mb: MethodBuilder, region: Code[Region], srcPType: PType, srcAddress: Code[Long], forceDeep: Boolean = false): Code[Long] = {
->>>>>>> 18b57caf
     assert(srcPType.isInstanceOf[PArray])
 
     val sourceType = srcPType.asInstanceOf[PArray]
@@ -524,7 +506,6 @@
     )
   }
 
-<<<<<<< HEAD
   override def copyFromType(region: Region, srcPType: PType, srcAddress: Long, forceDeep: Boolean): Long = {
     assert(srcPType.isInstanceOf[PArray])
 
@@ -569,7 +550,4 @@
 
     dstAddress
   }
-=======
-  override def copyFromType(region: Region, srcPType: PType, srcAddress: Long, forceDeep: Boolean): Long = ???
->>>>>>> 18b57caf
 }