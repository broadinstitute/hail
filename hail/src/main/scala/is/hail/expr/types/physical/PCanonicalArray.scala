--- conflicted
+++ resolved
@@ -516,15 +516,13 @@
     dstAddress
   }
 
-<<<<<<< HEAD
   override def deepPTypeUnifyOnSameVirtualTypes(ptypes: Seq[PType]): PType = {
     val elementType = this.elementType.deepPTypeUnifyOnSameVirtualTypes(ptypes.map(_.asInstanceOf[PArray].elementType))
     PCanonicalArray(elementType, ptypes.forall(_.required))
   }
-=======
+
   override def deepRename(t: Type): PType = deepRenameArray(t.asInstanceOf[TArray])
 
   private def deepRenameArray(t: TArray): PArray =
     PCanonicalArray(this.elementType.deepRename(t.elementType), this.required)
->>>>>>> 729a8783
 }