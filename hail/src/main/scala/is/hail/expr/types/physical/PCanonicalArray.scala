package is.hail.expr.types.physical

import is.hail.annotations.Region
import is.hail.asm4s.Code
import is.hail.annotations._
import is.hail.asm4s._
import is.hail.asm4s.joinpoint._
import is.hail.expr.ir.EmitMethodBuilder
import is.hail.utils._

// This is a pointer array, whose byteSize is the size of its pointer
final case class PCanonicalArray(elementType: PType, required: Boolean = false) extends PArray {
  def _asIdent = s"array_of_${elementType.asIdent}"

  override def _pretty(sb: StringBuilder, indent: Int, compact: Boolean = false) {
    sb.append("PCArray[")
    elementType.pretty(sb, indent, compact)
    sb.append("]")
  }

  val elementByteSize: Long = UnsafeUtils.arrayElementSize(elementType)

  val contentsAlignment: Long = elementType.alignment.max(4)

  val lengthHeaderBytes: Long = 4

  override val byteSize: Long = 8

  override val fundamentalType: PCanonicalArray = {
    if (elementType == elementType.fundamentalType) {
      this
    } else {
      this.copy(elementType = elementType.fundamentalType)
    }
  }

  def copy(elementType: PType = this.elementType, required: Boolean = this.required): PCanonicalArray = PCanonicalArray(elementType, required)

  def loadLength(region: Region, aoff: Long): Int =
    loadLength(aoff)

  def loadLength(aoff: Long): Int =
    Region.loadInt(aoff)

  def loadLength(aoff: Code[Long]): Code[Int] =
    Region.loadInt(aoff)

  def loadLength(region: Code[Region], aoff: Code[Long]): Code[Int] =
    loadLength(aoff)

  def storeLength(region: Region, aoff: Long, length: Int): Unit =
    storeLength(aoff, length)

  def storeLength(aoff: Long, length: Int): Unit =
    Region.storeInt(aoff, length)

  def storeLength(region: Code[Region], aoff: Code[Long], length: Code[Int]): Code[Unit] =
    storeLength(aoff, length)

  def storeLength(aoff: Code[Long], length: Code[Int]): Code[Unit] =
    Region.storeInt(aoff, length)

  def nMissingBytes(len: Code[Int]): Code[Int] = UnsafeUtils.packBitsToBytes(len)

  def nMissingBytes(len: Int): Int = UnsafeUtils.packBitsToBytes(len)

  private def contentsByteSize(length: Int): Long =
    elementsOffset(length) + length * elementByteSize

  private def contentsByteSize(length: Code[Int]): Code[Long] = {
    elementsOffset(length) + length.toL * elementByteSize
  }

  private def _elementsOffset(length: Int): Long =
    if (elementType.required)
      UnsafeUtils.roundUpAlignment(lengthHeaderBytes, elementType.alignment)
    else
      UnsafeUtils.roundUpAlignment(lengthHeaderBytes + nMissingBytes(length), elementType.alignment)

  private def _elementsOffset(length: Code[Int]): Code[Long] =
    if (elementType.required)
      UnsafeUtils.roundUpAlignment(lengthHeaderBytes, elementType.alignment)
    else
      UnsafeUtils.roundUpAlignment(nMissingBytes(length).toL + lengthHeaderBytes, elementType.alignment)

  private lazy val lengthOffsetTable = 10
  private lazy val elementsOffsetTable: Array[Long] = Array.tabulate[Long](lengthOffsetTable)(i => _elementsOffset(i))

  def elementsOffset(length: Int): Long = {
    if (length < lengthOffsetTable)
      elementsOffsetTable(length)
    else
      _elementsOffset(length)
  }

  def elementsOffset(length: Code[Int]): Code[Long] = {
    _elementsOffset(length)
  }

  def isElementDefined(aoff: Long, i: Int): Boolean =
    elementType.required || !Region.loadBit(aoff + lengthHeaderBytes, i)

  def isElementDefined(region: Region, aoff: Long, i: Int): Boolean = isElementDefined(aoff, i)

  def isElementDefined(aoff: Code[Long], i: Code[Int]): Code[Boolean] =
    if (elementType.required)
      true
    else
      !Region.loadBit(aoff + lengthHeaderBytes, i.toL)

  def isElementDefined(region: Code[Region], aoff: Code[Long], i: Code[Int]): Code[Boolean] =
    isElementDefined(aoff, i)

  def isElementMissing(region: Region, aoff: Long, i: Int): Boolean =
    !isElementDefined(aoff, i)

  def isElementMissing(aoff: Code[Long], i: Code[Int]): Code[Boolean] =
    !isElementDefined(aoff, i)

  def isElementMissing(region: Code[Region], aoff: Code[Long], i: Code[Int]): Code[Boolean] =
    isElementMissing(aoff, i)

  def setElementMissing(region: Region, aoff: Long, i: Int) =
    setElementMissing(aoff, i)

  def setElementMissing(aoff: Long, i: Int) {
    assert(!elementType.required)
    Region.setBit(aoff + lengthHeaderBytes, i)
  }

  def setElementMissing(aoff: Code[Long], i: Code[Int]): Code[Unit] =
    Region.setBit(aoff + lengthHeaderBytes, i.toL)

  def setElementMissing(region: Code[Region], aoff: Code[Long], i: Code[Int]): Code[Unit] =
    setElementMissing(aoff, i)

  def setElementPresent(region: Region, aoff: Long, i: Int) {
    assert(!elementType.required)
    Region.clearBit(aoff + lengthHeaderBytes, i)
  }

  def setElementPresent(aoff: Code[Long], i: Code[Int]): Code[Unit] =
    Region.clearBit(aoff + lengthHeaderBytes, i.toL)

  def setElementPresent(region: Code[Region], aoff: Code[Long], i: Code[Int]): Code[Unit] =
    setElementPresent(aoff, i)

  def firstElementOffset(aoff: Long, length: Int): Long =
    aoff + elementsOffset(length)

  def firstElementOffset(aoff: Code[Long], length: Code[Int]): Code[Long] =
    aoff + elementsOffset(length)

  def firstElementOffset(aoff: Code[Long]): Code[Long] =
    firstElementOffset(aoff, loadLength(aoff))

  def elementOffset(aoff: Long, length: Int, i: Int): Long =
    firstElementOffset(aoff, length) + i * elementByteSize

  def elementOffset(aoff: Code[Long], length: Code[Int], i: Code[Int]): Code[Long] =
    firstElementOffset(aoff, length) + i.toL * const(elementByteSize)

  def elementOffsetInRegion(region: Region, aoff: Long, i: Int): Long =
    elementOffset(aoff, loadLength(region, aoff), i)

  def elementOffsetInRegion(region: Code[Region], aoff: Code[Long], i: Code[Int]): Code[Long] =
    elementOffset(aoff, loadLength(region, aoff), i)

  def nextElementAddress(currentOffset: Long) =
    currentOffset + elementByteSize

  def nextElementAddress(currentOffset: Code[Long]) =
    currentOffset + elementByteSize

  def loadElement(aoff: Long, length: Int, i: Int): Long = {
    val off = elementOffset(aoff, length, i)
    elementType.fundamentalType match {
      case _: PArray | _: PBinary => Region.loadAddress(off)
      case _ => off
    }
  }

  def loadElement(region: Region, aoff: Long, length: Int, i: Int): Long = loadElement(aoff, length, i)

  def loadElement(region: Region, aoff: Long, i: Int): Long = loadElement(aoff, loadLength(aoff), i)

  def loadElement(region: Code[Region], aoff: Code[Long], length: Code[Int], i: Code[Int]): Code[Long] =
    loadElementAddress(aoff, length, i)

  def loadElementAddress(aoff: Code[Long], length: Code[Int], i: Code[Int]): Code[Long] = {
    val off = elementOffset(aoff, length, i)
    elementType.fundamentalType match {
      case _: PArray | _: PBinary => Region.loadAddress(off)
      case _ => off
    }
  }

  def loadElement(region: Code[Region], aoff: Code[Long], i: Code[Int]): Code[Long] =
    loadElement(region, aoff, loadLength(aoff), i)

  def allocate(region: Region, length: Int): Long = {
    region.allocate(contentsAlignment, contentsByteSize(length))
  }

  def allocate(region: Code[Region], length: Code[Int]): Code[Long] =
    region.allocate(contentsAlignment, contentsByteSize(length))

  private def writeMissingness(region: Region, aoff: Long, length: Int, value: Byte) {
    Region.setMemory(aoff + lengthHeaderBytes, nMissingBytes(length), value)
  }

  def setAllMissingBits(region: Region, aoff: Long, length: Int) {
    if (elementType.required)
      return
    writeMissingness(region, aoff, length, -1)
  }

  def clearMissingBits(region: Region, aoff: Long, length: Int) {
    if (elementType.required)
      return
    writeMissingness(region, aoff, length, 0)
  }

  def initialize(region: Region, aoff: Long, length: Int, setMissing: Boolean = false) {
    Region.storeInt(aoff, length)
    if (setMissing)
      setAllMissingBits(region, aoff, length)
    else
      clearMissingBits(region, aoff, length)
  }

  def stagedInitialize(aoff: Code[Long], length: Code[Int], setMissing: Boolean = false): Code[Unit] = {
    if (elementType.required)
      Region.storeInt(aoff, length)
    else
      Code(
        Region.storeInt(aoff, length),
        Region.setMemory(aoff + const(lengthHeaderBytes), nMissingBytes(length).toL, const(if (setMissing) (-1).toByte else 0.toByte)))
  }

  def zeroes(region: Region, length: Int): Long = {
    require(elementType.isNumeric)
    val aoff = allocate(region, length)
    initialize(region, aoff, length)
    Region.setMemory(aoff + elementsOffset(length), length * elementByteSize, 0.toByte)
    aoff
  }

  def zeroes(mb: MethodBuilder, region: Code[Region], length: Code[Int]): Code[Long] = {
    require(elementType.isNumeric)
    val aoff = mb.newLocal[Long]
    Code(
      aoff := allocate(region, length),
      stagedInitialize(aoff, length),
      Region.setMemory(aoff + elementsOffset(length), length.toL * elementByteSize, 0.toByte),
      aoff)
  }

  def anyMissing(mb: MethodBuilder, aoff: Code[Long]): Code[Boolean] =
    if (elementType.required)
      false
    else {
      val n = mb.newLocal[Long]
      JoinPoint.CallCC[Code[Boolean]] { (jb, ret) =>
        val loop = jb.joinPoint[Code[Long]](mb)
        loop.define { ptr =>
          (ptr < n).mux(
            Region.loadInt(ptr).cne(0).mux(
              ret(true),
              loop(ptr + 4L)),
            (Region.loadByte(ptr) >>>
              (const(32) - (loadLength(aoff) | 31))).cne(0).mux(
              ret(true),
              ret(false)))
        }
        Code(
          n := aoff + ((loadLength(aoff) >>> 5) * 4 + 4).toL,
          loop(aoff + 4L))
      }
    }

  def forEach(mb: MethodBuilder, region: Code[Region], aoff: Code[Long], body: Code[Long] => Code[Unit]): Code[Unit] = {
    val i = mb.newLocal[Int]
    val n = mb.newLocal[Int]
    Code(
      n := loadLength(aoff),
      i := 0,
      Code.whileLoop(i < n,
        isElementDefined(aoff, i).mux(
          body(loadElement(region, aoff, n, i)),
          Code._empty
        )))
  }

  override def unsafeOrdering(): UnsafeOrdering =
    unsafeOrdering(this)

  override def unsafeOrdering(rightType: PType): UnsafeOrdering = {
    val right = rightType.asInstanceOf[PContainer]
    val eltOrd = elementType.unsafeOrdering(
      right.elementType)

    new UnsafeOrdering {
      override def compare(r1: Region, o1: Long, r2: Region, o2: Long): Int = {
        val length1 = loadLength(r1, o1)
        val length2 = right.loadLength(r2, o2)

        var i = 0
        while (i < math.min(length1, length2)) {
          val leftDefined = isElementDefined(r1, o1, i)
          val rightDefined = right.isElementDefined(r2, o2, i)

          if (leftDefined && rightDefined) {
            val eOff1 = loadElement(r1, o1, length1, i)
            val eOff2 = right.loadElement(r2, o2, length2, i)
            val c = eltOrd.compare(r1, eOff1, r2, eOff2)
            if (c != 0)
              return c
          } else if (leftDefined != rightDefined) {
            val c = if (leftDefined) -1 else 1
            return c
          }
          i += 1
        }
        Integer.compare(length1, length2)
      }
    }
  }

  def hasMissingValues(srcAddress: Code[Long]): Code[Boolean] = {
    if(elementType.required) {
      return const(false)
    }

    Region.containsNonZeroBits(srcAddress + lengthHeaderBytes, loadLength(srcAddress).toL)
  }

  def hasMissingValues(srcAddress: Long): Boolean = {
    if(elementType.required) {
      return false
    }

    Region.containsNonZeroBits(srcAddress + lengthHeaderBytes, loadLength(srcAddress).toLong)
  }

  def checkedConvertFrom(mb: EmitMethodBuilder, r: Code[Region], srcAddress: Code[Long], sourceType: PContainer, msg: String): Code[Long] = {
    assert(sourceType.elementType.isPrimitive && this.isOfType(sourceType))

    if (sourceType.elementType.required == this.elementType.required) {
      return srcAddress
    }

    Code(
      sourceType.hasMissingValues(srcAddress).orEmpty(Code._fatal(msg)), {
        val newOffset = mb.newField[Long]
        val len = sourceType.loadLength(srcAddress)

        Code(
          newOffset := allocate(r, len),
          stagedInitialize(newOffset, len),
          Region.copyFrom(sourceType.firstElementOffset(srcAddress, len), firstElementOffset(newOffset, len), len.toL * elementByteSize),
          newOffset
        )
      }
    )
  }

  def copyFrom(region: Region, srcOff: Long): Long = {
    val destOff = allocate(region, loadLength(srcOff))
    Region.copyFrom(srcOff,  destOff, contentsByteSize(loadLength(srcOff)))
    destOff
  }

  def copyFrom(mb: MethodBuilder, region: Code[Region], srcOff: Code[Long]): Code[Long] = {
    val destOff = mb.newField[Long]
    Code(
      destOff := allocate(region, loadLength(srcOff)),
      Region.copyFrom(srcOff, destOff, contentsByteSize(loadLength(srcOff))),
      destOff
    )
  }

  override def storeShallowAtOffset(dstAddress: Code[Long], valueAddress: Code[Long]): Code[Unit] =
    Region.storeAddress(dstAddress, valueAddress)

  override def storeShallowAtOffset(dstAddress: Long, valueAddress: Long) {
    Region.storeAddress(dstAddress, valueAddress)
  }

<<<<<<< HEAD
  // semantically this function expects a non-null sourceAddress, and by that property, this function results in a non-null value
  override def copyFromType(mb: MethodBuilder, region: Code[Region], srcPType: PType, srcAddress: Code[Long],
  allowDowncast: Boolean, forceDeep: Boolean): Code[Long] = {
=======
  def deepCopyFromAddress(mb: MethodBuilder, region: Code[Region], srcArrayAddress: Code[Long]): Code[Long] = {
    val dstAddress = mb.newField[Long]
    Code(
      dstAddress := this.copyFrom(mb, region, srcArrayAddress),
      this.deepPointerCopy(mb, region, dstAddress),
      dstAddress
    )
  }

  def deepPointerCopy(mb: MethodBuilder, region: Code[Region], dstAddress: Code[Long]): Code[Unit] = {
    if(!this.elementType.fundamentalType.containsPointers) {
      return Code._empty
    }

    val numberOfElements = mb.newLocal[Int]
    val currentIdx = mb.newLocal[Int]
    val currentElementAddress = mb.newField[Long]
    Code(
      currentIdx := const(0),
      numberOfElements := this.loadLength(dstAddress),
      Code.whileLoop(currentIdx < numberOfElements,
        this.isElementDefined(dstAddress, currentIdx).orEmpty(
          Code(
            currentElementAddress := this.elementOffset(dstAddress, numberOfElements, currentIdx),
            this.elementType.fundamentalType match {
              case t@(_: PBinary | _: PArray) =>
                t.storeShallowAtOffset(currentElementAddress, t.copyFromType(mb, region, t, Region.loadAddress(currentElementAddress)))
              case t: PBaseStruct =>
                t.deepPointerCopy(mb, region, currentElementAddress)
              case t: PType => fatal(s"Type isn't supported ${t}")
            }
          )
        ),
        currentIdx := currentIdx + const(1)
      )
    )
  }

  override def copyFromType(mb: MethodBuilder, region: Code[Region], srcPType: PType, srcAddress: Code[Long], forceDeep: Boolean = false): Code[Long] = {
>>>>>>> 596b9a1d
    assert(srcPType.isInstanceOf[PArray])

    val sourceType = srcPType.asInstanceOf[PArray]
    val sourceElementType = sourceType.elementType.fundamentalType
    val destElementType = this.elementType.fundamentalType

    if (sourceElementType != destElementType) {
      assert(destElementType.required <= sourceElementType.required && sourceElementType.isOfType(destElementType))
    } else {
      if(!forceDeep) {
        return srcAddress
      }

      return this.deepCopyFromAddress(mb, region, srcAddress)
    }

    val dstAddress = mb.newField[Long]
    val numberOfElements = mb.newLocal[Int]
    val currentElementAddress = mb.newLocal[Long]
    val currentIdx = mb.newLocal[Int]

    val init = Code(
      numberOfElements := sourceType.loadLength(srcAddress),
      dstAddress := this.allocate(region, numberOfElements),
      this.stagedInitialize(dstAddress, numberOfElements),
      currentElementAddress := this.firstElementOffset(dstAddress, numberOfElements),
      currentIdx := const(0)
    )

    var loop: Code[Unit] =
      destElementType.storeShallowAtOffset(
        currentElementAddress,
        destElementType.copyFromType(
          mb,
          region,
          sourceElementType,
          sourceType.loadElementAddress(srcAddress, numberOfElements, currentIdx),
          forceDeep
        )
      )

    if(!sourceElementType.required) {
      loop = sourceType.isElementMissing(srcAddress, currentIdx).mux(
        this.setElementMissing(dstAddress, currentIdx),
        loop
      )
    }

    Code(
      init,
      Code.whileLoop(currentIdx < numberOfElements,
        loop,
        currentElementAddress := this.nextElementAddress(currentElementAddress),
        currentIdx := currentIdx + const(1)
      ),
      dstAddress
    )
  }

<<<<<<< HEAD
  override def copyFromType(region: Region, srcPType: PType, srcAddress: Long,
    allowDowncast: Boolean, forceDeep: Boolean): Long = {
    assert(srcPType.isInstanceOf[PArray])

    val sourceType = srcPType.asInstanceOf[PArray]
    val sourceElementType = sourceType.elementType.fundamentalType
    val destElementType = this.elementType.fundamentalType

    assert(sourceElementType isOfType destElementType)

    if (sourceElementType == destElementType) {
      if(!forceDeep) {
        return srcAddress
      }

      if(sourceElementType.isPrimitive) {
        return this.copyFrom(region, srcAddress)
      }
    }

    if(destElementType.required > sourceElementType.required) {
      assert(allowDowncast)

      if(sourceType.hasMissingValues(srcAddress)) {
        fatal("Found missing values. Cannot copy to type whose elements are required.")
      }
    }

    val numberOfElements = sourceType.loadLength(srcAddress)
    val dstAddress = this.allocate(region, numberOfElements)
    this.initialize(region, dstAddress, numberOfElements)

    var currentElementAddress = this.firstElementOffset(dstAddress, numberOfElements)
    var currentIdx = 0

    while(currentIdx < numberOfElements) {
      if(!sourceElementType.required && sourceType.isElementMissing(region, srcAddress, currentIdx)) {
        this.setElementMissing(dstAddress, currentIdx)
      } else {
        destElementType.storeShallowAtOffset(
          currentElementAddress,
          destElementType.copyFromType(
            region,
            sourceElementType,
            sourceType.loadElement(srcAddress, numberOfElements, currentIdx),
            allowDowncast,
            forceDeep
          )
        )
      }

      currentElementAddress = this.nextElementAddress(currentElementAddress)
      currentIdx += 1
    }

    dstAddress
  }
=======
  override def copyFromType(region: Region, srcPType: PType, srcAddress: Long, forceDeep: Boolean): Long = ???
>>>>>>> 596b9a1d
}<|MERGE_RESOLUTION|>--- conflicted
+++ resolved
@@ -387,11 +387,6 @@
     Region.storeAddress(dstAddress, valueAddress)
   }
 
-<<<<<<< HEAD
-  // semantically this function expects a non-null sourceAddress, and by that property, this function results in a non-null value
-  override def copyFromType(mb: MethodBuilder, region: Code[Region], srcPType: PType, srcAddress: Code[Long],
-  allowDowncast: Boolean, forceDeep: Boolean): Code[Long] = {
-=======
   def deepCopyFromAddress(mb: MethodBuilder, region: Code[Region], srcArrayAddress: Code[Long]): Code[Long] = {
     val dstAddress = mb.newField[Long]
     Code(
@@ -399,6 +394,12 @@
       this.deepPointerCopy(mb, region, dstAddress),
       dstAddress
     )
+  }
+
+  def deepCopyFromAddress(region: Region, srcArrayAddress: Long): Long = {
+    val dstAddress = this.copyFrom(mb, region, srcArrayAddress)
+    this.deepPointerCopy(mb, region, dstAddress)
+    dstAddress
   }
 
   def deepPointerCopy(mb: MethodBuilder, region: Code[Region], dstAddress: Code[Long]): Code[Unit] = {
@@ -430,8 +431,30 @@
     )
   }
 
-  override def copyFromType(mb: MethodBuilder, region: Code[Region], srcPType: PType, srcAddress: Code[Long], forceDeep: Boolean = false): Code[Long] = {
->>>>>>> 596b9a1d
+  def deepPointerCopy(region: Region, dstAddress: Long) {
+    if(!this.elementType.fundamentalType.containsPointers) {
+      return
+    }
+
+    val numberOfElements = this.loadLength(dstAddress)
+    val currentIdx = 0    
+    while(currentIdx < numberOfElements) {
+      if(this.isElementDefined(dstAddress, currentIdx)) {
+        val currentElementAddress = this.elementOffset(dstAddress, numberOfElements, currentIdx),
+        this.elementType.fundamentalType match {
+          case t@(_: PBinary | _: PArray) =>
+            t.storeShallowAtOffset(currentElementAddress, t.copyFromType(mb, region, t, Region.loadAddress(currentElementAddress)))
+          case t: PBaseStruct =>
+            t.deepPointerCopy(mb, region, currentElementAddress)
+          case t: PType => fatal(s"Type isn't supported ${t}")
+        }
+      }
+
+      currentIdx += 1
+    }
+  }
+
+  override def copyFromType(mb: MethodBuilder, region: Code[Region], srcPType: PType, srcAddress: Code[Long], forceDeep: Boolean): Code[Long] = {
     assert(srcPType.isInstanceOf[PArray])
 
     val sourceType = srcPType.asInstanceOf[PArray]
@@ -491,34 +514,22 @@
     )
   }
 
-<<<<<<< HEAD
-  override def copyFromType(region: Region, srcPType: PType, srcAddress: Long,
-    allowDowncast: Boolean, forceDeep: Boolean): Long = {
+  override def copyFromType(region: Region, srcPType: PType, srcAddress: Long, forceDeep: Boolean): Long = {
     assert(srcPType.isInstanceOf[PArray])
 
     val sourceType = srcPType.asInstanceOf[PArray]
     val sourceElementType = sourceType.elementType.fundamentalType
     val destElementType = this.elementType.fundamentalType
 
-    assert(sourceElementType isOfType destElementType)
-
     if (sourceElementType == destElementType) {
       if(!forceDeep) {
         return srcAddress
       }
 
-      if(sourceElementType.isPrimitive) {
-        return this.copyFrom(region, srcAddress)
-      }
-    }
-
-    if(destElementType.required > sourceElementType.required) {
-      assert(allowDowncast)
-
-      if(sourceType.hasMissingValues(srcAddress)) {
-        fatal("Found missing values. Cannot copy to type whose elements are required.")
-      }
-    }
+      return this.deepCopyFromAddress(region, srcAddress)
+    }
+
+    assert(destElementType.required <= sourceElementType.required && sourceElementType.isOfType(destElementType))
 
     val numberOfElements = sourceType.loadLength(srcAddress)
     val dstAddress = this.allocate(region, numberOfElements)
@@ -526,7 +537,6 @@
 
     var currentElementAddress = this.firstElementOffset(dstAddress, numberOfElements)
     var currentIdx = 0
-
     while(currentIdx < numberOfElements) {
       if(!sourceElementType.required && sourceType.isElementMissing(region, srcAddress, currentIdx)) {
         this.setElementMissing(dstAddress, currentIdx)
@@ -537,7 +547,6 @@
             region,
             sourceElementType,
             sourceType.loadElement(srcAddress, numberOfElements, currentIdx),
-            allowDowncast,
             forceDeep
           )
         )
@@ -549,7 +558,4 @@
 
     dstAddress
   }
-=======
-  override def copyFromType(region: Region, srcPType: PType, srcAddress: Long, forceDeep: Boolean): Long = ???
->>>>>>> 596b9a1d
 }