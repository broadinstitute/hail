package is.hail.expr.ir.agg

import is.hail.annotations.{Region, StagedRegionValueBuilder}
import is.hail.asm4s._
import is.hail.expr.ir.{EmitClassBuilder, EmitCode, EmitCodeBuilder}
import is.hail.types.physical.{PBooleanRequired, PCanonicalStruct, PFloat64, PInt32Required, PStruct, PType}
import is.hail.io.{BufferSpec, InputBuffer, OutputBuffer}
import is.hail.utils._

class ApproxCDFState(val kb: EmitClassBuilder[_]) extends AggregatorState {
  override val regionSize: Region.Size = Region.TINIER

  private val r: Settable[Region] = kb.genFieldThisRef[Region]()
  val region: Value[Region] = r

  val storageType: PStruct = PCanonicalStruct(true, ("id", PInt32Required), ("initialized", PBooleanRequired), ("k", PInt32Required))
  private val aggr = kb.genFieldThisRef[ApproxCDFStateManager]("aggr")

  private val initialized = kb.genFieldThisRef[Boolean]("initialized")
  private def initializedOffset(off: Code[Long])(implicit line: LineNumber): Code[Long] =
    storageType.loadField(off, "initialized")

  private val id = kb.genFieldThisRef[Int]("id")
  private def idOffset(off: Code[Long])(implicit line: LineNumber): Code[Long] =
    storageType.loadField(off, "id")

  private val k = kb.genFieldThisRef[Int]("k")
  private def kOffset(off: Code[Long])(implicit line: LineNumber): Code[Long] =
    storageType.loadField(off, "k")

  def init(k: Code[Int])(implicit line: LineNumber): Code[Unit] = {
    Code(
      this.k := k,
      aggr := Code.newInstance[ApproxCDFStateManager, Int](this.k),
      id := region.storeJavaObject(aggr),
      this.initialized := true
    )
  }

  def seq(x: Code[Double])(implicit line: LineNumber): Code[Unit] = {
    aggr.invoke[Double, Unit]("seqOp", x)
  }

  def comb(other: ApproxCDFState)(implicit line: LineNumber): Code[Unit] = {
    aggr.invoke[ApproxCDFStateManager, Unit]("combOp", other.aggr)
  }

  def result(srvb: StagedRegionValueBuilder)(implicit line: LineNumber): Code[Unit] = {
    srvb.addIRIntermediate(QuantilesAggregator.resultType)(aggr.invoke[Region, Long]("rvResult", srvb.region))
  }

  def newState(off: Code[Long])(implicit line: LineNumber): Code[Unit] =
    region.getNewRegion(regionSize)

<<<<<<< HEAD
  def createState(cb: EmitCodeBuilder): Unit = {
    implicit val line = cb.lineNumber
    cb.ifx(region.isNull, cb.assign(r, Region.stagedCreate(regionSize)))
  }
=======
  def createState(cb: EmitCodeBuilder): Unit =
    cb.ifx(region.isNull, cb.assign(r, Region.stagedCreate(regionSize, kb.pool())))
>>>>>>> 25e5e5b8

  override def load(regionLoader: Value[Region] => Code[Unit], src: Code[Long])(implicit line: LineNumber): Code[Unit] =
    Code.memoize(src, "acdfa_load_src") { src =>
      Code(
        regionLoader(r),
        id := Region.loadInt(idOffset(src)),
        initialized := Region.loadBoolean(initializedOffset(src)),
        initialized.orEmpty(Code(
          aggr := Code.checkcast[ApproxCDFStateManager](region.lookupJavaObject(id)),
          k := Region.loadInt(kOffset(src)))))
    }

  override def store(regionStorer: Value[Region] => Code[Unit], dest: Code[Long])(implicit line: LineNumber): Code[Unit] =
    Code.memoize(dest, "acdfa_store_dest") { dest =>
      region.isValid.orEmpty(
        Code(
          regionStorer(region),
          region.invalidate(),
          Region.storeInt(idOffset(dest), id),
          Region.storeInt(kOffset(dest), k),
          Region.storeBoolean(initializedOffset(dest), initialized)))
    }

  override def serialize(codec: BufferSpec)(implicit line: LineNumber): (EmitCodeBuilder, Value[OutputBuffer]) => Unit = {
    (cb, ob: Value[OutputBuffer]) =>
      cb += Code(
        ob.writeBoolean(initialized),
        ob.writeInt(k),
        initialized.orEmpty(
          aggr.invoke[OutputBuffer, Unit]("serializeTo", ob)
        ))
  }

  override def deserialize(codec: BufferSpec)(implicit line: LineNumber): (EmitCodeBuilder, Value[InputBuffer]) => Unit = {
    (cb, ib: Value[InputBuffer]) =>
      cb += Code(
        initialized := ib.readBoolean(),
        k := ib.readInt(),
        initialized.orEmpty(
          Code(
            aggr := Code.invokeScalaObject2[Int, InputBuffer, ApproxCDFStateManager](
              ApproxCDFStateManager.getClass, "deserializeFrom", k, ib),
            id := region.storeJavaObject(aggr)
          )
        ))
  }

  override def copyFrom(cb: EmitCodeBuilder, src: Code[Long]): Unit = {
    implicit val line = cb.lineNumber
    cb += Code(
      k := Region.loadInt(kOffset(src)),
      aggr := Code.newInstance[ApproxCDFStateManager, Int](k),
      id := region.storeJavaObject(aggr),
      this.initialized := true
    )
  }
}

class ApproxCDFAggregator extends StagedAggregator {
  type State = ApproxCDFState

  def resultType: PStruct = QuantilesAggregator.resultType
  val initOpTypes: Seq[PType] = FastSeq(PInt32Required)
  val seqOpTypes: Seq[PType] = FastSeq(PFloat64())

  protected def _initOp(cb: EmitCodeBuilder, state: State, init: Array[EmitCode]): Unit = {
    implicit val line = cb.lineNumber
    val Array(k) = init
    cb += Code(
      k.setup,
      k.m.mux(
        Code._fatal[Unit]("approx_cdf: 'k' may not be missing"),
        state.init(k.v.asInstanceOf[Code[Int]])
      ))
  }

  protected def _seqOp(cb: EmitCodeBuilder, state: State, seq: Array[EmitCode]): Unit = {
    implicit val line = cb.lineNumber
    val Array(x) = seq
    cb += Code(
      x.setup,
      x.m.mux(
        Code._empty,
        state.seq(x.v.asInstanceOf[Code[Double]])
      ))
  }

  protected def _combOp(cb: EmitCodeBuilder, state: State, other: State): Unit = {
    implicit val line = cb.lineNumber
    cb += state.comb(other)
  }

  protected def _result(cb: EmitCodeBuilder, state: State, srvb: StagedRegionValueBuilder): Unit = {
    implicit val line = cb.lineNumber
    cb += state.result(srvb)
  }
}<|MERGE_RESOLUTION|>--- conflicted
+++ resolved
@@ -52,15 +52,10 @@
   def newState(off: Code[Long])(implicit line: LineNumber): Code[Unit] =
     region.getNewRegion(regionSize)
 
-<<<<<<< HEAD
   def createState(cb: EmitCodeBuilder): Unit = {
     implicit val line = cb.lineNumber
-    cb.ifx(region.isNull, cb.assign(r, Region.stagedCreate(regionSize)))
+    cb.ifx(region.isNull, cb.assign(r, Region.stagedCreate(regionSize, kb.pool())))
   }
-=======
-  def createState(cb: EmitCodeBuilder): Unit =
-    cb.ifx(region.isNull, cb.assign(r, Region.stagedCreate(regionSize, kb.pool())))
->>>>>>> 25e5e5b8
 
   override def load(regionLoader: Value[Region] => Code[Unit], src: Code[Long])(implicit line: LineNumber): Code[Unit] =
     Code.memoize(src, "acdfa_load_src") { src =>
