package is.hail.expr.ir

import is.hail.expr.JSONAnnotationImpex
import is.hail.expr.ir.agg.{AggElementsAggSig, AggStateSig, ArrayLenAggSig, GroupedAggSig, PhysicalAggSig}
import is.hail.expr.ir.functions.RelationalFunctions
import is.hail.types.virtual.{TArray, TInterval, Type}
import is.hail.utils.{space => _, _}
import is.hail.utils.prettyPrint._
import is.hail.utils.richUtils.RichIterable
import org.json4s.jackson.{JsonMethods, Serialization}

object Pretty {

  def short(ir: BaseIR, elideLiterals: Boolean = false, maxLen: Int = 100): String = {
    val s = Pretty(ir, elideLiterals = elideLiterals, maxLines = maxLen)
    if (s.length < maxLen) s else s.substring(0, maxLen) + "..."
  }

  def prettyStringLiteral(s: String): String =
    "\"" + StringEscapeUtils.escapeString(s) + "\""

  def fillList(docs: Iterable[Doc], indent: Int = 2): Doc =
    group(lineAlt, nest(indent, prettyPrint.fillList(docs)))

  def fillList(docs: Doc*): Doc = fillList(docs)

  def list(docs: Iterable[Doc], indent: Int = 2): Doc =
    nest(indent, prettyPrint.list(docs))

  def list(docs: Doc*): Doc = list(docs)

  def prettyStrings(xs: IndexedSeq[String]): Doc =
    fillList(xs.view.map(x => text(prettyStringLiteral(x))))

  def prettyStringsOpt(x: Option[IndexedSeq[String]]): Doc =
    x.map(prettyStrings).getOrElse("None")

  def prettyTypes(x: Seq[Type]): Doc =
    fillList(x.view.map(typ => text(typ.parsableString())))

  def prettySortFields(x: Seq[SortField]): Doc =
    fillList(x.view.map(typ => text(typ.parsableString())))

  def prettySortFieldsString(x: Seq[SortField]): String =
    x.view.map(_.parsableString()).mkString("(", " ", ")")

  def prettyBooleanLiteral(b: Boolean): String =
    if (b) "True" else "False"

  def prettyClass(x: AnyRef): String =
    x.getClass.getName.split("\\.").last

  val MAX_VALUES_TO_LOG: Int = 25

  def prettyIntOpt(x: Option[Int]): String =
    x.map(_.toString).getOrElse("None")

  def prettyLongs(x: IndexedSeq[Long], elideLiterals: Boolean): Doc = {
    val truncate = elideLiterals && x.length > MAX_VALUES_TO_LOG
    val view = if (truncate) x.view else x.view(0, MAX_VALUES_TO_LOG)
    val docs = view.map(i => text(i.toString))
    concat(docs.intersperse[Doc](
      "(",
      softline,
      if (truncate) s"... ${ x.length - MAX_VALUES_TO_LOG } more values... )" else ")"))
  }
<<<<<<< HEAD

  def prettyInts(x: IndexedSeq[Int], elideLiterals: Boolean): Doc = {
    val truncate = elideLiterals && x.length > MAX_VALUES_TO_LOG
    val view = if (truncate) x.view else x.view(0, MAX_VALUES_TO_LOG)
    val docs = view.map(i => text(i.toString))
    concat(docs.intersperse[Doc](
      "(",
      softline,
      if (truncate) s"... ${ x.length - MAX_VALUES_TO_LOG } more values... )" else ")"))
  }

  def prettyIdentifiers(x: IndexedSeq[String]): Doc =
    fillList(x.view.map(text))

  def prettyAggStateSignatures(states: Seq[AggStateSig]): Doc =
    list(states.view.map(prettyAggStateSignature))

  def prettyAggStateSignature(state: AggStateSig): Doc =
    fillList(state.n match {
      case None => text(prettyClass(state)) +: state.t.view.map(typ => text(typ.toString))
      case Some(nested) => text(prettyClass(state)) +: state.t.view.map(typ => text(typ.toString)) :+ prettyAggStateSignatures(nested)
    })

  def prettyPhysicalAggSigs(aggSigs: Seq[PhysicalAggSig]): Doc =
    list(aggSigs.view.map(prettyPhysicalAggSig))

  def prettyPhysicalAggSig(aggSig: PhysicalAggSig): Doc = {
    aggSig match {
      case GroupedAggSig(t, nested) =>
        fillList("Grouped", t.toString, prettyPhysicalAggSigs(nested))
      case ArrayLenAggSig(kl, nested) =>
        fillList("ArrayLen", prettyBooleanLiteral(kl), prettyPhysicalAggSigs(nested))
      case AggElementsAggSig(nested) =>
        fillList("AggElements", prettyPhysicalAggSigs(nested))
      case PhysicalAggSig(op, state) =>
        fillList(prettyClass(op), prettyAggStateSignature(state))
    }
  }

  def single(d: Doc): Iterable[Doc] = RichIterable.single(d)

  def header(ir: BaseIR, elideLiterals: Boolean): Iterable[Doc] = ir match {
    case ApplyAggOp(initOpArgs, seqOpArgs, aggSig) => single(prettyClass(aggSig.op))
    case ApplyScanOp(initOpArgs, seqOpArgs, aggSig) => single(prettyClass(aggSig.op))
    case InitOp(i, args, aggSig) => FastSeq(i.toString, prettyPhysicalAggSig(aggSig))
    case SeqOp(i, args, aggSig) => FastSeq(i.toString, prettyPhysicalAggSig(aggSig))
    case CombOp(i1, i2, aggSig) => FastSeq(i1.toString, i2.toString, prettyPhysicalAggSig(aggSig))
    case ResultOp(i, aggSigs) => FastSeq(i.toString, prettyPhysicalAggSigs(aggSigs))
    case AggStateValue(i, sig) => FastSeq(i.toString, prettyAggStateSignature(sig))
    case InitFromSerializedValue(i, value, aggSig) =>
      FastSeq(i.toString, prettyAggStateSignature(aggSig))
    case CombOpValue(i, value, sig) => FastSeq(i.toString, prettyPhysicalAggSig(sig))
    case SerializeAggs(i, i2, spec, aggSigs) =>
      FastSeq(i.toString, i2.toString, prettyStringLiteral(spec.toString), prettyAggStateSignatures(aggSigs))
    case DeserializeAggs(i, i2, spec, aggSigs) =>
      FastSeq(i.toString, i2.toString, prettyStringLiteral(spec.toString), prettyAggStateSignatures(aggSigs))
    case RunAgg(body, result, signature) => single(prettyAggStateSignatures(signature))
    case RunAggScan(a, name, init, seq, res, signature) =>
      FastSeq(prettyIdentifier(name), prettyAggStateSignatures(signature))
    case I32(x) => single(x.toString)
    case I64(x) => single(x.toString)
    case F32(x) => single(x.toString)
    case F64(x) => single(x.toString)
    case Str(x) => single(prettyStringLiteral(if (elideLiterals && x.length > 13) x.take(10) + "..." else x))
    case UUID4(id) => single(prettyIdentifier(id))
    case Cast(_, typ) => single(typ.parsableString())
    case CastRename(_, typ) => single(typ.parsableString())
    case NA(typ) => single(typ.parsableString())
    case Literal(typ, value) =>
      FastSeq(typ.parsableString(),
        if (!elideLiterals)
          prettyStringLiteral(JsonMethods.compact(JSONAnnotationImpex.exportAnnotation(value, typ)))
        else
          "<literal value>")
    case EncodedLiteral(codec, _) => single(codec.encodedVirtualType.parsableString())
    case Let(name, _, _) => single(prettyIdentifier(name))
    case AggLet(name, _, _, isScan) => FastSeq(prettyIdentifier(name), prettyBooleanLiteral(isScan))
    case TailLoop(name, args, _) => FastSeq(prettyIdentifier(name), prettyIdentifiers(args.map(_._1).toFastIndexedSeq))
    case Recur(name, _, t) => FastSeq(prettyIdentifier(name), t.parsableString())
//    case Ref(name, t) if t != null => FastSeq(prettyIdentifier(name), t.parsableString())  // For debug purposes
    case Ref(name, _) => single(prettyIdentifier(name))
    case RelationalRef(name, t) => FastSeq(prettyIdentifier(name), t.parsableString())
    case RelationalLet(name, _, _) => single(prettyIdentifier(name))
    case ApplyBinaryPrimOp(op, _, _) => single(prettyClass(op))
    case ApplyUnaryPrimOp(op, _) => single(prettyClass(op))
    case ApplyComparisonOp(op, _, _) => single(op.render())
    case GetField(_, name) => single(prettyIdentifier(name))
    case GetTupleElement(_, idx) => single(idx.toString)
    case MakeTuple(fields) => FastSeq(prettyInts(fields.map(_._1).toFastIndexedSeq, elideLiterals))
    case MakeArray(_, typ) => single(typ.parsableString())
    case MakeStream(_, typ, separateRegions) =>
      FastSeq(typ.parsableString(), prettyBooleanLiteral(separateRegions))
    case StreamRange(_, _, _, separateRegions) => single(prettyBooleanLiteral(separateRegions))
    case ToStream(_, separateRegions) => single(prettyBooleanLiteral(separateRegions))
    case StreamMap(_, name, _) => single(prettyIdentifier(name))
    case StreamMerge(_, _, key) => single(prettyIdentifiers(key))
    case StreamZip(_, names, _, behavior) => FastSeq(behavior match {
      case ArrayZipBehavior.AssertSameLength => "AssertSameLength"
      case ArrayZipBehavior.TakeMinLength => "TakeMinLength"
      case ArrayZipBehavior.ExtendNA => "ExtendNA"
      case ArrayZipBehavior.AssumeSameLength => "AssumeSameLength"
    }, prettyIdentifiers(names))
    case StreamZipJoin(_, key, curKey, curVals, _) =>
      FastSeq(prettyIdentifiers(key), prettyIdentifier(curKey), prettyIdentifier(curVals))
    case StreamMultiMerge(_, key) => single(prettyIdentifiers(key))
    case StreamFilter(_, name, _) => single(prettyIdentifier(name))
    case StreamFlatMap(_, name, _) => single(prettyIdentifier(name))
    case StreamFold(_, _, accumName, valueName, _) => FastSeq(prettyIdentifier(accumName), prettyIdentifier(valueName))
    case StreamFold2(_, acc, valueName, _, _) => FastSeq(prettyIdentifiers(acc.map(_._1)), prettyIdentifier(valueName))
    case StreamScan(_, _, accumName, valueName, _) => FastSeq(prettyIdentifier(accumName), prettyIdentifier(valueName))
    case StreamJoinRightDistinct(_, _, lKey, rKey, l, r, _, joinType) =>
      FastSeq(prettyIdentifiers(lKey), prettyIdentifiers(rKey), prettyIdentifier(l), prettyIdentifier(r), joinType)
    case StreamFor(_, valueName, _) => single(prettyIdentifier(valueName))
    case StreamAgg(a, name, query) => single(prettyIdentifier(name))
    case StreamAggScan(a, name, query) => single(prettyIdentifier(name))
    case AggExplode(_, name, _, isScan) => FastSeq(prettyIdentifier(name), prettyBooleanLiteral(isScan))
    case AggFilter(_, _, isScan) => single(prettyBooleanLiteral(isScan))
    case AggGroupBy(_, _, isScan) => single(prettyBooleanLiteral(isScan))
    case AggArrayPerElement(_, elementName, indexName, _, knownLength, isScan) =>
      FastSeq(prettyIdentifier(elementName), prettyIdentifier(indexName), prettyBooleanLiteral(isScan), prettyBooleanLiteral(knownLength.isDefined))
    case NDArrayMap(_, name, _) => single(prettyIdentifier(name))
    case NDArrayMap2(_, _, lName, rName, _) => FastSeq(prettyIdentifier(lName), prettyIdentifier(rName))
    case NDArrayReindex(_, indexExpr) => single(prettyInts(indexExpr, elideLiterals))
    case NDArrayConcat(_, axis) => single(axis.toString)
    case NDArrayAgg(_, axes) => single(prettyInts(axes, elideLiterals))
    case NDArrayRef(_, _, errorId) => single(s"$errorId")
    case ArraySort(_, l, r, _) => FastSeq(prettyIdentifier(l), prettyIdentifier(r))
    case ApplyIR(function, typeArgs, _) => FastSeq(prettyIdentifier(function), prettyTypes(typeArgs), ir.typ.parsableString())
    case Apply(function, typeArgs, _, t) => FastSeq(prettyIdentifier(function), prettyTypes(typeArgs), t.parsableString())
    case ApplySeeded(function, _, seed, t) => FastSeq(prettyIdentifier(function), seed.toString, t.parsableString())
    case ApplySpecial(function, typeArgs, _, t) => FastSeq(prettyIdentifier(function), prettyTypes(typeArgs), t.parsableString())
    case SelectFields(_, fields) => single(fillList(fields.view.map(f => text(prettyIdentifier(f)))))
    case LowerBoundOnOrderedCollection(_, _, onKey) => single(prettyBooleanLiteral(onKey))
    case In(i, typ) => single(s"$typ $i")
    case Die(message, typ, errorId) => FastSeq(typ.parsableString(), errorId.toString)
    case CollectDistributedArray(_, _, cname, gname, _, _) =>
      FastSeq(prettyIdentifier(cname), prettyIdentifier(gname))
    case MatrixRead(typ, dropCols, dropRows, reader) =>
      FastSeq(if (typ == reader.fullMatrixType) "None" else typ.parsableString(),
        prettyBooleanLiteral(dropCols),
        prettyBooleanLiteral(dropRows),
        '"' + StringEscapeUtils.escapeString(JsonMethods.compact(reader.toJValue)) + '"')
    case MatrixWrite(_, writer) =>
      single('"' + StringEscapeUtils.escapeString(Serialization.write(writer)(MatrixWriter.formats)) + '"')
    case MatrixMultiWrite(_, writer) =>
      single('"' + StringEscapeUtils.escapeString(Serialization.write(writer)(MatrixNativeMultiWriter.formats)) + '"')
    case BlockMatrixRead(reader) =>
      single('"' + StringEscapeUtils.escapeString(JsonMethods.compact(reader.toJValue)) + '"')
    case BlockMatrixWrite(_, writer) =>
      single('"' + StringEscapeUtils.escapeString(Serialization.write(writer)(BlockMatrixWriter.formats)) + '"')
    case BlockMatrixMultiWrite(_, writer) =>
      single('"' + StringEscapeUtils.escapeString(Serialization.write(writer)(BlockMatrixWriter.formats)) + '"')
    case BlockMatrixBroadcast(_, inIndexExpr, shape, blockSize) =>
      FastSeq(prettyInts(inIndexExpr, elideLiterals),
        prettyLongs(shape, elideLiterals),
        blockSize.toString)
    case BlockMatrixAgg(_, outIndexExpr) => single(prettyInts(outIndexExpr, elideLiterals))
    case BlockMatrixSlice(_, slices) =>
      single(fillList(slices.view.map(slice => prettyLongs(slice, elideLiterals))))
    case ValueToBlockMatrix(_, shape, blockSize) =>
      FastSeq(prettyLongs(shape, elideLiterals), blockSize.toString)
    case BlockMatrixFilter(_, indicesToKeepPerDim) =>
      single(fillList(indicesToKeepPerDim.toSeq.view.map(indices => prettyLongs(indices, elideLiterals))))
    case BlockMatrixSparsify(_, sparsifier) =>
      single(sparsifier.pretty())
    case BlockMatrixRandom(seed, gaussian, shape, blockSize) =>
      FastSeq(seed.toString,
        prettyBooleanLiteral(gaussian),
        prettyLongs(shape, elideLiterals),
        blockSize.toString)
    case BlockMatrixMap(_, name, _, needsDense) =>
      FastSeq(prettyIdentifier(name), prettyBooleanLiteral(needsDense))
    case BlockMatrixMap2(_, _, lName, rName, _, sparsityStrategy) =>
      FastSeq(prettyIdentifier(lName), prettyIdentifier(rName), prettyClass(sparsityStrategy))
    case MatrixRowsHead(_, n) => single(n.toString)
    case MatrixColsHead(_, n) => single(n.toString)
    case MatrixRowsTail(_, n) => single(n.toString)
    case MatrixColsTail(_, n) => single(n.toString)
    case MatrixAnnotateRowsTable(_, _, uid, product) =>
      FastSeq(prettyStringLiteral(uid), prettyBooleanLiteral(product))
    case MatrixAnnotateColsTable(_, _, uid) => single(prettyStringLiteral(uid))
    case MatrixExplodeRows(_, path) => single(prettyIdentifiers(path))
    case MatrixExplodeCols(_, path) => single(prettyIdentifiers(path))
    case MatrixRepartition(_, n, strategy) => single(s"$n $strategy")
    case MatrixChooseCols(_, oldIndices) => single(prettyInts(oldIndices, elideLiterals))
    case MatrixMapCols(_, _, newKey) => single(prettyStringsOpt(newKey))
    case MatrixUnionCols(l, r, joinType) => single(joinType)
    case MatrixKeyRowsBy(_, keys, isSorted) =>
      FastSeq(prettyIdentifiers(keys), prettyBooleanLiteral(isSorted))
    case TableRead(typ, dropRows, tr) =>
      FastSeq(if (typ == tr.fullType) "None" else typ.parsableString(),
        prettyBooleanLiteral(dropRows),
        '"' + StringEscapeUtils.escapeString(JsonMethods.compact(tr.toJValue)) + '"')
    case TableWrite(_, writer) =>
      single('"' + StringEscapeUtils.escapeString(Serialization.write(writer)(TableWriter.formats)) + '"')
    case TableMultiWrite(_, writer) =>
      single('"' + StringEscapeUtils.escapeString(Serialization.write(writer)(WrappedMatrixNativeMultiWriter.formats)) + '"')
    case TableKeyBy(_, keys, isSorted) =>
      FastSeq(prettyIdentifiers(keys), prettyBooleanLiteral(isSorted))
    case TableRange(n, nPartitions) => FastSeq(n.toString, nPartitions.toString)
    case TableRepartition(_, n, strategy) => FastSeq(n.toString, strategy.toString)
    case TableHead(_, n) => single(n.toString)
    case TableTail(_, n) => single(n.toString)
    case TableJoin(_, _, joinType, joinKey) => FastSeq(joinType, joinKey.toString)
    case TableLeftJoinRightDistinct(_, _, root) => single(prettyIdentifier(root))
    case TableIntervalJoin(_, _, root, product) =>
      FastSeq(prettyIdentifier(root), prettyBooleanLiteral(product))
    case TableMultiWayZipJoin(_, dataName, globalName) =>
      FastSeq(prettyStringLiteral(dataName), prettyStringLiteral(globalName))
    case TableKeyByAndAggregate(_, _, _, nPartitions, bufferSize) =>
      FastSeq(prettyIntOpt(nPartitions), bufferSize.toString)
    case TableExplode(_, path) => single(prettyStrings(path))
    case TableMapPartitions(_, g, p, _) => FastSeq(prettyIdentifier(g), prettyIdentifier(p))
    case TableParallelize(_, nPartitions) => single(prettyIntOpt(nPartitions))
    case TableOrderBy(_, sortFields) => single(prettySortFields(sortFields))
    case CastMatrixToTable(_, entriesFieldName, colsFieldName) =>
      FastSeq(prettyStringLiteral(entriesFieldName), prettyStringLiteral(colsFieldName))
    case CastTableToMatrix(_, entriesFieldName, colsFieldName, colKey) =>
      FastSeq(prettyIdentifier(entriesFieldName), prettyIdentifier(colsFieldName), prettyIdentifiers(colKey))
    case MatrixToMatrixApply(_, function) =>
      single(prettyStringLiteral(Serialization.write(function)(RelationalFunctions.formats)))
    case MatrixToTableApply(_, function) =>
      single(prettyStringLiteral(Serialization.write(function)(RelationalFunctions.formats)))
    case TableToTableApply(_, function) =>
      single(prettyStringLiteral(JsonMethods.compact(function.toJValue)))
    case TableToValueApply(_, function) =>
      single(prettyStringLiteral(Serialization.write(function)(RelationalFunctions.formats)))
    case MatrixToValueApply(_, function) =>
      single(prettyStringLiteral(Serialization.write(function)(RelationalFunctions.formats)))
    case BlockMatrixToTableApply(_, _, function) =>
      single(prettyStringLiteral(Serialization.write(function)(RelationalFunctions.formats)))
    case TableRename(_, rowMap, globalMap) =>
      val rowKV = rowMap.toArray
      val globalKV = globalMap.toArray
      FastSeq(prettyStrings(rowKV.map(_._1)), prettyStrings(rowKV.map(_._2)),
        prettyStrings(globalKV.map(_._1)), prettyStrings(globalKV.map(_._2)))
    case MatrixRename(_, globalMap, colMap, rowMap, entryMap) =>
      val globalKV = globalMap.toArray
      val colKV = colMap.toArray
      val rowKV = rowMap.toArray
      val entryKV = entryMap.toArray
      FastSeq(prettyStrings(globalKV.map(_._1)), prettyStrings(globalKV.map(_._2)),
        prettyStrings(colKV.map(_._1)), prettyStrings(colKV.map(_._2)),
        prettyStrings(rowKV.map(_._1)), prettyStrings(rowKV.map(_._2)),
        prettyStrings(entryKV.map(_._1)), prettyStrings(entryKV.map(_._2)))
    case TableFilterIntervals(child, intervals, keep) =>
      FastSeq(
        prettyStringLiteral(Serialization.write(
          JSONAnnotationImpex.exportAnnotation(intervals, TArray(TInterval(child.typ.keyType)))
        )(RelationalSpec.formats)),
        prettyBooleanLiteral(keep))
    case MatrixFilterIntervals(child, intervals, keep) =>
      FastSeq(
        prettyStringLiteral(Serialization.write(
          JSONAnnotationImpex.exportAnnotation(intervals, TArray(TInterval(child.typ.rowKeyStruct)))
        )(RelationalSpec.formats)),
        prettyBooleanLiteral(keep))
    case RelationalLetTable(name, _, _) => single(prettyIdentifier(name))
    case RelationalLetMatrixTable(name, _, _) => single(prettyIdentifier(name))
    case RelationalLetBlockMatrix(name, _, _) => single(prettyIdentifier(name))
    case ReadPartition(_, rowType, reader) =>
      FastSeq(rowType.parsableString(),
           prettyStringLiteral(JsonMethods.compact(reader.toJValue)))
    case WritePartition(value, writeCtx, writer) =>
      single(prettyStringLiteral(JsonMethods.compact(writer.toJValue)))
    case WriteMetadata(writeAnnotations, writer) =>
      single(prettyStringLiteral(JsonMethods.compact(writer.toJValue)))
    case ReadValue(_, spec, reqType) =>
      FastSeq(prettyStringLiteral(spec.toString), reqType.parsableString())
    case WriteValue(_, _, spec) => single(prettyStringLiteral(spec.toString))
    case x@ShuffleWith(_, _, _, _, name, _, _) =>
      FastSeq(x.shuffleType.parsableString(), prettyIdentifier(name))

    case _ => Iterable.empty
  }

  def body(ir: BaseIR, pretty: BaseIR => Doc): Iterable[Doc] = {
    def prettySeq(xs: Seq[BaseIR]): Doc = list(xs.view.map(pretty))

    ir match {
      case MakeStruct(fields) =>
        fields.view.map { case (n, a) =>
          list(n, pretty(a))
        }
      case ApplyAggOp(initOpArgs, seqOpArgs, aggSig) =>
        FastSeq(prettySeq(initOpArgs), prettySeq(seqOpArgs))
      case ApplyScanOp(initOpArgs, seqOpArgs, aggSig) =>
        FastSeq(prettySeq(initOpArgs), prettySeq(seqOpArgs))
      case InitOp(i, args, aggSig) => single(prettySeq(args))
      case SeqOp(i, args, aggSig) => single(prettySeq(args))
      case InsertFields(old, fields, fieldOrder) =>
        val fieldDocs = fields.view.map { case (n, a) =>
          list(prettyIdentifier(n), pretty(a))
        }
        pretty(old) +: prettyStringsOpt(fieldOrder) +: fieldDocs
      case _ => ir.children.view.map(pretty)
    }
  }

  def apply(ir: BaseIR,
    width: Int = 100, ribbonWidth: Int = 50, maxLines: Int = -1,
    elideLiterals: Boolean = true, printNodeIDs: Boolean = false
  ): String = {
    var _nodeID = 0
    def nodeID: Int = {
      _nodeID += 1
      _nodeID
    }
    def pretty(ir: BaseIR): Doc = {
      val header: Iterable[Doc] = Pretty.header(ir, elideLiterals)
      val body: Iterable[Doc] = Pretty.body(ir, pretty)
      val id = nodeID
      ir.lineNumber = id

      if (printNodeIDs)
        list(fillSep(text(s"${ prettyClass(ir) }{$id}") +: header) +: body)
      else
        list(fillSep(text(prettyClass(ir)) +: header) +: body)
=======

  def prettyInts(x: IndexedSeq[Int], elideLiterals: Boolean): Doc = {
    val truncate = elideLiterals && x.length > MAX_VALUES_TO_LOG
    val view = if (truncate) x.view else x.view(0, MAX_VALUES_TO_LOG)
    val docs = view.map(i => text(i.toString))
    concat(docs.intersperse[Doc](
      "(",
      softline,
      if (truncate) s"... ${ x.length - MAX_VALUES_TO_LOG } more values... )" else ")"))
  }

  def prettyIdentifiers(x: IndexedSeq[String]): Doc =
    fillList(x.view.map(text))

  def prettyAggStateSignatures(states: Seq[AggStateSig]): Doc =
    list(states.view.map(prettyAggStateSignature))

  def prettyAggStateSignature(state: AggStateSig): Doc =
    fillList(state.n match {
      case None => text(prettyClass(state)) +: state.t.view.map(typ => text(typ.toString))
      case Some(nested) => text(prettyClass(state)) +: state.t.view.map(typ => text(typ.toString)) :+ prettyAggStateSignatures(nested)
    })

  def prettyPhysicalAggSigs(aggSigs: Seq[PhysicalAggSig]): Doc =
    list(aggSigs.view.map(prettyPhysicalAggSig))

  def prettyPhysicalAggSig(aggSig: PhysicalAggSig): Doc = {
    aggSig match {
      case GroupedAggSig(t, nested) =>
        fillList("Grouped", t.toString, prettyPhysicalAggSigs(nested))
      case ArrayLenAggSig(kl, nested) =>
        fillList("ArrayLen", prettyBooleanLiteral(kl), prettyPhysicalAggSigs(nested))
      case AggElementsAggSig(nested) =>
        fillList("AggElements", prettyPhysicalAggSigs(nested))
      case PhysicalAggSig(op, state) =>
        fillList(prettyClass(op), prettyAggStateSignature(state))
    }
  }

  def single(d: Doc): Iterable[Doc] = RichIterable.single(d)

  def header(ir: BaseIR, elideLiterals: Boolean): Iterable[Doc] = ir match {
    case ApplyAggOp(initOpArgs, seqOpArgs, aggSig) => single(prettyClass(aggSig.op))
    case ApplyScanOp(initOpArgs, seqOpArgs, aggSig) => single(prettyClass(aggSig.op))
    case InitOp(i, args, aggSig) => FastSeq(i.toString, prettyPhysicalAggSig(aggSig))
    case SeqOp(i, args, aggSig) => FastSeq(i.toString, prettyPhysicalAggSig(aggSig))
    case CombOp(i1, i2, aggSig) => FastSeq(i1.toString, i2.toString, prettyPhysicalAggSig(aggSig))
    case ResultOp(i, aggSigs) => FastSeq(i.toString, prettyPhysicalAggSigs(aggSigs))
    case AggStateValue(i, sig) => FastSeq(i.toString, prettyAggStateSignature(sig))
    case InitFromSerializedValue(i, value, aggSig) =>
      FastSeq(i.toString, prettyAggStateSignature(aggSig))
    case CombOpValue(i, value, sig) => FastSeq(i.toString, prettyPhysicalAggSig(sig))
    case SerializeAggs(i, i2, spec, aggSigs) =>
      FastSeq(i.toString, i2.toString, prettyStringLiteral(spec.toString), prettyAggStateSignatures(aggSigs))
    case DeserializeAggs(i, i2, spec, aggSigs) =>
      FastSeq(i.toString, i2.toString, prettyStringLiteral(spec.toString), prettyAggStateSignatures(aggSigs))
    case RunAgg(body, result, signature) => single(prettyAggStateSignatures(signature))
    case RunAggScan(a, name, init, seq, res, signature) =>
      FastSeq(prettyIdentifier(name), prettyAggStateSignatures(signature))
    case I32(x) => single(x.toString)
    case I64(x) => single(x.toString)
    case F32(x) => single(x.toString)
    case F64(x) => single(x.toString)
    case Str(x) => single(prettyStringLiteral(if (elideLiterals && x.length > 13) x.take(10) + "..." else x))
    case UUID4(id) => single(prettyIdentifier(id))
    case Cast(_, typ) => single(typ.parsableString())
    case CastRename(_, typ) => single(typ.parsableString())
    case NA(typ) => single(typ.parsableString())
    case Literal(typ, value) =>
      FastSeq(typ.parsableString(),
        if (!elideLiterals)
          prettyStringLiteral(JsonMethods.compact(JSONAnnotationImpex.exportAnnotation(value, typ)))
        else
          "<literal value>")
    case EncodedLiteral(codec, _) => single(codec.encodedVirtualType.parsableString())
    case Let(name, _, _) => single(prettyIdentifier(name))
    case AggLet(name, _, _, isScan) => FastSeq(prettyIdentifier(name), prettyBooleanLiteral(isScan))
    case TailLoop(name, args, _) => FastSeq(prettyIdentifier(name), prettyIdentifiers(args.map(_._1).toFastIndexedSeq))
    case Recur(name, _, t) => FastSeq(prettyIdentifier(name), t.parsableString())
//    case Ref(name, t) if t != null => FastSeq(prettyIdentifier(name), t.parsableString())  // For debug purposes
    case Ref(name, _) => single(prettyIdentifier(name))
    case RelationalRef(name, t) => FastSeq(prettyIdentifier(name), t.parsableString())
    case RelationalLet(name, _, _) => single(prettyIdentifier(name))
    case ApplyBinaryPrimOp(op, _, _) => single(prettyClass(op))
    case ApplyUnaryPrimOp(op, _) => single(prettyClass(op))
    case ApplyComparisonOp(op, _, _) => single(op.render())
    case GetField(_, name) => single(prettyIdentifier(name))
    case GetTupleElement(_, idx) => single(idx.toString)
    case MakeTuple(fields) => FastSeq(prettyInts(fields.map(_._1).toFastIndexedSeq, elideLiterals))
    case MakeArray(_, typ) => single(typ.parsableString())
    case MakeStream(_, typ, separateRegions) =>
      FastSeq(typ.parsableString(), prettyBooleanLiteral(separateRegions))
    case StreamRange(_, _, _, separateRegions) => single(prettyBooleanLiteral(separateRegions))
    case ToStream(_, separateRegions) => single(prettyBooleanLiteral(separateRegions))
    case StreamMap(_, name, _) => single(prettyIdentifier(name))
    case StreamMerge(_, _, key) => single(prettyIdentifiers(key))
    case StreamZip(_, names, _, behavior) => FastSeq(behavior match {
      case ArrayZipBehavior.AssertSameLength => "AssertSameLength"
      case ArrayZipBehavior.TakeMinLength => "TakeMinLength"
      case ArrayZipBehavior.ExtendNA => "ExtendNA"
      case ArrayZipBehavior.AssumeSameLength => "AssumeSameLength"
    }, prettyIdentifiers(names))
    case StreamZipJoin(_, key, curKey, curVals, _) =>
      FastSeq(prettyIdentifiers(key), prettyIdentifier(curKey), prettyIdentifier(curVals))
    case StreamMultiMerge(_, key) => single(prettyIdentifiers(key))
    case StreamFilter(_, name, _) => single(prettyIdentifier(name))
    case StreamFlatMap(_, name, _) => single(prettyIdentifier(name))
    case StreamFold(_, _, accumName, valueName, _) => FastSeq(prettyIdentifier(accumName), prettyIdentifier(valueName))
    case StreamFold2(_, acc, valueName, _, _) => FastSeq(prettyIdentifiers(acc.map(_._1)), prettyIdentifier(valueName))
    case StreamScan(_, _, accumName, valueName, _) => FastSeq(prettyIdentifier(accumName), prettyIdentifier(valueName))
    case StreamJoinRightDistinct(_, _, lKey, rKey, l, r, _, joinType) =>
      FastSeq(prettyIdentifiers(lKey), prettyIdentifiers(rKey), prettyIdentifier(l), prettyIdentifier(r), joinType)
    case StreamFor(_, valueName, _) => single(prettyIdentifier(valueName))
    case StreamAgg(a, name, query) => single(prettyIdentifier(name))
    case StreamAggScan(a, name, query) => single(prettyIdentifier(name))
    case AggExplode(_, name, _, isScan) => FastSeq(prettyIdentifier(name), prettyBooleanLiteral(isScan))
    case AggFilter(_, _, isScan) => single(prettyBooleanLiteral(isScan))
    case AggGroupBy(_, _, isScan) => single(prettyBooleanLiteral(isScan))
    case AggArrayPerElement(_, elementName, indexName, _, knownLength, isScan) =>
      FastSeq(prettyIdentifier(elementName), prettyIdentifier(indexName), prettyBooleanLiteral(isScan), prettyBooleanLiteral(knownLength.isDefined))
    case NDArrayMap(_, name, _) => single(prettyIdentifier(name))
    case NDArrayMap2(_, _, lName, rName, _) => FastSeq(prettyIdentifier(lName), prettyIdentifier(rName))
    case NDArrayReindex(_, indexExpr) => single(prettyInts(indexExpr, elideLiterals))
    case NDArrayConcat(_, axis) => single(axis.toString)
    case NDArrayAgg(_, axes) => single(prettyInts(axes, elideLiterals))
    case NDArrayRef(_, _, errorId) => single(s"$errorId")
    case ArraySort(_, l, r, _) => FastSeq(prettyIdentifier(l), prettyIdentifier(r))
    case ApplyIR(function, typeArgs, _) => FastSeq(prettyIdentifier(function), prettyTypes(typeArgs), ir.typ.parsableString())
    case Apply(function, typeArgs, _, t) => FastSeq(prettyIdentifier(function), prettyTypes(typeArgs), t.parsableString())
    case ApplySeeded(function, _, seed, t) => FastSeq(prettyIdentifier(function), seed.toString, t.parsableString())
    case ApplySpecial(function, typeArgs, _, t) => FastSeq(prettyIdentifier(function), prettyTypes(typeArgs), t.parsableString())
    case SelectFields(_, fields) => single(fillList(fields.view.map(f => text(prettyIdentifier(f)))))
    case LowerBoundOnOrderedCollection(_, _, onKey) => single(prettyBooleanLiteral(onKey))
    case In(i, typ) => FastSeq(typ.toString, i.toString)
    case Die(message, typ, errorId) => FastSeq(typ.parsableString(), errorId.toString)
    case CollectDistributedArray(_, _, cname, gname, _, _) =>
      FastSeq(prettyIdentifier(cname), prettyIdentifier(gname))
    case MatrixRead(typ, dropCols, dropRows, reader) =>
      FastSeq(if (typ == reader.fullMatrixType) "None" else typ.parsableString(),
        prettyBooleanLiteral(dropCols),
        prettyBooleanLiteral(dropRows),
        '"' + StringEscapeUtils.escapeString(JsonMethods.compact(reader.toJValue)) + '"')
    case MatrixWrite(_, writer) =>
      single('"' + StringEscapeUtils.escapeString(Serialization.write(writer)(MatrixWriter.formats)) + '"')
    case MatrixMultiWrite(_, writer) =>
      single('"' + StringEscapeUtils.escapeString(Serialization.write(writer)(MatrixNativeMultiWriter.formats)) + '"')
    case BlockMatrixRead(reader) =>
      single('"' + StringEscapeUtils.escapeString(JsonMethods.compact(reader.toJValue)) + '"')
    case BlockMatrixWrite(_, writer) =>
      single('"' + StringEscapeUtils.escapeString(Serialization.write(writer)(BlockMatrixWriter.formats)) + '"')
    case BlockMatrixMultiWrite(_, writer) =>
      single('"' + StringEscapeUtils.escapeString(Serialization.write(writer)(BlockMatrixWriter.formats)) + '"')
    case BlockMatrixBroadcast(_, inIndexExpr, shape, blockSize) =>
      FastSeq(prettyInts(inIndexExpr, elideLiterals),
        prettyLongs(shape, elideLiterals),
        blockSize.toString)
    case BlockMatrixAgg(_, outIndexExpr) => single(prettyInts(outIndexExpr, elideLiterals))
    case BlockMatrixSlice(_, slices) =>
      single(fillList(slices.view.map(slice => prettyLongs(slice, elideLiterals))))
    case ValueToBlockMatrix(_, shape, blockSize) =>
      FastSeq(prettyLongs(shape, elideLiterals), blockSize.toString)
    case BlockMatrixFilter(_, indicesToKeepPerDim) =>
      single(fillList(indicesToKeepPerDim.toSeq.view.map(indices => prettyLongs(indices, elideLiterals))))
    case BlockMatrixSparsify(_, sparsifier) =>
      single(sparsifier.pretty())
    case BlockMatrixRandom(seed, gaussian, shape, blockSize) =>
      FastSeq(seed.toString,
        prettyBooleanLiteral(gaussian),
        prettyLongs(shape, elideLiterals),
        blockSize.toString)
    case BlockMatrixMap(_, name, _, needsDense) =>
      FastSeq(prettyIdentifier(name), prettyBooleanLiteral(needsDense))
    case BlockMatrixMap2(_, _, lName, rName, _, sparsityStrategy) =>
      FastSeq(prettyIdentifier(lName), prettyIdentifier(rName), prettyClass(sparsityStrategy))
    case MatrixRowsHead(_, n) => single(n.toString)
    case MatrixColsHead(_, n) => single(n.toString)
    case MatrixRowsTail(_, n) => single(n.toString)
    case MatrixColsTail(_, n) => single(n.toString)
    case MatrixAnnotateRowsTable(_, _, uid, product) =>
      FastSeq(prettyStringLiteral(uid), prettyBooleanLiteral(product))
    case MatrixAnnotateColsTable(_, _, uid) => single(prettyStringLiteral(uid))
    case MatrixExplodeRows(_, path) => single(prettyIdentifiers(path))
    case MatrixExplodeCols(_, path) => single(prettyIdentifiers(path))
    case MatrixRepartition(_, n, strategy) => single(s"$n $strategy")
    case MatrixChooseCols(_, oldIndices) => single(prettyInts(oldIndices, elideLiterals))
    case MatrixMapCols(_, _, newKey) => single(prettyStringsOpt(newKey))
    case MatrixUnionCols(l, r, joinType) => single(joinType)
    case MatrixKeyRowsBy(_, keys, isSorted) =>
      FastSeq(prettyIdentifiers(keys), prettyBooleanLiteral(isSorted))
    case TableRead(typ, dropRows, tr) =>
      FastSeq(if (typ == tr.fullType) "None" else typ.parsableString(),
        prettyBooleanLiteral(dropRows),
        '"' + StringEscapeUtils.escapeString(JsonMethods.compact(tr.toJValue)) + '"')
    case TableWrite(_, writer) =>
      single('"' + StringEscapeUtils.escapeString(Serialization.write(writer)(TableWriter.formats)) + '"')
    case TableMultiWrite(_, writer) =>
      single('"' + StringEscapeUtils.escapeString(Serialization.write(writer)(WrappedMatrixNativeMultiWriter.formats)) + '"')
    case TableKeyBy(_, keys, isSorted) =>
      FastSeq(prettyIdentifiers(keys), prettyBooleanLiteral(isSorted))
    case TableRange(n, nPartitions) => FastSeq(n.toString, nPartitions.toString)
    case TableRepartition(_, n, strategy) => FastSeq(n.toString, strategy.toString)
    case TableHead(_, n) => single(n.toString)
    case TableTail(_, n) => single(n.toString)
    case TableJoin(_, _, joinType, joinKey) => FastSeq(joinType, joinKey.toString)
    case TableLeftJoinRightDistinct(_, _, root) => single(prettyIdentifier(root))
    case TableIntervalJoin(_, _, root, product) =>
      FastSeq(prettyIdentifier(root), prettyBooleanLiteral(product))
    case TableMultiWayZipJoin(_, dataName, globalName) =>
      FastSeq(prettyStringLiteral(dataName), prettyStringLiteral(globalName))
    case TableKeyByAndAggregate(_, _, _, nPartitions, bufferSize) =>
      FastSeq(prettyIntOpt(nPartitions), bufferSize.toString)
    case TableExplode(_, path) => single(prettyStrings(path))
    case TableMapPartitions(_, g, p, _) => FastSeq(prettyIdentifier(g), prettyIdentifier(p))
    case TableParallelize(_, nPartitions) => single(prettyIntOpt(nPartitions))
    case TableOrderBy(_, sortFields) => single(prettySortFields(sortFields))
    case CastMatrixToTable(_, entriesFieldName, colsFieldName) =>
      FastSeq(prettyStringLiteral(entriesFieldName), prettyStringLiteral(colsFieldName))
    case CastTableToMatrix(_, entriesFieldName, colsFieldName, colKey) =>
      FastSeq(prettyIdentifier(entriesFieldName), prettyIdentifier(colsFieldName), prettyIdentifiers(colKey))
    case MatrixToMatrixApply(_, function) =>
      single(prettyStringLiteral(Serialization.write(function)(RelationalFunctions.formats)))
    case MatrixToTableApply(_, function) =>
      single(prettyStringLiteral(Serialization.write(function)(RelationalFunctions.formats)))
    case TableToTableApply(_, function) =>
      single(prettyStringLiteral(JsonMethods.compact(function.toJValue)))
    case TableToValueApply(_, function) =>
      single(prettyStringLiteral(Serialization.write(function)(RelationalFunctions.formats)))
    case MatrixToValueApply(_, function) =>
      single(prettyStringLiteral(Serialization.write(function)(RelationalFunctions.formats)))
    case BlockMatrixToTableApply(_, _, function) =>
      single(prettyStringLiteral(Serialization.write(function)(RelationalFunctions.formats)))
    case TableRename(_, rowMap, globalMap) =>
      val rowKV = rowMap.toArray
      val globalKV = globalMap.toArray
      FastSeq(prettyStrings(rowKV.map(_._1)), prettyStrings(rowKV.map(_._2)),
        prettyStrings(globalKV.map(_._1)), prettyStrings(globalKV.map(_._2)))
    case MatrixRename(_, globalMap, colMap, rowMap, entryMap) =>
      val globalKV = globalMap.toArray
      val colKV = colMap.toArray
      val rowKV = rowMap.toArray
      val entryKV = entryMap.toArray
      FastSeq(prettyStrings(globalKV.map(_._1)), prettyStrings(globalKV.map(_._2)),
        prettyStrings(colKV.map(_._1)), prettyStrings(colKV.map(_._2)),
        prettyStrings(rowKV.map(_._1)), prettyStrings(rowKV.map(_._2)),
        prettyStrings(entryKV.map(_._1)), prettyStrings(entryKV.map(_._2)))
    case TableFilterIntervals(child, intervals, keep) =>
      FastSeq(
        prettyStringLiteral(Serialization.write(
          JSONAnnotationImpex.exportAnnotation(intervals, TArray(TInterval(child.typ.keyType)))
        )(RelationalSpec.formats)),
        prettyBooleanLiteral(keep))
    case MatrixFilterIntervals(child, intervals, keep) =>
      FastSeq(
        prettyStringLiteral(Serialization.write(
          JSONAnnotationImpex.exportAnnotation(intervals, TArray(TInterval(child.typ.rowKeyStruct)))
        )(RelationalSpec.formats)),
        prettyBooleanLiteral(keep))
    case RelationalLetTable(name, _, _) => single(prettyIdentifier(name))
    case RelationalLetMatrixTable(name, _, _) => single(prettyIdentifier(name))
    case RelationalLetBlockMatrix(name, _, _) => single(prettyIdentifier(name))
    case ReadPartition(_, rowType, reader) =>
      FastSeq(rowType.parsableString(),
           prettyStringLiteral(JsonMethods.compact(reader.toJValue)))
    case WritePartition(value, writeCtx, writer) =>
      single(prettyStringLiteral(JsonMethods.compact(writer.toJValue)))
    case WriteMetadata(writeAnnotations, writer) =>
      single(prettyStringLiteral(JsonMethods.compact(writer.toJValue)))
    case ReadValue(_, spec, reqType) =>
      FastSeq(prettyStringLiteral(spec.toString), reqType.parsableString())
    case WriteValue(_, _, spec) => single(prettyStringLiteral(spec.toString))
    case x@ShuffleWith(_, _, _, _, name, _, _) =>
      FastSeq(x.shuffleType.parsableString(), prettyIdentifier(name))

    case _ => Iterable.empty
  }

  def apply(ir: BaseIR, width: Int = 100, ribbonWidth: Int = 50, elideLiterals: Boolean = true, maxLen: Int = -1): String = {
    def prettySeq(xs: Seq[BaseIR]): Doc =
      list(xs.view.map(pretty))

    def pretty(ir: BaseIR): Doc = {

      val body: Iterable[Doc] = ir match {
        case MakeStruct(fields) =>
          fields.view.map { case (n, a) =>
            list(n, pretty(a))
          }
        case ApplyAggOp(initOpArgs, seqOpArgs, aggSig) =>
          FastSeq(prettySeq(initOpArgs), prettySeq(seqOpArgs))
        case ApplyScanOp(initOpArgs, seqOpArgs, aggSig) =>
          FastSeq(prettySeq(initOpArgs), prettySeq(seqOpArgs))
        case InitOp(i, args, aggSig) => single(prettySeq(args))
        case SeqOp(i, args, aggSig) => single(prettySeq(args))
        case InsertFields(old, fields, fieldOrder) =>
          val fieldDocs = fields.view.map { case (n, a) =>
            list(prettyIdentifier(n), pretty(a))
          }
          pretty(old) +: prettyStringsOpt(fieldOrder) +: fieldDocs
        case _ => ir.children.view.map(pretty)
      }
>>>>>>> 00cfa811

      /*
      val pt = ir match{
        case ir: IR => if (ir._pType != null) single(ir.pType.toString)
        case _ => Iterable.empty
      }
      list(fillSep(text(prettyClass(ir)) +: pt ++ header(ir, elideLiterals)) +: body)
      */
<<<<<<< HEAD
    }

    pretty(ir).render(width, ribbonWidth, maxLines)
=======
      list(fillSep(text(prettyClass(ir)) +: header(ir, elideLiterals)) +: body)
    }

    pretty(ir).render(width, ribbonWidth, maxLen)
>>>>>>> 00cfa811
  }
}<|MERGE_RESOLUTION|>--- conflicted
+++ resolved
@@ -12,7 +12,7 @@
 object Pretty {
 
   def short(ir: BaseIR, elideLiterals: Boolean = false, maxLen: Int = 100): String = {
-    val s = Pretty(ir, elideLiterals = elideLiterals, maxLines = maxLen)
+    val s = Pretty(ir, elideLiterals = elideLiterals, maxLen = maxLen)
     if (s.length < maxLen) s else s.substring(0, maxLen) + "..."
   }
 
@@ -64,326 +64,6 @@
       softline,
       if (truncate) s"... ${ x.length - MAX_VALUES_TO_LOG } more values... )" else ")"))
   }
-<<<<<<< HEAD
-
-  def prettyInts(x: IndexedSeq[Int], elideLiterals: Boolean): Doc = {
-    val truncate = elideLiterals && x.length > MAX_VALUES_TO_LOG
-    val view = if (truncate) x.view else x.view(0, MAX_VALUES_TO_LOG)
-    val docs = view.map(i => text(i.toString))
-    concat(docs.intersperse[Doc](
-      "(",
-      softline,
-      if (truncate) s"... ${ x.length - MAX_VALUES_TO_LOG } more values... )" else ")"))
-  }
-
-  def prettyIdentifiers(x: IndexedSeq[String]): Doc =
-    fillList(x.view.map(text))
-
-  def prettyAggStateSignatures(states: Seq[AggStateSig]): Doc =
-    list(states.view.map(prettyAggStateSignature))
-
-  def prettyAggStateSignature(state: AggStateSig): Doc =
-    fillList(state.n match {
-      case None => text(prettyClass(state)) +: state.t.view.map(typ => text(typ.toString))
-      case Some(nested) => text(prettyClass(state)) +: state.t.view.map(typ => text(typ.toString)) :+ prettyAggStateSignatures(nested)
-    })
-
-  def prettyPhysicalAggSigs(aggSigs: Seq[PhysicalAggSig]): Doc =
-    list(aggSigs.view.map(prettyPhysicalAggSig))
-
-  def prettyPhysicalAggSig(aggSig: PhysicalAggSig): Doc = {
-    aggSig match {
-      case GroupedAggSig(t, nested) =>
-        fillList("Grouped", t.toString, prettyPhysicalAggSigs(nested))
-      case ArrayLenAggSig(kl, nested) =>
-        fillList("ArrayLen", prettyBooleanLiteral(kl), prettyPhysicalAggSigs(nested))
-      case AggElementsAggSig(nested) =>
-        fillList("AggElements", prettyPhysicalAggSigs(nested))
-      case PhysicalAggSig(op, state) =>
-        fillList(prettyClass(op), prettyAggStateSignature(state))
-    }
-  }
-
-  def single(d: Doc): Iterable[Doc] = RichIterable.single(d)
-
-  def header(ir: BaseIR, elideLiterals: Boolean): Iterable[Doc] = ir match {
-    case ApplyAggOp(initOpArgs, seqOpArgs, aggSig) => single(prettyClass(aggSig.op))
-    case ApplyScanOp(initOpArgs, seqOpArgs, aggSig) => single(prettyClass(aggSig.op))
-    case InitOp(i, args, aggSig) => FastSeq(i.toString, prettyPhysicalAggSig(aggSig))
-    case SeqOp(i, args, aggSig) => FastSeq(i.toString, prettyPhysicalAggSig(aggSig))
-    case CombOp(i1, i2, aggSig) => FastSeq(i1.toString, i2.toString, prettyPhysicalAggSig(aggSig))
-    case ResultOp(i, aggSigs) => FastSeq(i.toString, prettyPhysicalAggSigs(aggSigs))
-    case AggStateValue(i, sig) => FastSeq(i.toString, prettyAggStateSignature(sig))
-    case InitFromSerializedValue(i, value, aggSig) =>
-      FastSeq(i.toString, prettyAggStateSignature(aggSig))
-    case CombOpValue(i, value, sig) => FastSeq(i.toString, prettyPhysicalAggSig(sig))
-    case SerializeAggs(i, i2, spec, aggSigs) =>
-      FastSeq(i.toString, i2.toString, prettyStringLiteral(spec.toString), prettyAggStateSignatures(aggSigs))
-    case DeserializeAggs(i, i2, spec, aggSigs) =>
-      FastSeq(i.toString, i2.toString, prettyStringLiteral(spec.toString), prettyAggStateSignatures(aggSigs))
-    case RunAgg(body, result, signature) => single(prettyAggStateSignatures(signature))
-    case RunAggScan(a, name, init, seq, res, signature) =>
-      FastSeq(prettyIdentifier(name), prettyAggStateSignatures(signature))
-    case I32(x) => single(x.toString)
-    case I64(x) => single(x.toString)
-    case F32(x) => single(x.toString)
-    case F64(x) => single(x.toString)
-    case Str(x) => single(prettyStringLiteral(if (elideLiterals && x.length > 13) x.take(10) + "..." else x))
-    case UUID4(id) => single(prettyIdentifier(id))
-    case Cast(_, typ) => single(typ.parsableString())
-    case CastRename(_, typ) => single(typ.parsableString())
-    case NA(typ) => single(typ.parsableString())
-    case Literal(typ, value) =>
-      FastSeq(typ.parsableString(),
-        if (!elideLiterals)
-          prettyStringLiteral(JsonMethods.compact(JSONAnnotationImpex.exportAnnotation(value, typ)))
-        else
-          "<literal value>")
-    case EncodedLiteral(codec, _) => single(codec.encodedVirtualType.parsableString())
-    case Let(name, _, _) => single(prettyIdentifier(name))
-    case AggLet(name, _, _, isScan) => FastSeq(prettyIdentifier(name), prettyBooleanLiteral(isScan))
-    case TailLoop(name, args, _) => FastSeq(prettyIdentifier(name), prettyIdentifiers(args.map(_._1).toFastIndexedSeq))
-    case Recur(name, _, t) => FastSeq(prettyIdentifier(name), t.parsableString())
-//    case Ref(name, t) if t != null => FastSeq(prettyIdentifier(name), t.parsableString())  // For debug purposes
-    case Ref(name, _) => single(prettyIdentifier(name))
-    case RelationalRef(name, t) => FastSeq(prettyIdentifier(name), t.parsableString())
-    case RelationalLet(name, _, _) => single(prettyIdentifier(name))
-    case ApplyBinaryPrimOp(op, _, _) => single(prettyClass(op))
-    case ApplyUnaryPrimOp(op, _) => single(prettyClass(op))
-    case ApplyComparisonOp(op, _, _) => single(op.render())
-    case GetField(_, name) => single(prettyIdentifier(name))
-    case GetTupleElement(_, idx) => single(idx.toString)
-    case MakeTuple(fields) => FastSeq(prettyInts(fields.map(_._1).toFastIndexedSeq, elideLiterals))
-    case MakeArray(_, typ) => single(typ.parsableString())
-    case MakeStream(_, typ, separateRegions) =>
-      FastSeq(typ.parsableString(), prettyBooleanLiteral(separateRegions))
-    case StreamRange(_, _, _, separateRegions) => single(prettyBooleanLiteral(separateRegions))
-    case ToStream(_, separateRegions) => single(prettyBooleanLiteral(separateRegions))
-    case StreamMap(_, name, _) => single(prettyIdentifier(name))
-    case StreamMerge(_, _, key) => single(prettyIdentifiers(key))
-    case StreamZip(_, names, _, behavior) => FastSeq(behavior match {
-      case ArrayZipBehavior.AssertSameLength => "AssertSameLength"
-      case ArrayZipBehavior.TakeMinLength => "TakeMinLength"
-      case ArrayZipBehavior.ExtendNA => "ExtendNA"
-      case ArrayZipBehavior.AssumeSameLength => "AssumeSameLength"
-    }, prettyIdentifiers(names))
-    case StreamZipJoin(_, key, curKey, curVals, _) =>
-      FastSeq(prettyIdentifiers(key), prettyIdentifier(curKey), prettyIdentifier(curVals))
-    case StreamMultiMerge(_, key) => single(prettyIdentifiers(key))
-    case StreamFilter(_, name, _) => single(prettyIdentifier(name))
-    case StreamFlatMap(_, name, _) => single(prettyIdentifier(name))
-    case StreamFold(_, _, accumName, valueName, _) => FastSeq(prettyIdentifier(accumName), prettyIdentifier(valueName))
-    case StreamFold2(_, acc, valueName, _, _) => FastSeq(prettyIdentifiers(acc.map(_._1)), prettyIdentifier(valueName))
-    case StreamScan(_, _, accumName, valueName, _) => FastSeq(prettyIdentifier(accumName), prettyIdentifier(valueName))
-    case StreamJoinRightDistinct(_, _, lKey, rKey, l, r, _, joinType) =>
-      FastSeq(prettyIdentifiers(lKey), prettyIdentifiers(rKey), prettyIdentifier(l), prettyIdentifier(r), joinType)
-    case StreamFor(_, valueName, _) => single(prettyIdentifier(valueName))
-    case StreamAgg(a, name, query) => single(prettyIdentifier(name))
-    case StreamAggScan(a, name, query) => single(prettyIdentifier(name))
-    case AggExplode(_, name, _, isScan) => FastSeq(prettyIdentifier(name), prettyBooleanLiteral(isScan))
-    case AggFilter(_, _, isScan) => single(prettyBooleanLiteral(isScan))
-    case AggGroupBy(_, _, isScan) => single(prettyBooleanLiteral(isScan))
-    case AggArrayPerElement(_, elementName, indexName, _, knownLength, isScan) =>
-      FastSeq(prettyIdentifier(elementName), prettyIdentifier(indexName), prettyBooleanLiteral(isScan), prettyBooleanLiteral(knownLength.isDefined))
-    case NDArrayMap(_, name, _) => single(prettyIdentifier(name))
-    case NDArrayMap2(_, _, lName, rName, _) => FastSeq(prettyIdentifier(lName), prettyIdentifier(rName))
-    case NDArrayReindex(_, indexExpr) => single(prettyInts(indexExpr, elideLiterals))
-    case NDArrayConcat(_, axis) => single(axis.toString)
-    case NDArrayAgg(_, axes) => single(prettyInts(axes, elideLiterals))
-    case NDArrayRef(_, _, errorId) => single(s"$errorId")
-    case ArraySort(_, l, r, _) => FastSeq(prettyIdentifier(l), prettyIdentifier(r))
-    case ApplyIR(function, typeArgs, _) => FastSeq(prettyIdentifier(function), prettyTypes(typeArgs), ir.typ.parsableString())
-    case Apply(function, typeArgs, _, t) => FastSeq(prettyIdentifier(function), prettyTypes(typeArgs), t.parsableString())
-    case ApplySeeded(function, _, seed, t) => FastSeq(prettyIdentifier(function), seed.toString, t.parsableString())
-    case ApplySpecial(function, typeArgs, _, t) => FastSeq(prettyIdentifier(function), prettyTypes(typeArgs), t.parsableString())
-    case SelectFields(_, fields) => single(fillList(fields.view.map(f => text(prettyIdentifier(f)))))
-    case LowerBoundOnOrderedCollection(_, _, onKey) => single(prettyBooleanLiteral(onKey))
-    case In(i, typ) => single(s"$typ $i")
-    case Die(message, typ, errorId) => FastSeq(typ.parsableString(), errorId.toString)
-    case CollectDistributedArray(_, _, cname, gname, _, _) =>
-      FastSeq(prettyIdentifier(cname), prettyIdentifier(gname))
-    case MatrixRead(typ, dropCols, dropRows, reader) =>
-      FastSeq(if (typ == reader.fullMatrixType) "None" else typ.parsableString(),
-        prettyBooleanLiteral(dropCols),
-        prettyBooleanLiteral(dropRows),
-        '"' + StringEscapeUtils.escapeString(JsonMethods.compact(reader.toJValue)) + '"')
-    case MatrixWrite(_, writer) =>
-      single('"' + StringEscapeUtils.escapeString(Serialization.write(writer)(MatrixWriter.formats)) + '"')
-    case MatrixMultiWrite(_, writer) =>
-      single('"' + StringEscapeUtils.escapeString(Serialization.write(writer)(MatrixNativeMultiWriter.formats)) + '"')
-    case BlockMatrixRead(reader) =>
-      single('"' + StringEscapeUtils.escapeString(JsonMethods.compact(reader.toJValue)) + '"')
-    case BlockMatrixWrite(_, writer) =>
-      single('"' + StringEscapeUtils.escapeString(Serialization.write(writer)(BlockMatrixWriter.formats)) + '"')
-    case BlockMatrixMultiWrite(_, writer) =>
-      single('"' + StringEscapeUtils.escapeString(Serialization.write(writer)(BlockMatrixWriter.formats)) + '"')
-    case BlockMatrixBroadcast(_, inIndexExpr, shape, blockSize) =>
-      FastSeq(prettyInts(inIndexExpr, elideLiterals),
-        prettyLongs(shape, elideLiterals),
-        blockSize.toString)
-    case BlockMatrixAgg(_, outIndexExpr) => single(prettyInts(outIndexExpr, elideLiterals))
-    case BlockMatrixSlice(_, slices) =>
-      single(fillList(slices.view.map(slice => prettyLongs(slice, elideLiterals))))
-    case ValueToBlockMatrix(_, shape, blockSize) =>
-      FastSeq(prettyLongs(shape, elideLiterals), blockSize.toString)
-    case BlockMatrixFilter(_, indicesToKeepPerDim) =>
-      single(fillList(indicesToKeepPerDim.toSeq.view.map(indices => prettyLongs(indices, elideLiterals))))
-    case BlockMatrixSparsify(_, sparsifier) =>
-      single(sparsifier.pretty())
-    case BlockMatrixRandom(seed, gaussian, shape, blockSize) =>
-      FastSeq(seed.toString,
-        prettyBooleanLiteral(gaussian),
-        prettyLongs(shape, elideLiterals),
-        blockSize.toString)
-    case BlockMatrixMap(_, name, _, needsDense) =>
-      FastSeq(prettyIdentifier(name), prettyBooleanLiteral(needsDense))
-    case BlockMatrixMap2(_, _, lName, rName, _, sparsityStrategy) =>
-      FastSeq(prettyIdentifier(lName), prettyIdentifier(rName), prettyClass(sparsityStrategy))
-    case MatrixRowsHead(_, n) => single(n.toString)
-    case MatrixColsHead(_, n) => single(n.toString)
-    case MatrixRowsTail(_, n) => single(n.toString)
-    case MatrixColsTail(_, n) => single(n.toString)
-    case MatrixAnnotateRowsTable(_, _, uid, product) =>
-      FastSeq(prettyStringLiteral(uid), prettyBooleanLiteral(product))
-    case MatrixAnnotateColsTable(_, _, uid) => single(prettyStringLiteral(uid))
-    case MatrixExplodeRows(_, path) => single(prettyIdentifiers(path))
-    case MatrixExplodeCols(_, path) => single(prettyIdentifiers(path))
-    case MatrixRepartition(_, n, strategy) => single(s"$n $strategy")
-    case MatrixChooseCols(_, oldIndices) => single(prettyInts(oldIndices, elideLiterals))
-    case MatrixMapCols(_, _, newKey) => single(prettyStringsOpt(newKey))
-    case MatrixUnionCols(l, r, joinType) => single(joinType)
-    case MatrixKeyRowsBy(_, keys, isSorted) =>
-      FastSeq(prettyIdentifiers(keys), prettyBooleanLiteral(isSorted))
-    case TableRead(typ, dropRows, tr) =>
-      FastSeq(if (typ == tr.fullType) "None" else typ.parsableString(),
-        prettyBooleanLiteral(dropRows),
-        '"' + StringEscapeUtils.escapeString(JsonMethods.compact(tr.toJValue)) + '"')
-    case TableWrite(_, writer) =>
-      single('"' + StringEscapeUtils.escapeString(Serialization.write(writer)(TableWriter.formats)) + '"')
-    case TableMultiWrite(_, writer) =>
-      single('"' + StringEscapeUtils.escapeString(Serialization.write(writer)(WrappedMatrixNativeMultiWriter.formats)) + '"')
-    case TableKeyBy(_, keys, isSorted) =>
-      FastSeq(prettyIdentifiers(keys), prettyBooleanLiteral(isSorted))
-    case TableRange(n, nPartitions) => FastSeq(n.toString, nPartitions.toString)
-    case TableRepartition(_, n, strategy) => FastSeq(n.toString, strategy.toString)
-    case TableHead(_, n) => single(n.toString)
-    case TableTail(_, n) => single(n.toString)
-    case TableJoin(_, _, joinType, joinKey) => FastSeq(joinType, joinKey.toString)
-    case TableLeftJoinRightDistinct(_, _, root) => single(prettyIdentifier(root))
-    case TableIntervalJoin(_, _, root, product) =>
-      FastSeq(prettyIdentifier(root), prettyBooleanLiteral(product))
-    case TableMultiWayZipJoin(_, dataName, globalName) =>
-      FastSeq(prettyStringLiteral(dataName), prettyStringLiteral(globalName))
-    case TableKeyByAndAggregate(_, _, _, nPartitions, bufferSize) =>
-      FastSeq(prettyIntOpt(nPartitions), bufferSize.toString)
-    case TableExplode(_, path) => single(prettyStrings(path))
-    case TableMapPartitions(_, g, p, _) => FastSeq(prettyIdentifier(g), prettyIdentifier(p))
-    case TableParallelize(_, nPartitions) => single(prettyIntOpt(nPartitions))
-    case TableOrderBy(_, sortFields) => single(prettySortFields(sortFields))
-    case CastMatrixToTable(_, entriesFieldName, colsFieldName) =>
-      FastSeq(prettyStringLiteral(entriesFieldName), prettyStringLiteral(colsFieldName))
-    case CastTableToMatrix(_, entriesFieldName, colsFieldName, colKey) =>
-      FastSeq(prettyIdentifier(entriesFieldName), prettyIdentifier(colsFieldName), prettyIdentifiers(colKey))
-    case MatrixToMatrixApply(_, function) =>
-      single(prettyStringLiteral(Serialization.write(function)(RelationalFunctions.formats)))
-    case MatrixToTableApply(_, function) =>
-      single(prettyStringLiteral(Serialization.write(function)(RelationalFunctions.formats)))
-    case TableToTableApply(_, function) =>
-      single(prettyStringLiteral(JsonMethods.compact(function.toJValue)))
-    case TableToValueApply(_, function) =>
-      single(prettyStringLiteral(Serialization.write(function)(RelationalFunctions.formats)))
-    case MatrixToValueApply(_, function) =>
-      single(prettyStringLiteral(Serialization.write(function)(RelationalFunctions.formats)))
-    case BlockMatrixToTableApply(_, _, function) =>
-      single(prettyStringLiteral(Serialization.write(function)(RelationalFunctions.formats)))
-    case TableRename(_, rowMap, globalMap) =>
-      val rowKV = rowMap.toArray
-      val globalKV = globalMap.toArray
-      FastSeq(prettyStrings(rowKV.map(_._1)), prettyStrings(rowKV.map(_._2)),
-        prettyStrings(globalKV.map(_._1)), prettyStrings(globalKV.map(_._2)))
-    case MatrixRename(_, globalMap, colMap, rowMap, entryMap) =>
-      val globalKV = globalMap.toArray
-      val colKV = colMap.toArray
-      val rowKV = rowMap.toArray
-      val entryKV = entryMap.toArray
-      FastSeq(prettyStrings(globalKV.map(_._1)), prettyStrings(globalKV.map(_._2)),
-        prettyStrings(colKV.map(_._1)), prettyStrings(colKV.map(_._2)),
-        prettyStrings(rowKV.map(_._1)), prettyStrings(rowKV.map(_._2)),
-        prettyStrings(entryKV.map(_._1)), prettyStrings(entryKV.map(_._2)))
-    case TableFilterIntervals(child, intervals, keep) =>
-      FastSeq(
-        prettyStringLiteral(Serialization.write(
-          JSONAnnotationImpex.exportAnnotation(intervals, TArray(TInterval(child.typ.keyType)))
-        )(RelationalSpec.formats)),
-        prettyBooleanLiteral(keep))
-    case MatrixFilterIntervals(child, intervals, keep) =>
-      FastSeq(
-        prettyStringLiteral(Serialization.write(
-          JSONAnnotationImpex.exportAnnotation(intervals, TArray(TInterval(child.typ.rowKeyStruct)))
-        )(RelationalSpec.formats)),
-        prettyBooleanLiteral(keep))
-    case RelationalLetTable(name, _, _) => single(prettyIdentifier(name))
-    case RelationalLetMatrixTable(name, _, _) => single(prettyIdentifier(name))
-    case RelationalLetBlockMatrix(name, _, _) => single(prettyIdentifier(name))
-    case ReadPartition(_, rowType, reader) =>
-      FastSeq(rowType.parsableString(),
-           prettyStringLiteral(JsonMethods.compact(reader.toJValue)))
-    case WritePartition(value, writeCtx, writer) =>
-      single(prettyStringLiteral(JsonMethods.compact(writer.toJValue)))
-    case WriteMetadata(writeAnnotations, writer) =>
-      single(prettyStringLiteral(JsonMethods.compact(writer.toJValue)))
-    case ReadValue(_, spec, reqType) =>
-      FastSeq(prettyStringLiteral(spec.toString), reqType.parsableString())
-    case WriteValue(_, _, spec) => single(prettyStringLiteral(spec.toString))
-    case x@ShuffleWith(_, _, _, _, name, _, _) =>
-      FastSeq(x.shuffleType.parsableString(), prettyIdentifier(name))
-
-    case _ => Iterable.empty
-  }
-
-  def body(ir: BaseIR, pretty: BaseIR => Doc): Iterable[Doc] = {
-    def prettySeq(xs: Seq[BaseIR]): Doc = list(xs.view.map(pretty))
-
-    ir match {
-      case MakeStruct(fields) =>
-        fields.view.map { case (n, a) =>
-          list(n, pretty(a))
-        }
-      case ApplyAggOp(initOpArgs, seqOpArgs, aggSig) =>
-        FastSeq(prettySeq(initOpArgs), prettySeq(seqOpArgs))
-      case ApplyScanOp(initOpArgs, seqOpArgs, aggSig) =>
-        FastSeq(prettySeq(initOpArgs), prettySeq(seqOpArgs))
-      case InitOp(i, args, aggSig) => single(prettySeq(args))
-      case SeqOp(i, args, aggSig) => single(prettySeq(args))
-      case InsertFields(old, fields, fieldOrder) =>
-        val fieldDocs = fields.view.map { case (n, a) =>
-          list(prettyIdentifier(n), pretty(a))
-        }
-        pretty(old) +: prettyStringsOpt(fieldOrder) +: fieldDocs
-      case _ => ir.children.view.map(pretty)
-    }
-  }
-
-  def apply(ir: BaseIR,
-    width: Int = 100, ribbonWidth: Int = 50, maxLines: Int = -1,
-    elideLiterals: Boolean = true, printNodeIDs: Boolean = false
-  ): String = {
-    var _nodeID = 0
-    def nodeID: Int = {
-      _nodeID += 1
-      _nodeID
-    }
-    def pretty(ir: BaseIR): Doc = {
-      val header: Iterable[Doc] = Pretty.header(ir, elideLiterals)
-      val body: Iterable[Doc] = Pretty.body(ir, pretty)
-      val id = nodeID
-      ir.lineNumber = id
-
-      if (printNodeIDs)
-        list(fillSep(text(s"${ prettyClass(ir) }{$id}") +: header) +: body)
-      else
-        list(fillSep(text(prettyClass(ir)) +: header) +: body)
-=======
 
   def prettyInts(x: IndexedSeq[Int], elideLiterals: Boolean): Doc = {
     val truncate = elideLiterals && x.length > MAX_VALUES_TO_LOG
@@ -684,7 +364,6 @@
           pretty(old) +: prettyStringsOpt(fieldOrder) +: fieldDocs
         case _ => ir.children.view.map(pretty)
       }
->>>>>>> 00cfa811
 
       /*
       val pt = ir match{
@@ -693,15 +372,9 @@
       }
       list(fillSep(text(prettyClass(ir)) +: pt ++ header(ir, elideLiterals)) +: body)
       */
-<<<<<<< HEAD
-    }
-
-    pretty(ir).render(width, ribbonWidth, maxLines)
-=======
       list(fillSep(text(prettyClass(ir)) +: header(ir, elideLiterals)) +: body)
     }
 
     pretty(ir).render(width, ribbonWidth, maxLen)
->>>>>>> 00cfa811
   }
 }