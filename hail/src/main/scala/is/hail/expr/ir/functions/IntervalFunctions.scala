package is.hail.expr.ir.functions

import is.hail.annotations.{CodeOrdering, Region, StagedRegionValueBuilder}
import is.hail.asm4s.{Code, _}
import is.hail.expr.ir._
import is.hail.expr.types.physical.{PBoolean, PCanonicalInterval, PInterval, PType}
import is.hail.expr.types.virtual.{TArray, TBoolean, TInt32, TInterval}
import is.hail.utils._

object IntervalFunctions extends RegistryFunctions {

  def registerAll(): Unit = {

    registerCodeWithMissingness("Interval", tv("T"), tv("T"), TBoolean, TBoolean, TInterval(tv("T")),
      { case (startpt, endpt, includesStartPT, includesEndPT) =>
        PCanonicalInterval(
          InferPType.getNestedElementPTypes(Seq(startpt, endpt)),
          required = includesStartPT.required && includesEndPT.required
        )
      }) {
      case (r, rt, (startT, start), (endT, end), (includeStartT, includeStart), (includeEndT, includeEnd)) =>
        val srvb = new StagedRegionValueBuilder(r, rt)

        val mv = r.mb.newLocal[Boolean]()
        val vv = r.mb.newLocal[Long]()

        val ctor = Code(
          mv := includeStart.m || includeEnd.m,
          vv := 0L,
          mv.mux(
            Code._empty,
            Code(FastIndexedSeq(
              srvb.start(),
              start.m.mux(
                srvb.setMissing(),
                srvb.addIRIntermediate(startT)(start.v)),
              srvb.advance(),
              end.m.mux(
                srvb.setMissing(),
                srvb.addIRIntermediate(endT)(end.v)),
              srvb.advance(),
              srvb.addBoolean(includeStart.value[Boolean]),
              srvb.advance(),
              srvb.addBoolean(includeEnd.value[Boolean]),
              srvb.advance(),
              vv := srvb.offset))),
          Code._empty)

        EmitCode(
          Code(start.setup, end.setup, includeStart.setup, includeEnd.setup, ctor),
          mv,
          PCode(rt, vv))
    }

    registerCodeWithMissingness("start", TInterval(tv("T")), tv("T"),
      (x: PType) => x.asInstanceOf[PInterval].pointType.orMissing(x.required)) {
      case (r, rt, (intervalT: PInterval, interval)) =>
<<<<<<< HEAD
        val iv = r.mb.newLocal[Long]
=======
        val region = r.region
        val iv = r.mb.newLocal[Long]()
>>>>>>> e874f40e
        EmitCode(
          Code(interval.setup, iv.storeAny(defaultValue(intervalT))),
          interval.m || !Code(iv := interval.value[Long], intervalT.startDefined(iv)),
          PCode(rt, Region.loadIRIntermediate(intervalT.pointType)(intervalT.startOffset(iv)))
        )
    }

    registerCodeWithMissingness("end", TInterval(tv("T")), tv("T"),
      (x: PType) => x.asInstanceOf[PInterval].pointType.orMissing(x.required)) {
      case (r, rt, (intervalT: PInterval, interval)) =>
<<<<<<< HEAD
        val iv = r.mb.newLocal[Long]
=======
        val region = r.region
        val iv = r.mb.newLocal[Long]()
>>>>>>> e874f40e
        EmitCode(
          Code(interval.setup, iv.storeAny(defaultValue(intervalT))),
          interval.m || !Code(iv := interval.value[Long], intervalT.endDefined(iv)),
          PCode(rt, Region.loadIRIntermediate(intervalT.pointType)(intervalT.endOffset(iv)))
        )
    }

    registerCode("includesStart", TInterval(tv("T")), TBoolean, (x: PType) =>
      PBoolean(x.required)
    ) {
      case (r, rt, (intervalT: PInterval, interval: Code[Long])) =>
        intervalT.includeStart(interval)
    }

    registerCode("includesEnd", TInterval(tv("T")), TBoolean, (x: PType) =>
      PBoolean(x.required)
    ) {
      case (r, rt, (intervalT: PInterval, interval: Code[Long])) =>
        intervalT.includeEnd(interval)
    }

    registerCodeWithMissingness("contains", TInterval(tv("T")), tv("T"), TBoolean, {
      case(intervalT: PInterval, _: PType) => PBoolean(intervalT.required)
    }) {
      case (r, rt, (intervalT: PInterval, intTriplet), (pointT, pointTriplet)) =>
        val mPoint = r.mb.newLocal[Boolean]()
        val vPoint = r.mb.newLocal()(typeToTypeInfo(pointT))

        val cmp = r.mb.newLocal[Int]()
        val interval = new IRInterval(r, intervalT, intTriplet.value[Long])
        val compare = interval.ordering(CodeOrdering.compare)

        val contains = Code(
          interval.storeToLocal,
          mPoint := pointTriplet.m,
          vPoint.storeAny(pointTriplet.v),
          cmp := compare((mPoint, vPoint), interval.start),
          (cmp > 0 || (cmp.ceq(0) && interval.includeStart)) && Code(
            cmp := compare((mPoint, vPoint), interval.end),
            cmp < 0 || (cmp.ceq(0) && interval.includeEnd)))

        EmitCode(
          Code(intTriplet.setup, pointTriplet.setup),
          intTriplet.m,
          PCode(rt, contains))
    }

    registerCode("isEmpty", TInterval(tv("T")), TBoolean, (pt: PType) => PBoolean(pt.required)) {
      case (r, rt, (intervalT: PInterval, intOff)) =>
        val interval = new IRInterval(r, intervalT, intOff)

        Code(
          interval.storeToLocal,
          interval.isEmpty
        )
    }

    registerCode("overlaps", TInterval(tv("T")), TInterval(tv("T")), TBoolean, {
      case(i1t: PType, i2t: PType) =>
        PBoolean(i1t.required && i2t.required)
    }) {
      case (r, rt, (i1t: PInterval, iOff1), (i2t: PInterval, iOff2)) =>
        val interval1 = new IRInterval(r, i1t, iOff1)
        val interval2 = new IRInterval(r, i2t, iOff2)

        Code(
          interval1.storeToLocal,
          interval2.storeToLocal,
          !(interval1.isEmpty || interval2.isEmpty ||
            interval1.isBelowOnNonempty(interval2) ||
            interval1.isAboveOnNonempty(interval2))
        )
    }

    registerIR("sortedNonOverlappingIntervalsContain",
      TArray(TInterval(tv("T"))), tv("T"), TBoolean) { case (intervals, value) =>
      val uid = genUID()
      val uid2 = genUID()
      Let(uid, LowerBoundOnOrderedCollection(intervals, value, onKey = true),
        (Let(uid2, Ref(uid, TInt32) - I32(1), (Ref(uid2, TInt32) >= 0)
          && invoke("contains", TBoolean, ArrayRef(intervals, Ref(uid2, TInt32)), value)))
          || ((Ref(uid, TInt32) < ArrayLen(intervals))
          && invoke("contains", TBoolean, ArrayRef(intervals, Ref(uid, TInt32)), value)))
    }
  }
}

class IRInterval(r: EmitRegion, typ: PInterval, value: Code[Long]) {
  val ref: LocalRef[Long] = r.mb.newLocal[Long]()
  val region: Code[Region] = r.region

  def ordering(op: CodeOrdering.Op): ((Code[Boolean], Code[_]), (Code[Boolean], Code[_])) => Code[op.ReturnType] =
    r.mb.getCodeOrdering(typ.pointType, op)(_, _)

  def storeToLocal: Code[Unit] = ref := value

  def start: (Code[Boolean], Code[_]) =
    (!typ.startDefined(ref), Region.getIRIntermediate(typ.pointType)(typ.startOffset(ref)))
  def end: (Code[Boolean], Code[_]) =
    (!typ.endDefined(ref), Region.getIRIntermediate(typ.pointType)(typ.endOffset(ref)))
  def includeStart: Code[Boolean] = typ.includeStart(ref)
  def includeEnd: Code[Boolean] = typ.includeEnd(ref)

  def isEmpty: Code[Boolean] = {
    val gt = ordering(CodeOrdering.gt)
    val gteq = ordering(CodeOrdering.gteq)

    (includeStart && includeEnd).mux(
      gt(start, end),
      gteq(start, end))
  }

  def isAboveOnNonempty(other: IRInterval): Code[Boolean] = {
    val cmp = r.mb.newLocal[Int]()
    val compare = ordering(CodeOrdering.compare)
    Code(
      cmp := compare(start, other.end),
      cmp > 0 || (cmp.ceq(0) && (!includeStart || !other.includeEnd)))
  }

  def isBelowOnNonempty(other: IRInterval): Code[Boolean] = {
    val cmp = r.mb.newLocal[Int]()
    val compare = ordering(CodeOrdering.compare)
    Code(
      cmp := compare(end, other.start),
      cmp < 0 || (cmp.ceq(0) && (!includeEnd || !other.includeStart)))
  }
}<|MERGE_RESOLUTION|>--- conflicted
+++ resolved
@@ -55,12 +55,7 @@
     registerCodeWithMissingness("start", TInterval(tv("T")), tv("T"),
       (x: PType) => x.asInstanceOf[PInterval].pointType.orMissing(x.required)) {
       case (r, rt, (intervalT: PInterval, interval)) =>
-<<<<<<< HEAD
         val iv = r.mb.newLocal[Long]
-=======
-        val region = r.region
-        val iv = r.mb.newLocal[Long]()
->>>>>>> e874f40e
         EmitCode(
           Code(interval.setup, iv.storeAny(defaultValue(intervalT))),
           interval.m || !Code(iv := interval.value[Long], intervalT.startDefined(iv)),
@@ -71,12 +66,7 @@
     registerCodeWithMissingness("end", TInterval(tv("T")), tv("T"),
       (x: PType) => x.asInstanceOf[PInterval].pointType.orMissing(x.required)) {
       case (r, rt, (intervalT: PInterval, interval)) =>
-<<<<<<< HEAD
         val iv = r.mb.newLocal[Long]
-=======
-        val region = r.region
-        val iv = r.mb.newLocal[Long]()
->>>>>>> e874f40e
         EmitCode(
           Code(interval.setup, iv.storeAny(defaultValue(intervalT))),
           interval.m || !Code(iv := interval.value[Long], intervalT.endDefined(iv)),
