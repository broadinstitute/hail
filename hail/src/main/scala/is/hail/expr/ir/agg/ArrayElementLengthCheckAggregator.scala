--- conflicted
+++ resolved
@@ -126,11 +126,7 @@
   def copyFromAddress(src: Code[Long]): Code[Unit] = {
     val srcOff = fb.newField[Long]
     val initOffset = typ.loadField(srcOff, 0)
-<<<<<<< HEAD
-    val eltOffset = arrayType.loadElementAddress(typ.loadField(srcOff, 1), idx)
-=======
     val eltOffset = arrayType.loadElement(region, typ.loadField(srcOff, 1), idx)
->>>>>>> e9379d7b
 
     Code(
       srcOff := src,
