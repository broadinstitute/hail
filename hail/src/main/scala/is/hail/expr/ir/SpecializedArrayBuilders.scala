package is.hail.expr.ir

import is.hail.asm4s._
import is.hail.types.physical.{PType, PCode, typeToTypeInfo}
import is.hail.types.virtual.Type

import scala.reflect.ClassTag

class StagedArrayBuilder(val elt: PType, mb: EmitMethodBuilder[_], len: Code[Int])(implicit line: LineNumber) {

  val ti: TypeInfo[_] = typeToTypeInfo(elt)

  val ref: Value[Any] = coerce[Any](ti match {
    case BooleanInfo => mb.genLazyFieldThisRef[BooleanArrayBuilder](Code.newInstance[BooleanArrayBuilder, Int](len), "zab")
    case IntInfo => mb.genLazyFieldThisRef[IntArrayBuilder](Code.newInstance[IntArrayBuilder, Int](len), "iab")
    case LongInfo => mb.genLazyFieldThisRef[LongArrayBuilder](Code.newInstance[LongArrayBuilder, Int](len), "jab")
    case FloatInfo => mb.genLazyFieldThisRef[FloatArrayBuilder](Code.newInstance[FloatArrayBuilder, Int](len), "fab")
    case DoubleInfo => mb.genLazyFieldThisRef[DoubleArrayBuilder](Code.newInstance[DoubleArrayBuilder, Int](len), "dab")
    case ti => throw new RuntimeException(s"unsupported typeinfo found: $ti")
  })

  def add(x: Code[_])(implicit line: LineNumber): Code[Unit] = ti match {
    case BooleanInfo => coerce[BooleanArrayBuilder](ref).invoke[Boolean, Unit]("add", coerce[Boolean](x))
    case IntInfo => coerce[IntArrayBuilder](ref).invoke[Int, Unit]("add", coerce[Int](x))
    case LongInfo => coerce[LongArrayBuilder](ref).invoke[Long, Unit]("add", coerce[Long](x))
    case FloatInfo => coerce[FloatArrayBuilder](ref).invoke[Float, Unit]("add", coerce[Float](x))
    case DoubleInfo => coerce[DoubleArrayBuilder](ref).invoke[Double, Unit]("add", coerce[Double](x))
  }

  def apply(i: Code[Int])(implicit line: LineNumber): Code[_] = ti match {
    case BooleanInfo => coerce[BooleanArrayBuilder](ref).invoke[Int, Boolean]("apply", i)
    case IntInfo => coerce[IntArrayBuilder](ref).invoke[Int, Int]("apply", i)
    case LongInfo => coerce[LongArrayBuilder](ref).invoke[Int, Long]("apply", i)
    case FloatInfo => coerce[FloatArrayBuilder](ref).invoke[Int, Float]("apply", i)
    case DoubleInfo => coerce[DoubleArrayBuilder](ref).invoke[Int, Double]("apply", i)
  }

  def update(i: Code[Int], x: Code[_])(implicit line: LineNumber): Code[Unit] = ti match {
    case BooleanInfo => coerce[BooleanArrayBuilder](ref).invoke[Int, Boolean, Unit]("update", i, coerce[Boolean](x))
    case IntInfo => coerce[IntArrayBuilder](ref).invoke[Int, Int, Unit]("update", i, coerce[Int](x))
    case LongInfo => coerce[LongArrayBuilder](ref).invoke[Int, Long, Unit]("update", i, coerce[Long](x))
    case FloatInfo => coerce[FloatArrayBuilder](ref).invoke[Int, Float, Unit]("update", i, coerce[Float](x))
    case DoubleInfo => coerce[DoubleArrayBuilder](ref).invoke[Int, Double, Unit]("update", i, coerce[Double](x))
  }

  def sort(compare: Code[AsmFunction2[_, _, _]])(implicit line: LineNumber): Code[Unit] = {
    ti match {
      case BooleanInfo =>
        type F = AsmFunction2[Boolean, Boolean, Boolean]
        coerce[BooleanArrayBuilder](ref).invoke[F, Unit]("sort", coerce[F](compare))
      case IntInfo =>
        type F = AsmFunction2[Int, Int, Boolean]
        coerce[IntArrayBuilder](ref).invoke[F, Unit]("sort", coerce[F](compare))
      case LongInfo =>
        type F = AsmFunction2[Long, Long, Boolean]
        coerce[LongArrayBuilder](ref).invoke[F, Unit]("sort", coerce[F](compare))
      case FloatInfo =>
        type F = AsmFunction2[Float, Float, Boolean]
        coerce[FloatArrayBuilder](ref).invoke[F, Unit]("sort", coerce[F](compare))
      case DoubleInfo =>
        type F = AsmFunction2[Double, Double, Boolean]
        coerce[DoubleArrayBuilder](ref).invoke[F, Unit]("sort", coerce[F](compare))
    }
  }

  def addMissing()(implicit line: LineNumber): Code[Unit] =
    coerce[MissingArrayBuilder](ref).invoke[Unit]("addMissing")

  def isMissing(i: Code[Int])(implicit line: LineNumber): Code[Boolean] =
    coerce[MissingArrayBuilder](ref).invoke[Int, Boolean]("isMissing", i)

  def setMissing(i: Code[Int], m: Code[Boolean])(implicit line: LineNumber): Code[Unit] =
    coerce[MissingArrayBuilder](ref).invoke[Int, Boolean, Unit]("setMissing", i, m)

  def size(implicit line: LineNumber): Code[Int] = coerce[MissingArrayBuilder](ref).invoke[Int]("size")

  def setSize(n: Code[Int])(implicit line: LineNumber): Code[Unit] = coerce[MissingArrayBuilder](ref).invoke[Int, Unit]("setSize", n)

  def ensureCapacity(n: Code[Int])(implicit line: LineNumber): Code[Unit] = coerce[MissingArrayBuilder](ref).invoke[Int, Unit]("ensureCapacity", n)

  def clear(implicit line: LineNumber): Code[Unit] = coerce[MissingArrayBuilder](ref).invoke[Unit]("clear")

  def applyEV(mb: EmitMethodBuilder[_], i: Code[Int])(implicit line: LineNumber): EmitValue =
    new EmitValue {
      def pt: PType = elt

<<<<<<< HEAD
      def get(implicit line: LineNumber): EmitCode = {
=======
      def load: EmitCode = {
>>>>>>> 00cfa811
        val t = mb.newLocal[Int]("sab_applyEV_i")
        EmitCode(t := i, isMissing(t), PCode(elt, apply(t)))
      }
    }
}

sealed abstract class MissingArrayBuilder(initialCapacity: Int) {

  var missing: Array[Boolean] = new Array[Boolean](initialCapacity)
  var size_ : Int = 0

  def size: Int = size_

  def isMissing(i: Int): Boolean = {
    require(i >= 0 && i < size)
    missing(i)
  }

  def ensureCapacity(n: Int): Unit

  def setMissing(i: Int, m: Boolean): Unit = {
    require(i >= 0 && i < size, i)
    missing(i) = m
  }

  def addMissing() {
    ensureCapacity(size_ + 1)
    missing(size_) = true
    size_ += 1
  }

  def setSize(n: Int) {
    require(n >= 0 && n <= size)
    size_ = n
  }

  def clear() {  size_ = 0 }
}

class IntArrayBuilder(initialCapacity: Int) extends MissingArrayBuilder(initialCapacity) {
  private var b: Array[Int] = new Array[Int](initialCapacity)

  def apply(i: Int): Int = {
    require(i >= 0 && i < size)
    b(i)
  }

  def ensureCapacity(n: Int): Unit = {
    if (b.length < n) {
      val newCapacity = (b.length * 2).max(n)
      val newb = new Array[Int](newCapacity)
      Array.copy(b, 0, newb, 0, size_)
      b = newb
      val newmissing = new Array[Boolean](newCapacity)
      Array.copy(missing, 0, newmissing, 0, size_)
      missing = newmissing
    }
  }

  def add(x: Int): Unit = {
    ensureCapacity(size_ + 1)
    b(size_) = x
    missing(size_) = false
    size_ += 1
  }

  def update(i: Int, x: Int): Unit = {
    require(i >= 0 && i < size)
    b(i) = x
    missing(i) = false
  }

  def sort(ordering: AsmFunction2[Int, Int, Boolean]): Unit = {
    var newend = 0
    var i = 0
    while (i < size) {
      if (!isMissing(i)) {
        if (newend != i) {
          update(newend, b(i))
        }
        newend += 1
      }
      i += 1
    }
    i = newend
    while (i < size) {
      setMissing(i, true)
      i += 1
    }
    val newb = b.take(newend).sortWith(ordering(_, _))
    i = 0
    while (i < newend) {
      update(i, newb(i))
      i += 1
    }
  }
}

class LongArrayBuilder(initialCapacity: Int) extends MissingArrayBuilder(initialCapacity) {
  private var b: Array[Long] = new Array[Long](initialCapacity)

  def apply(i: Int): Long = {
    require(i >= 0 && i < size)
    b(i)
  }

  def ensureCapacity(n: Int): Unit = {
    if (b.length < n) {
      val newCapacity = (b.length * 2).max(n)
      val newb = new Array[Long](newCapacity)
      Array.copy(b, 0, newb, 0, size_)
      b = newb
      val newmissing = new Array[Boolean](newCapacity)
      Array.copy(missing, 0, newmissing, 0, size_)
      missing = newmissing
    }
  }

  def add(x: Long): Unit = {
    ensureCapacity(size_ + 1)
    b(size_) = x
    missing(size_) = false
    size_ += 1
  }

  def update(i: Int, x: Long): Unit = {
    require(i >= 0 && i < size)
    b(i) = x
    missing(i) = false
  }

  def sort(ordering: AsmFunction2[Long, Long, Boolean]): Unit = {
    var newend = 0
    var i = 0
    while (i < size) {
      if (!isMissing(i)) {
        if (newend != i) {
          update(newend, b(i))
        }
        newend += 1
      }
      i += 1
    }
    i = newend
    while (i < size) {
      setMissing(i, true)
      i += 1
    }
    val newb = b.take(newend).sortWith(ordering(_, _))
    i = 0
    while (i < newend) {
      update(i, newb(i))
      i += 1
    }
  }
}

class FloatArrayBuilder(initialCapacity: Int) extends MissingArrayBuilder(initialCapacity) {
  private var b: Array[Float] = new Array[Float](initialCapacity)

  def apply(i: Int): Float = {
    require(i >= 0 && i < size)
    b(i)
  }

  def ensureCapacity(n: Int): Unit = {
    if (b.length < n) {
      val newCapacity = (b.length * 2).max(n)
      val newb = new Array[Float](newCapacity)
      Array.copy(b, 0, newb, 0, size_)
      b = newb
      val newmissing = new Array[Boolean](newCapacity)
      Array.copy(missing, 0, newmissing, 0, size_)
      missing = newmissing
    }
  }

  def add(x: Float): Unit = {
    ensureCapacity(size_ + 1)
    b(size_) = x
    missing(size_) = false
    size_ += 1
  }

  def update(i: Int, x: Float): Unit = {
    require(i >= 0 && i < size)
    b(i) = x
    missing(i) = false
  }

  def sort(ordering: AsmFunction2[Float, Float, Boolean]): Unit = {
    var newend = 0
    var i = 0
    while (i < size) {
      if (!isMissing(i)) {
        if (newend != i) {
          update(newend, b(i))
        }
        newend += 1
      }
      i += 1
    }
    i = newend
    while (i < size) {
      setMissing(i, true)
      i += 1
    }
    val newb = b.take(newend).sortWith(ordering(_, _))
    i = 0
    while (i < newend) {
      update(i, newb(i))
      i += 1
    }
  }
}

class DoubleArrayBuilder(initialCapacity: Int) extends MissingArrayBuilder(initialCapacity) {
  private var b: Array[Double] = new Array[Double](initialCapacity)

  def apply(i: Int): Double = {
    require(i >= 0 && i < size)
    b(i)
  }

  def ensureCapacity(n: Int): Unit = {
    if (b.length < n) {
      val newCapacity = (b.length * 2).max(n)
      val newb = new Array[Double](newCapacity)
      Array.copy(b, 0, newb, 0, size_)
      b = newb
      val newmissing = new Array[Boolean](newCapacity)
      Array.copy(missing, 0, newmissing, 0, size_)
      missing = newmissing
    }
  }

  def add(x: Double): Unit = {
    ensureCapacity(size_ + 1)
    b(size_) = x
    missing(size_) = false
    size_ += 1
  }

  def update(i: Int, x: Double): Unit = {
    require(i >= 0 && i < size)
    b(i) = x
    missing(i) = false
  }

  def sort(ordering: AsmFunction2[Double, Double, Boolean]): Unit = {
    var newend = 0
    var i = 0
    while (i < size) {
      if (!isMissing(i)) {
        if (newend != i) {
          update(newend, b(i))
        }
        newend += 1
      }
      i += 1
    }
    i = newend
    while (i < size) {
      setMissing(i, true)
      i += 1
    }
    val newb = b.take(newend).sortWith(ordering(_, _))
    i = 0
    while (i < newend) {
      update(i, newb(i))
      i += 1
    }
  }
}

class BooleanArrayBuilder(initialCapacity: Int) extends MissingArrayBuilder(initialCapacity) {
  private var b: Array[Boolean] = new Array[Boolean](initialCapacity)

  def apply(i: Int): Boolean = {
    require(i >= 0 && i < size)
    b(i)
  }

  def ensureCapacity(n: Int): Unit = {
    if (b.length < n) {
      val newCapacity = (b.length * 2).max(n)
      val newb = new Array[Boolean](newCapacity)
      Array.copy(b, 0, newb, 0, size_)
      b = newb
      val newmissing = new Array[Boolean](newCapacity)
      Array.copy(missing, 0, newmissing, 0, size_)
      missing = newmissing
    }
  }

  def add(x: Boolean): Unit = {
    ensureCapacity(size_ + 1)
    b(size_) = x
    missing(size_) = false
    size_ += 1
  }

  def update(i: Int, x: Boolean): Unit = {
    require(i >= 0 && i < size)
    b(i) = x
    missing(i) = false
  }

  def sort(ordering: AsmFunction2[Boolean, Boolean, Boolean]): Unit = {
    var newend = 0
    var i = 0
    while (i < size) {
      if (!isMissing(i)) {
        if (newend != i) {
          update(newend, b(i))
        }
        newend += 1
      }
      i += 1
    }
    i = newend
    while (i < size) {
      setMissing(i, true)
      i += 1
    }
    val newb = b.take(newend).sortWith(ordering(_, _))
    i = 0
    while (i < newend) {
      update(i, newb(i))
      i += 1
    }
  }
}

class ByteArrayArrayBuilder(initialCapacity: Int) {

  var size_ : Int = 0
  private var b: Array[Array[Byte]] = new Array[Array[Byte]](initialCapacity)

  def size: Int = size_

  def setSize(n: Int) {
    require(n >= 0 && n <= size)
    size_ = n
  }

  def apply(i: Int): Array[Byte] = {
    require(i >= 0 && i < size)
    b(i)
  }

  def ensureCapacity(n: Int): Unit = {
    if (b.length < n) {
      val newCapacity = (b.length * 2).max(n)
      val newb = new Array[Array[Byte]](newCapacity)
      Array.copy(b, 0, newb, 0, size_)
      b = newb
    }
  }

  def add(x: Array[Byte]): Unit = {
    ensureCapacity(size_ + 1)
    b(size_) = x
    size_ += 1
  }

  def update(i: Int, x: Array[Byte]): Unit = {
    require(i >= 0 && i < size)
    b(i) = x
  }

  def clear() {  size_ = 0 }

  def result(): Array[Array[Byte]] = b.slice(0, size_)
}<|MERGE_RESOLUTION|>--- conflicted
+++ resolved
@@ -84,11 +84,7 @@
     new EmitValue {
       def pt: PType = elt
 
-<<<<<<< HEAD
-      def get(implicit line: LineNumber): EmitCode = {
-=======
-      def load: EmitCode = {
->>>>>>> 00cfa811
+      def load(implicit line: LineNumber): EmitCode = {
         val t = mb.newLocal[Int]("sab_applyEV_i")
         EmitCode(t := i, isMissing(t), PCode(elt, apply(t)))
       }
