package is.hail.expr.ir.agg

import is.hail.HailContext
import is.hail.annotations.{Region, RegionValue}
import is.hail.expr.ir
import is.hail.expr.ir._
import is.hail.expr.ir.lowering.LoweringPipeline
import is.hail.expr.types.physical._
import is.hail.expr.types.virtual._
import is.hail.io.BufferSpec
import is.hail.rvd.{RVDContext, RVDType}
import is.hail.utils._

import scala.collection.mutable
import scala.language.{existentials, postfixOps}

class UnsupportedExtraction(msg: String) extends Exception(msg)

case class Aggs(postAggIR: IR, init: IR, seqPerElt: IR, aggs: Array[AggStateSignature]) {
  val nAggs: Int = aggs.length

  def isCommutative: Boolean = {
    def aggCommutes(agg: AggStateSignature): Boolean = agg.m.keysIterator.forall(AggIsCommutative(_)) && agg.nested.forall(_.forall(aggCommutes))

    aggs.forall(aggCommutes)
  }

  def shouldTreeAggregate: Boolean = {
    def containsBigAggregator(agg: AggStateSignature): Boolean = (agg.m.keysIterator.exists {
      case AggElements() => true
      case AggElementsLengthCheck() => true
      case Downsample() => true
      case _ => false
    }) || agg.nested.exists(_.exists(containsBigAggregator))

    aggs.exists(containsBigAggregator)
  }

  def deserializeSet(i: Int, i2: Int, spec: BufferSpec): IR =
    DeserializeAggs(i * nAggs, i2, spec, aggs)

  def serializeSet(i: Int, i2: Int, spec: BufferSpec): IR =
    SerializeAggs(i * nAggs, i2, spec, aggs)

  def eltOp(ctx: ExecuteContext): IR = seqPerElt

  def deserialize(ctx: ExecuteContext, spec: BufferSpec, physicalAggs: Array[AggStatePhysicalSignature]): ((Region, Array[Byte]) => Long) = {
    val (_, f) = ir.CompileWithAggregators2[Unit](ctx,
      physicalAggs, ir.DeserializeAggs(0, 0, spec, aggs))

    { (aggRegion: Region, bytes: Array[Byte]) =>
      val f2 = f(0, aggRegion);
      f2.newAggState(aggRegion)
      f2.setSerializedAgg(0, bytes)
      f2(aggRegion)
      f2.getAggOffset()
    }
  }

  def serialize(ctx: ExecuteContext, spec: BufferSpec, physicalAggs: Array[AggStatePhysicalSignature]): (Region, Long) => Array[Byte] = {
    val (_, f) = ir.CompileWithAggregators2[Unit](ctx,
      physicalAggs, ir.SerializeAggs(0, 0, spec, aggs))

    { (aggRegion: Region, off: Long) =>
      val f2 = f(0, aggRegion);
      f2.setAggState(aggRegion, off)
      f2(aggRegion)
      f2.getSerializedAgg(0)
    }
  }

  def combOpF(ctx: ExecuteContext, spec: BufferSpec, physicalAggs: Array[AggStatePhysicalSignature]): (Array[Byte], Array[Byte]) => Array[Byte] = {
    val (_, f) = ir.CompileWithAggregators2[Unit](ctx,
      physicalAggs ++ physicalAggs,
      Begin(
        deserializeSet(0, 0, spec) +:
          deserializeSet(1, 1, spec) +:
          Array.tabulate(nAggs)(i => CombOp(i, nAggs + i, aggs(i))) :+
          serializeSet(0, 0, spec)))

    { (c1: Array[Byte], c2: Array[Byte]) =>
      Region.smallScoped { aggRegion =>
        val comb = f(0, aggRegion)
        comb.newAggState(aggRegion)
        comb.setSerializedAgg(0, c1)
        comb.setSerializedAgg(1, c2)
        comb(aggRegion)
        comb.getSerializedAgg(0)
      }
    }
  }

  def results: IR = ResultOp(0, aggs)

  def getPhysicalAggs(ctx: ExecuteContext, initBindings: Env[PType], seqBindings: Env[PType]): Array[AggStatePhysicalSignature] = {
<<<<<<< HEAD
    println("CALLED getPhysicalAggs")
=======
>>>>>>> 3cd483b5
    val initsAB = InferPType.newBuilder[InitOp](aggs.length)
    val seqsAB = InferPType.newBuilder[SeqOp](aggs.length)
    val init2 = LoweringPipeline.compileLowerer.apply(ctx, init, false).asInstanceOf[IR]
    val seq2 = LoweringPipeline.compileLowerer.apply(ctx, seqPerElt, false).asInstanceOf[IR]
    InferPType(init2.noSharing, initBindings, null, inits = initsAB, null)
    InferPType(seq2.noSharing, seqBindings, null, null, seqs = seqsAB)

    val pSigs = aggs.indices.map { i => InferPType.computePhysicalAgg(aggs(i), initsAB(i), seqsAB(i)) }.toArray

    if (init2 eq init)
      InferPType.clearPTypes(init2)
    if (seq2 eq seqPerElt)
      InferPType.clearPTypes(seq2)

<<<<<<< HEAD
    pSigs
=======
    // should return pSigs, but cannot until we use the inferred ptype to generate code
    aggs.map(_.toCanonicalPhysical)
>>>>>>> 3cd483b5
  }
}

object Extract {
  def liftScan(ir: IR): IR = ir match {
    case ApplyScanOp(init, seq, sig) => ApplyAggOp(init, seq, sig)
    case x => MapIR(liftScan)(x)
  }

  def partitionDependentLets(lets: Array[AggLet], name: String): (Array[AggLet], Array[AggLet]) = {
    val depBindings = mutable.HashSet.empty[String]
    depBindings += name

    val dep = new ArrayBuilder[AggLet]
    val indep = new ArrayBuilder[AggLet]

    lets.foreach { l =>
      val fv = FreeVariables(l.value, supportsAgg = false, supportsScan = false)
      if (fv.eval.m.keysIterator.exists(k => depBindings.contains(k))) {
        dep += l
        depBindings += l.name
      } else
        indep += l
    }
    (dep.result(), indep.result())
  }

  def addLets(ir: IR, lets: Array[AggLet]): IR = {
    assert(lets.areDistinct())
    lets.foldRight[IR](ir) { case (al, comb) => Let(al.name, al.value, comb) }
  }

  def compatible(sig1: AggStatePhysicalSignature, sig2: AggStatePhysicalSignature): Boolean = sig1.default == sig2.default

  def getResultType(aggSig: AggStateSignature): Type = aggSig.defaultSignature match {
    case AggSignature(Sum(), _, Seq(t)) => t
    case AggSignature(Product(), _, Seq(t)) => t
    case AggSignature(Min(), _, Seq(t)) => t
    case AggSignature(Max(), _, Seq(t)) => t
    case AggSignature(Count(), _, _) => TInt64()
    case AggSignature(Take(), _, Seq(t)) => TArray(t)
    case AggSignature(CallStats(), _, _) => CallStatsState.resultType.virtualType
    case AggSignature(TakeBy(), _, Seq(value, key)) => TArray(value)
    case AggSignature(PrevNonnull(), _, Seq(t)) => t
    case AggSignature(CollectAsSet(), _, Seq(t)) => TSet(t)
    case AggSignature(Collect(), _, Seq(t)) => TArray(t)
    case AggSignature(LinearRegression(), _, _) =>
      LinearRegressionAggregator.resultType.virtualType
    case AggSignature(ApproxCDF(), _, _) => QuantilesAggregator.resultType.virtualType
    case AggSignature(Downsample(), _, Seq(_, _, label)) => DownsampleAggregator.resultType
    case AggSignature(AggElementsLengthCheck(), _, _) => TArray(TTuple(aggSig.nested.get.map(getResultType): _*))
    case AggSignature(Group(), _, Seq(k, _)) =>  TDict(k, TTuple(aggSig.nested.get.map(getResultType): _*))
    case _ => throw new UnsupportedExtraction(aggSig.toString)  }

  def getAgg(aggSig: AggStatePhysicalSignature, op: AggOp): StagedAggregator = aggSig.lookup(op) match {
    case PhysicalAggSignature(Sum(), _, Seq(t)) =>
      new SumAggregator(t)
    case PhysicalAggSignature(Product(), _, Seq(t)) =>
      new ProductAggregator(t)
    case PhysicalAggSignature(Min(), _, Seq(t)) =>
      new MinAggregator(t)
    case PhysicalAggSignature(Max(), _, Seq(t)) =>
      new MaxAggregator(t)
    case PhysicalAggSignature(Count(), _, _) =>
      CountAggregator
    case PhysicalAggSignature(Take(), _, Seq(t)) => new TakeAggregator(t)
    case PhysicalAggSignature(CallStats(), _, Seq(tCall: PCall)) => new CallStatsAggregator(tCall)
    case PhysicalAggSignature(TakeBy(), _, Seq(value, key)) => new TakeByAggregator(value, key)
    case PhysicalAggSignature(AggElementsLengthCheck(), initOpArgs, _) =>
      val knownLength = initOpArgs.length == 2
      new ArrayElementLengthCheckAggregator(aggSig.nested.get.map(a => getAgg(a, a.default)).toArray, knownLength)
    case PhysicalAggSignature(AggElements(), _, _) =>
      new ArrayElementwiseOpAggregator(aggSig.nested.get.map(a => getAgg(a, a.default)).toArray)
    case PhysicalAggSignature(PrevNonnull(), _, Seq(t)) =>
      new PrevNonNullAggregator(t)
    case PhysicalAggSignature(Group(), _, Seq(kt, PVoid)) =>
      new GroupedAggregator(PType.canonical(kt), aggSig.nested.get.map(a => getAgg(a, a.default)).toArray)
    case PhysicalAggSignature(CollectAsSet(), _, Seq(t)) =>
      new CollectAsSetAggregator(PType.canonical(t))
    case PhysicalAggSignature(Collect(), _, Seq(t)) =>
      new CollectAggregator(t)
    case PhysicalAggSignature(LinearRegression(), _, _) =>
      LinearRegressionAggregator
    case PhysicalAggSignature(ApproxCDF(), _, _) => new ApproxCDFAggregator
    case PhysicalAggSignature(Downsample(), _, Seq(_, _, label)) => new DownsampleAggregator(label.asInstanceOf[PArray])
    case _ => throw new UnsupportedExtraction(aggSig.toString)
  }

  def getPType(aggSig: AggStatePhysicalSignature): PType = getAgg(aggSig, aggSig.default).resultType

  def apply(ir: IR, resultName: String): Aggs = {
    val ab = new ArrayBuilder[InitOp]()
    val seq = new ArrayBuilder[IR]()
    val let = new ArrayBuilder[AggLet]()
    val ref = Ref(resultName, null)
    val postAgg = extract(ir, ab, seq, let, ref)
    val initOps = ab.result()
    val rt = TTuple(initOps.map(_.aggSig.resultType): _*)
    ref._typ = rt

    Aggs(postAgg, Begin(initOps), addLets(Begin(seq.result()), let.result()), initOps.map(_.aggSig))
  }

  private def extract(ir: IR, ab: ArrayBuilder[InitOp], seqBuilder: ArrayBuilder[IR], letBuilder: ArrayBuilder[AggLet], result: IR): IR = {
    def extract(node: IR): IR = this.extract(node, ab, seqBuilder, letBuilder, result)

    ir match {
      case Ref(name, typ) =>
        assert(typ.isRealizable)
        ir
      case x@AggLet(name, value, body, _) =>
        letBuilder += x
        extract(body)
      case x: ApplyAggOp =>
        val i = ab.length
        val sig = x.aggSig
        val state = AggStateSignature(sig)
        val op = sig.op
        ab += ((InitOp(i, x.initOpArgs, state, op)))
        seqBuilder += SeqOp(i, x.seqOpArgs, state, op)
        GetTupleElement(result, i)
      case AggFilter(cond, aggIR, _) =>
        val newSeq = new ArrayBuilder[IR]()
        val newLet = new ArrayBuilder[AggLet]()
        val transformed = this.extract(aggIR, ab, newSeq, newLet, result)

        seqBuilder += If(cond, addLets(Begin(newSeq.result()), newLet.result()), Begin(FastIndexedSeq[IR]()))
        transformed

      case AggExplode(array, name, aggBody, _) =>
        val newSeq = new ArrayBuilder[IR]()
        val newLet = new ArrayBuilder[AggLet]()
        val transformed = this.extract(aggBody, ab, newSeq, newLet, result)

        val (dependent, independent) = partitionDependentLets(newLet.result(), name)
        letBuilder ++= independent
        seqBuilder += ArrayFor(array, name, addLets(Begin(newSeq.result()), dependent))
        transformed

      case AggGroupBy(key, aggIR, _) =>
        val newAggs = new ArrayBuilder[InitOp]()
        val newSeq = new ArrayBuilder[IR]()
        val newRef = Ref(genUID(), null)
        val transformed = this.extract(aggIR, newAggs, newSeq, letBuilder, GetField(newRef, "value"))

        val i = ab.length
        val initOps = newAggs.result()

        val rt = TDict(key.typ, TTuple(initOps.map(_.aggSig.resultType): _*))
        newRef._typ = -rt.elementType

        // the void-typed init and seq args are side-effecting agg IRs (InitOp and SeqOp nodes for sub-aggs)
        val groupSig = AggSignature(Group(), Seq(TVoid), FastSeq(key.typ, TVoid))
        val aggSig = AggStateSignature(Map(Group() -> groupSig), Group(), Some(initOps.map(_.aggSig)))
        ab += InitOp(i, FastIndexedSeq(Begin(initOps)), aggSig, Group())
        seqBuilder += SeqOp(i, FastIndexedSeq(key, Begin(newSeq.result().toFastIndexedSeq)), aggSig, Group())

        ToDict(ArrayMap(ToArray(GetTupleElement(result, i)), newRef.name, MakeTuple.ordered(FastSeq(GetField(newRef, "key"), transformed))))


      case AggArrayPerElement(a, elementName, indexName, aggBody, knownLength, _) =>
        val newAggs = new ArrayBuilder[InitOp]()
        val newSeq = new ArrayBuilder[IR]()
        val newLet = new ArrayBuilder[AggLet]()
        val newRef = Ref(genUID(), null)
        val transformed = this.extract(aggBody, newAggs, newSeq, newLet, newRef)

        val (dependent, independent) = partitionDependentLets(newLet.result(), elementName)
        letBuilder ++= independent

        val i = ab.length
        val initOps = newAggs.result()

        val rt = TArray(TTuple(initOps.map(_.aggSig.resultType): _*))
        newRef._typ = -rt.elementType

        // the void-typed init and seq args are side-effecting agg IRs (InitOp and SeqOp nodes for sub-aggs)
        val aggSigCheck = AggSignature(
          AggElementsLengthCheck(),
          knownLength.map(l => FastSeq(l.typ)).getOrElse(FastSeq()) :+ TVoid,
          FastSeq(TInt32()))
        val aggSig = AggSignature(AggElements(), FastSeq(), FastSeq(TInt32(), TVoid))
        val state = AggStateSignature(Map(AggElementsLengthCheck() -> aggSigCheck, AggElements() -> aggSig),
          AggElementsLengthCheck(), Some(initOps.map(_.aggSig)))

        val aRef = Ref(genUID(), a.typ)
        val iRef = Ref(genUID(), TInt32())

        ab += InitOp(i, knownLength.map(FastSeq(_)).getOrElse(FastSeq[IR]()) :+ Begin(initOps), state, AggElementsLengthCheck())
        seqBuilder +=
          Let(
            aRef.name, a,
            Begin(FastIndexedSeq(
              SeqOp(i, FastIndexedSeq(ArrayLen(aRef)), state, AggElementsLengthCheck()),
              ArrayFor(
                StreamRange(I32(0), ArrayLen(aRef), I32(1)),
                iRef.name,
                Let(
                  elementName,
                  ArrayRef(aRef, iRef),
                  addLets(SeqOp(i,
                    FastIndexedSeq(iRef, Begin(newSeq.result().toFastIndexedSeq)),
                    state, AggElements()), dependent))))))

        val rUID = Ref(genUID(), rt)
        Let(
          rUID.name,
          GetTupleElement(result, i),
          ToArray(ArrayMap(
            StreamRange(0, ArrayLen(rUID), 1),
            indexName,
            Let(
              newRef.name,
              ArrayRef(rUID, Ref(indexName, TInt32())),
              transformed))))

      case x: ArrayAgg =>
        assert(!ContainsScan(x))
        x
      case x: ArrayAggScan =>
        assert(!ContainsAgg(x))
        x
      case _ => MapIR(extract)(ir)
    }
  }
}<|MERGE_RESOLUTION|>--- conflicted
+++ resolved
@@ -93,10 +93,6 @@
   def results: IR = ResultOp(0, aggs)
 
   def getPhysicalAggs(ctx: ExecuteContext, initBindings: Env[PType], seqBindings: Env[PType]): Array[AggStatePhysicalSignature] = {
-<<<<<<< HEAD
-    println("CALLED getPhysicalAggs")
-=======
->>>>>>> 3cd483b5
     val initsAB = InferPType.newBuilder[InitOp](aggs.length)
     val seqsAB = InferPType.newBuilder[SeqOp](aggs.length)
     val init2 = LoweringPipeline.compileLowerer.apply(ctx, init, false).asInstanceOf[IR]
@@ -111,12 +107,7 @@
     if (seq2 eq seqPerElt)
       InferPType.clearPTypes(seq2)
 
-<<<<<<< HEAD
     pSigs
-=======
-    // should return pSigs, but cannot until we use the inferred ptype to generate code
-    aggs.map(_.toCanonicalPhysical)
->>>>>>> 3cd483b5
   }
 }
 
