--- conflicted
+++ resolved
@@ -132,11 +132,7 @@
           capacity := capacity * 2,
           newDataOffset := eltArray.allocate(region, capacity),
           eltArray.stagedInitialize(newDataOffset, capacity, setMissing = true),
-<<<<<<< HEAD
-          Region.copyFrom(data + eltArray.lengthHeaderBytes, newDataOffset + eltArray.lengthHeaderBytes, eltArray.nMissingBytes(size)),
-=======
-          Region.copyFrom(data + 4L, newDataOffset + 4L, eltArray.nMissingBytes(size).toL),
->>>>>>> 3a1323b2
+          Region.copyFrom(data + eltArray.lengthHeaderBytes, newDataOffset + eltArray.lengthHeaderBytes, eltArray.nMissingBytes(size).toL),
           Region.copyFrom(data + eltArray.elementsOffset(size),
             newDataOffset + eltArray.elementsOffset(capacity.load()),
             size.toL * const(eltArray.elementByteSize)),
