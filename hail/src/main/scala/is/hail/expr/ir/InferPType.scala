package is.hail.expr.ir

import is.hail.expr.types.physical._
import is.hail.expr.types.virtual.{TNDArray, TVoid}
import is.hail.utils._

object InferPType {

  def clearPTypes(x: IR): Unit = {
    x._pType2 = null
    x.children.foreach { c => clearPTypes(c.asInstanceOf[IR]) }
  }

  // does not unify physical arg types if multiple nested seq/init ops appear; instead takes the first. The emitter checks equality.
  def computePhysicalAgg(virt: AggStateSignature, initsAB: ArrayBuilder[RecursiveArrayBuilderElement[InitOp]],
    seqAB: ArrayBuilder[RecursiveArrayBuilderElement[SeqOp]]): AggStatePhysicalSignature = {
    val inits = initsAB.result()
    val seqs = seqAB.result()
    assert(inits.nonEmpty)
    assert(seqs.nonEmpty)
    virt.default match {
      case AggElementsLengthCheck() =>
        assert(inits.length == 1)
        assert(seqs.length == 2)

        val iHead = inits.find(_.value.op == AggElementsLengthCheck()).get
        val iNested = iHead.nested.get
        val iHeadArgTypes = iHead.value.args.map(_.pType2)

        val sLCHead = seqs.find(_.value.op == AggElementsLengthCheck()).get
        val sLCArgTypes = sLCHead.value.args.map(_.pType2)
        val sAEHead = seqs.find(_.value.op == AggElements()).get
        val sNested = sAEHead.nested.get
        val sHeadArgTypes = sAEHead.value.args.map(_.pType2)

        val vNested = virt.nested.get.toArray

        val nested = vNested.indices.map { i => computePhysicalAgg(vNested(i), iNested(i), sNested(i)) }
        AggStatePhysicalSignature(Map(
          AggElementsLengthCheck() -> PhysicalAggSignature(AggElementsLengthCheck(), iHeadArgTypes, sLCArgTypes),
          AggElements() -> PhysicalAggSignature(AggElements(), FastIndexedSeq(), sHeadArgTypes)
        ), AggElementsLengthCheck(), Some(nested))

      case Group() =>
        assert(inits.length == 1)
        assert(seqs.length == 1)
        val iHead = inits.head
        val iNested = iHead.nested.get
        val iHeadArgTypes = iHead.value.args.map(_.pType2)

        val sHead = seqs.head
        val sNested = sHead.nested.get
        val sHeadArgTypes = sHead.value.args.map(_.pType2)

        val vNested = virt.nested.get.toArray

        val nested = vNested.indices.map { i => computePhysicalAgg(vNested(i), iNested(i), sNested(i)) }
        val psig = PhysicalAggSignature(Group(), iHeadArgTypes, sHeadArgTypes)
        AggStatePhysicalSignature(Map(Group() -> psig), Group(), Some(nested))

      case _ =>
        assert(inits.forall(_.nested.isEmpty))
        assert(seqs.forall(_.nested.isEmpty))
        val initArgTypes = inits.map(i => i.value.args.map(_.pType2).toArray).transpose
          .map(ts => getNestedElementPTypes(ts))
        val seqArgTypes = seqs.map(i => i.value.args.map(_.pType2).toArray).transpose
          .map(ts => getNestedElementPTypes(ts))
        virt.defaultSignature.toPhysical(initArgTypes, seqArgTypes).singletonContainer
<<<<<<< HEAD
        // old version
        // val iHead = inits.head.value
        // val iHeadArgTypes = iHead.args.map(_.pType2)
        // val sHead = seqs.head.value
        // val sHeadArgTypes = sHead.args.map(_.pType2)
        // virt.defaultSignature.toPhysical(iHeadArgTypes, sHeadArgTypes).singletonContainer
=======
>>>>>>> e34252e6
    }
  }

  def getNestedElementPTypes(ptypes: Seq[PType]): PType = {
    assert(ptypes.forall(_.virtualType.isOfType(ptypes.head.virtualType)))
    getNestedElementPTypesOfSameType(ptypes: Seq[PType])
  }

  def getNestedElementPTypesOfSameType(ptypes: Seq[PType]): PType = {
    ptypes.head match {
      case _: PStream =>
        val elementType = getNestedElementPTypesOfSameType(ptypes.map(_.asInstanceOf[PStream].elementType))
        PStream(elementType, ptypes.forall(_.required))
      case _: PCanonicalArray =>
        val elementType = getNestedElementPTypesOfSameType(ptypes.map(_.asInstanceOf[PArray].elementType))
        PCanonicalArray(elementType, ptypes.forall(_.required))
      case _: PCanonicalSet =>
        val elementType = getNestedElementPTypesOfSameType(ptypes.map(_.asInstanceOf[PSet].elementType))
        PCanonicalSet(elementType, ptypes.forall(_.required))
      case x: PCanonicalStruct =>
        PCanonicalStruct(ptypes.forall(_.required), x.fieldNames.map(fieldName =>
          fieldName -> getNestedElementPTypesOfSameType(ptypes.map(_.asInstanceOf[PStruct].field(fieldName).typ))
        ): _*)
      case x: PCanonicalTuple =>
        PCanonicalTuple(x._types.map(pTupleField =>
          pTupleField.copy(typ = getNestedElementPTypesOfSameType(ptypes.map { case t: PTuple => t._types(t.fieldIndex(pTupleField.index)).typ }))
        ), ptypes.forall(_.required))
      case _: PCanonicalDict =>
        val keyType = getNestedElementPTypesOfSameType(ptypes.map(_.asInstanceOf[PDict].keyType))
        val valueType = getNestedElementPTypesOfSameType(ptypes.map(_.asInstanceOf[PDict].valueType))
        PCanonicalDict(keyType, valueType, ptypes.forall(_.required))
      case _: PCanonicalInterval =>
        val pointType = getNestedElementPTypesOfSameType(ptypes.map(_.asInstanceOf[PInterval].pointType))
        PCanonicalInterval(pointType, ptypes.forall(_.required))
      case _ => ptypes.head.setRequired(ptypes.forall(_.required))
    }
  }

  def apply(ir: IR, env: Env[PType]): Unit = apply(ir, env, null, null, null)

  private type AAB[T] = Array[ArrayBuilder[RecursiveArrayBuilderElement[T]]]

  case class RecursiveArrayBuilderElement[T](value: T, nested: Option[AAB[T]])
<<<<<<< HEAD

  def newBuilder[T](n: Int): AAB[T] = Array.fill(n)(new ArrayBuilder[RecursiveArrayBuilderElement[T]])

  def apply(ir: IR, env: Env[PType], aggs: Array[AggStatePhysicalSignature], inits: AAB[InitOp], seqs: AAB[SeqOp]): Unit = {
    _apply(ir, env, aggs, inits, seqs)
    VisitIR(ir) { case (node: IR) =>
      if (node._pType2 == null)
        throw new RuntimeException(s"ptype inference failure: node not inferred:\n${Pretty(node)}\n ** Full IR: **\n${Pretty(ir)}")
    }
  }
  private def _apply(ir: IR, env: Env[PType], aggs: Array[AggStatePhysicalSignature], inits: AAB[InitOp], seqs: AAB[SeqOp]): Unit = {
    if (ir._pType2 != null)
      throw new RuntimeException(ir.toString)

=======

  def newBuilder[T](n: Int): AAB[T] = Array.fill(n)(new ArrayBuilder[RecursiveArrayBuilderElement[T]])

  def apply(ir: IR, env: Env[PType], aggs: Array[AggStatePhysicalSignature], inits: AAB[InitOp], seqs: AAB[SeqOp]): Unit = {
    try {
      _apply(ir, env, aggs, inits, seqs)
    } catch {
      case e: Exception =>
        throw new RuntimeException(s"error while inferring IR:\n${Pretty(ir)}", e)
    }
    VisitIR(ir) { case (node: IR) =>
      if (node._pType2 == null)
        throw new RuntimeException(s"ptype inference failure: node not inferred:\n${Pretty(node)}\n ** Full IR: **\n${Pretty(ir)}")
    }
  }
  private def _apply(ir: IR, env: Env[PType], aggs: Array[AggStatePhysicalSignature], inits: AAB[InitOp], seqs: AAB[SeqOp]): Unit = {
    if (ir._pType2 != null)
      throw new RuntimeException(ir.toString)

>>>>>>> e34252e6
    def infer(ir: IR, env: Env[PType] = env, aggs: Array[AggStatePhysicalSignature] = aggs,
      inits: AAB[InitOp] = inits, seqs: AAB[SeqOp] = seqs): Unit = _apply(ir, env, aggs, inits, seqs)

    ir._pType2 = ir match {
      case I32(_) => PInt32(true)
      case I64(_) => PInt64(true)
      case F32(_) => PFloat32(true)
      case F64(_) => PFloat64(true)
      case Str(_) => PString(true)
      case Literal(t, _) => PType.canonical(t, true)
      case True() | False() => PBoolean(true)
      case Cast(ir, t) =>
        infer(ir)
        PType.canonical(t, ir.pType2.required)
      case CastRename(ir, t) =>
        infer(ir)
        ir._pType2.deepRename(t)
      case NA(t) =>
        PType.canonical(t).deepInnerRequired(false)
      case Die(msg, t) =>
        infer(msg)
        PType.canonical(t).deepInnerRequired(true)
      case IsNA(ir) =>
        infer(ir)
        PBoolean(true)
      case Ref(name, _) => env.lookup(name)
      case MakeNDArray(data, shape, rowMajor) =>
        infer(data)
        infer(shape)
        infer(rowMajor)

        val nElem = shape.pType2.asInstanceOf[PTuple].size

        PNDArray(coerce[PArray](data.pType2).elementType.setRequired(true), nElem, data.pType2.required && shape.pType2.required)
      case StreamRange(start: IR, stop: IR, step: IR) =>
        infer(start)
        infer(stop)
        infer(step)

        assert(start.pType2 isOfType stop.pType2)
        assert(start.pType2 isOfType step.pType2)

        val allRequired = start.pType2.required && stop.pType2.required && step.pType2.required
        PStream(start.pType2.setRequired(true), allRequired)
      case ArrayZeros(length) =>
        infer(length)
        PCanonicalArray(PInt32(true), length.pType2.required)
      case ArrayLen(a: IR) =>
        infer(a)

        PInt32(a.pType2.required)
      case LowerBoundOnOrderedCollection(orderedCollection: IR, bound: IR, _) =>
        infer(orderedCollection)
        infer(bound)

        PInt32(orderedCollection.pType2.required)
      case Let(name, value, body) =>
        infer(value)
        infer(body, env.bind(name, value.pType2))
        body.pType2
      case TailLoop(_, args, body) =>
        args.foreach { case (_, ir) => infer(ir) }
        infer(body, env.bind(args.map { case (n, ir) => n -> ir.pType2 }: _*))
        body.pType2
      case Recur(_, args, typ) =>
        args.foreach { a => infer(a) }
        PType.canonical(typ)
      case ApplyBinaryPrimOp(op, l, r) =>
        infer(l)
        infer(r)

        val required = l.pType2.required && r.pType2.required
        val vType = BinaryOp.getReturnType(op, l.pType2.virtualType, r.pType2.virtualType).setRequired(required)

        PType.canonical(vType, vType.required)
      case ApplyUnaryPrimOp(op, v) =>
        infer(v)
        PType.canonical(UnaryOp.getReturnType(op, v.pType2.virtualType).setRequired(v.pType2.required))
      case ApplyComparisonOp(op, l, r) =>
        infer(l)
        infer(r)

        assert(l.pType2 isOfType r.pType2)
        op match {
          case _: Compare => PInt32(l.pType2.required && r.pType2.required)
          case _ => PBoolean(l.pType2.required && r.pType2.required)
        }
      case a: AbstractApplyNode[_] =>
        val pTypes = a.args.map(i => {
          infer(i)
          i.pType2
        })
        a.implementation.returnPType(pTypes, a.returnType)
      case a@ApplySpecial(_, args, _) =>
        val pTypes = args.map(i => {
          infer(i)
          i.pType2
        })
        a.implementation.returnPType(pTypes, a.returnType)
      case ArrayRef(a, i, s) =>
        infer(a)
        infer(i)
        infer(s)
        assert(i.pType2 isOfType PInt32())

        coerce[PStreamable](a.pType2).elementType.setRequired(a.pType2.required && i.pType2.required)
      case ArraySort(a, leftName, rightName, compare) =>
        infer(a)
        val et = coerce[PStream](a.pType2).elementType

        infer(compare, env.bind(leftName -> et, rightName -> et))
        assert(compare.pType2.isOfType(PBoolean()))

        PCanonicalArray(et, a.pType2.required)
      case ToSet(a) =>
        infer(a)
        val et = coerce[PIterable](a.pType2).elementType
        PSet(et, a.pType2.required)
      case ToDict(a) =>
        infer(a)
        val elt = coerce[PBaseStruct](coerce[PIterable](a.pType2).elementType)
        // Dict key/value types don't depend on PIterable's requiredeness because we have an interface guarantee that
        // null PIterables are filtered out before dict construction
        val keyRequired = elt.types(0).required
        val valRequired = elt.types(1).required
        PDict(elt.types(0).setRequired(keyRequired), elt.types(1).setRequired(valRequired), a.pType2.required)
      case ToArray(a) =>
        infer(a)
        val elt = coerce[PIterable](a.pType2).elementType
        PArray(elt, a.pType2.required)
      case CastToArray(a) =>
        infer(a)
        val elt = coerce[PIterable](a.pType2).elementType
        PArray(elt, a.pType2.required)
      case ToStream(a) =>
        infer(a)
        val elt = coerce[PIterable](a.pType2).elementType
        PStream(elt, a.pType2.required)
      case GroupByKey(collection) =>
        infer(collection)
        val elt = coerce[PBaseStruct](coerce[PStream](collection.pType2).elementType)
        PDict(elt.types(0), PArray(elt.types(1)), collection.pType2.required)
      case StreamMap(a, name, body) =>
        infer(a)
        infer(body, env.bind(name, a.pType2.asInstanceOf[PStream].elementType))
        coerce[PStream](a.pType2).copy(body.pType2, a.pType2.required)
      case StreamZip(as, names, body, _) =>
        as.foreach(infer(_))
        infer(body, env.bindIterable(names.zip(as.map(_.pType2.asInstanceOf[PStream].elementType))))
        coerce[PStream](as.head.pType2).copy(body.pType2, as.forall(_.pType2.required))
      case StreamFilter(a, name, cond) =>
        infer(a)
        infer(cond, env = env.bind(name, a.pType2.asInstanceOf[PStream].elementType))
        a.pType2
      case StreamFlatMap(a, name, body) =>
        infer(a)
        infer(body, env.bind(name, a.pType2.asInstanceOf[PStream].elementType))

        // Whether an array must return depends on a, but element requiredeness depends on body (null a elements elided)
        coerce[PStream](a.pType2).copy(coerce[PIterable](body.pType2).elementType, a.pType2.required)
      case StreamFold(a, zero, accumName, valueName, body) =>
        infer(zero)

        infer(a)
        infer(body, env.bind(accumName -> zero.pType2, valueName -> a.pType2.asInstanceOf[PStream].elementType))
        assert(body.pType2 isOfType zero.pType2)

        zero.pType2.setRequired(body.pType2.required)
<<<<<<< HEAD
      case ArrayFor(a, value, body) =>
        infer(a)
        infer(body, env.bind(value -> a.pType2.asInstanceOf[PStream].elementType))
        PVoid
      case ArrayFold2(a, acc, valueName, seq, res) =>
=======
      case StreamFor(a, value, body) =>
        infer(a)
        infer(body, env.bind(value -> a.pType2.asInstanceOf[PStream].elementType))
        PVoid
      case StreamFold2(a, acc, valueName, seq, res) =>
>>>>>>> e34252e6
        infer(a)
        acc.foreach { case (_, accIR) => infer(accIR) }
        val resEnv = env.bind(acc.map { case (name, accIR) => (name, accIR.pType2) }: _*)
        val seqEnv = resEnv.bind(valueName -> a.pType2.asInstanceOf[PStream].elementType)
        seq.foreach(infer(_, seqEnv))
        infer(res, resEnv)
        res.pType2.setRequired(res.pType2.required && a.pType2.required)
      case StreamScan(a, zero, accumName, valueName, body) =>
        infer(zero)

        infer(a)
        infer(body, env.bind(accumName -> zero.pType2, valueName -> a.pType2.asInstanceOf[PStream].elementType))
        assert(body.pType2 isOfType zero.pType2)

        val elementPType = zero.pType2.setRequired(body.pType2.required && zero.pType2.required)
        coerce[PStream](a.pType2).copy(elementPType, a.pType2.required)
      case StreamLeftJoinDistinct(lIR, rIR, lName, rName, compare, join) =>
        infer(lIR)
        infer(rIR)
        val e = env.bind(lName -> lIR.pType2.asInstanceOf[PStream].elementType, rName -> rIR.pType2.asInstanceOf[PStream].elementType.setRequired(false))

        infer(compare, e)
        infer(join, e)

        coerce[PStream](lIR.pType2).copy(join.pType2, lIR.pType2.required)
      case NDArrayShape(nd) =>
        infer(nd)
        PTuple(nd.pType2.required, IndexedSeq.tabulate(nd.pType2.asInstanceOf[PNDArray].nDims)(_ => PInt64(true)): _*)
      case NDArrayReshape(nd, shape) =>
        infer(nd)
        infer(shape)

        PNDArray(coerce[PNDArray](nd.pType2).elementType, shape.pType2.asInstanceOf[PTuple].size, nd.pType2.required)
      case NDArrayConcat(nds, _) =>
        infer(nds)
        val ndtyp = coerce[PNDArray](coerce[PStreamable](nds.pType2).elementType)
        ndtyp
      case NDArrayMap(nd, name, body) =>
        infer(nd)
        val ndPType = nd.pType2.asInstanceOf[PNDArray]
        infer(body, env.bind(name -> ndPType.elementType))

        PNDArray(body.pType2, ndPType.nDims, nd.pType2.required)
      case NDArrayMap2(l, r, lName, rName, body) =>
        infer(l)
        infer(r)

        val lPType = l.pType2.asInstanceOf[PNDArray]
        val rPType = r.pType2.asInstanceOf[PNDArray]

        InferPType(body, env.bind(lName -> lPType.elementType, rName -> rPType.elementType))

        PNDArray(body.pType2, lPType.nDims, l.pType2.required || r.pType2.required)
      case NDArrayReindex(nd, indexExpr) =>
        infer(nd)

        PNDArray(coerce[PNDArray](nd.pType2).elementType, indexExpr.length, nd.pType2.required)
      case NDArrayRef(nd, idxs) =>
        infer(nd)

        var allRequired = nd.pType2.required
        val it = idxs.iterator
        while (it.hasNext) {
          val idxIR = it.next()
          infer(idxIR)
          assert(idxIR.pType2.isOfType(PInt64()) || idxIR.pType2.isOfType(PInt32()))
          if (allRequired && !idxIR.pType2.required) {
            allRequired = false
          }
        }

        coerce[PNDArray](nd.pType2).elementType.setRequired(allRequired)
      case NDArraySlice(nd, slices) =>
        infer(nd)
        infer(slices)
        val remainingDims = coerce[PTuple](slices.pType2).types.filter(_.isInstanceOf[PTuple])
        PNDArray(coerce[PNDArray](nd.pType2).elementType, remainingDims.length, remainingDims.forall(_.required))
      case NDArrayFilter(nd, filters) =>
        infer(nd)
        filters.foreach(infer(_))
        coerce[PNDArray](nd.pType2)
      case NDArrayMatMul(l, r) =>
        infer(l)
        infer(r)
        val lTyp = coerce[PNDArray](l.pType2)
        val rTyp = coerce[PNDArray](r.pType2)
        PNDArray(lTyp.elementType, TNDArray.matMulNDims(lTyp.nDims, rTyp.nDims), lTyp.required && rTyp.required)
      case NDArrayQR(nd, mode) =>
        infer(nd)
        mode match {
          case "r" => PNDArray(PFloat64Required, 2)
          case "raw" => PTuple(PNDArray(PFloat64Required, 2), PNDArray(PFloat64Required, 1))
          case "reduced" | "complete" => PTuple(PNDArray(PFloat64Required, 2), PNDArray(PFloat64Required, 2))
        }
      case MakeStruct(fields) =>
        PStruct(true, fields.map { case (name, a) =>
          infer(a)
          (name, a.pType2)
        }: _ *)
      case SelectFields(old, fields) =>
        infer(old)
        val tbs = coerce[PStruct](old.pType2)
        tbs.select(fields.toFastIndexedSeq)._1
      case InsertFields(old, fields, fieldOrder) =>
        infer(old)
        val tbs = coerce[PStruct](old.pType2)

        val s = tbs.insertFields(fields.map(f => {
          infer(f._2)
          (f._1, f._2.pType2)
        }))

        fieldOrder.map { fds =>
          assert(fds.length == s.size)
          PStruct(fds.map(f => f -> s.fieldType(f)): _*)
        }.getOrElse(s)
      case GetField(o, name) =>
        infer(o)
        val t = coerce[PStruct](o.pType2)
        if (t.index(name).isEmpty)
          throw new RuntimeException(s"$name not in $t")
        val fd = t.field(name).typ
        fd.setRequired(t.required && fd.required)
      case MakeTuple(values) =>
        PCanonicalTuple(values.map { case (idx, v) =>
          infer(v)
          PTupleField(idx, v.pType2)
        }.toFastIndexedSeq, true)
      case MakeArray(irs, t) =>
        if (irs.isEmpty) {
          PType.canonical(t, true).deepInnerRequired(true)
        } else {
          val elementTypes = irs.map { elt =>
            infer(elt)
            elt.pType2
          }

          val inferredElementType = getNestedElementPTypes(elementTypes)
          PArray(inferredElementType, true)
        }
      case GetTupleElement(o, idx) =>
        infer(o)
        val t = coerce[PTuple](o.pType2)
        val fd = t.fields(t.fieldIndex(idx)).typ
        fd.setRequired(t.required && fd.required)
      case If(cond, cnsq, altr) =>
        infer(cond)
        infer(cnsq)
        infer(altr)

        assert(cond.pType2 isOfType PBoolean())

        val branchType = getNestedElementPTypes(IndexedSeq(cnsq.pType2, altr.pType2))

        branchType.setRequired(branchType.required && cond.pType2.required)
      case Coalesce(values) =>
        getNestedElementPTypes(values.map(theIR => {
          infer(theIR)
          theIR._pType2
        }))
      case In(_, pType: PType) => pType
      case CollectDistributedArray(contextsIR, globalsIR, contextsName, globalsName, bodyIR) =>
        infer(contextsIR)
        infer(globalsIR)
        infer(bodyIR, env.bind(contextsName -> coerce[PStream](contextsIR._pType2).elementType, globalsName -> globalsIR._pType2))

        PCanonicalArray(bodyIR._pType2, contextsIR._pType2.required)
      case ReadPartition(rowIR, codecSpec, rowType) =>
        infer(rowIR)
        val child = codecSpec.buildDecoder(rowType)._1
        PStream(child, child.required)
      case ReadValue(path, spec, requestedType) =>
        infer(path)
        spec.buildDecoder(requestedType)._1
      case WriteValue(value, pathPrefix, spec) =>
        infer(value)
        infer(pathPrefix)
        PCanonicalString(pathPrefix.pType2.required)
      case MakeStream(irs, t) =>
        if (irs.isEmpty) {
          PType.canonical(t, true).deepInnerRequired(true)
        } else {
          PStream(getNestedElementPTypes(irs.map(theIR => {
            infer(theIR)
            theIR._pType2
          })), true)
        }
<<<<<<< HEAD
=======

>>>>>>> e34252e6
      case x@InitOp(i, args, sig, op) =>
        op match {
          case Group() =>
            val nested = sig.nested.get
            val newInits = newBuilder[InitOp](nested.length)
            val IndexedSeq(initArg) = args
            infer(initArg, env, null, inits = newInits, seqs = null)
            if (inits != null)
              inits(i) += RecursiveArrayBuilderElement(x, Some(newInits))
          case AggElementsLengthCheck() =>
            val nested = sig.nested.get
            val newInits = newBuilder[InitOp](nested.length)
            val initArg = args match {
              case Seq(len, initArg) =>
                infer(len, env, null, null, null)
                initArg
              case Seq(initArg) => initArg
            }
            infer(initArg, env, null, inits = newInits, seqs = null)
            if (inits != null)
              inits(i) += RecursiveArrayBuilderElement(x, Some(newInits))
          case _ =>
            assert(sig.nested.isEmpty)
            args.foreach(infer(_, env, null, null, null))
            if (inits != null)
              inits(i) += RecursiveArrayBuilderElement(x, None)
        }
        PVoid
<<<<<<< HEAD
=======

>>>>>>> e34252e6
      case x@SeqOp(i, args, sig, op) =>
        op match {
          case Group() =>
            val nested = sig.nested.get
            val newSeqs = newBuilder[SeqOp](nested.length)
            val IndexedSeq(k, seqArg) = args
            infer(k, env, null, inits = null, seqs = null)
            infer(seqArg, env, null, inits = null, seqs = newSeqs)
            if (seqs != null)
              seqs(i) += RecursiveArrayBuilderElement(x, Some(newSeqs))
          case AggElements() =>
            val nested = sig.nested.get
            val newSeqs = newBuilder[SeqOp](nested.length)
            val IndexedSeq(idx, seqArg) = args
            infer(idx, env, null, inits = null, seqs = null)
            infer(seqArg, env, null, inits = null, seqs = newSeqs)
            if (seqs != null)
              seqs(i) += RecursiveArrayBuilderElement(x, Some(newSeqs))
          case AggElementsLengthCheck() =>
            val nested = sig.nested.get
            val IndexedSeq(idx) = args
            infer(idx, env, null, inits = null, seqs = null)
            if (seqs != null)
              seqs(i) += RecursiveArrayBuilderElement(x, None)
          case _ =>
            assert(sig.nested.isEmpty)
            args.foreach(infer(_, env, null, null, null))
            if (seqs != null)
              seqs(i) += RecursiveArrayBuilderElement(x, None)
        }
        PVoid
<<<<<<< HEAD
      case x@ResultOp(resultIdx, sigs) =>
        PCanonicalTuple(true, (resultIdx until resultIdx + sigs.length).map(i => aggs(i).resultType): _*)
=======

      case x@ResultOp(resultIdx, sigs) =>
        PCanonicalTuple(true, (resultIdx until resultIdx + sigs.length).map(i => aggs(i).resultType): _*)

>>>>>>> e34252e6
      case x@RunAgg(body, result, signature) =>
        val inits = newBuilder[InitOp](signature.length)
        val seqs = newBuilder[SeqOp](signature.length)
        infer(body, env, inits = inits, seqs = seqs, aggs = null)
        val sigs = signature.indices.map { i => computePhysicalAgg(signature(i), inits(i), seqs(i)) }.toArray
        infer(result, env, aggs = sigs, inits = null, seqs = null)
        x.physicalSignatures2 = sigs
        result.pType2
<<<<<<< HEAD
=======

>>>>>>> e34252e6
      case x@RunAggScan(array, name, init, seq, result, signature) =>
        infer(array)
        val e2 = env.bind(name, coerce[PStreamable](array.pType2).elementType)
        val inits = newBuilder[InitOp](signature.length)
        val seqs = newBuilder[SeqOp](signature.length)
        infer(init, env = e2, inits = inits, seqs = null, aggs = null)
        infer(seq, env = e2, inits = null, seqs = seqs, aggs = null)
        val sigs = signature.indices.map { i => computePhysicalAgg(signature(i), inits(i), seqs(i)) }.toArray
        infer(result, env = e2, aggs = sigs, inits = null, seqs = null)
        x.physicalSignatures2 = sigs
<<<<<<< HEAD
        PCanonicalArray(result.pType2, array._pType2.required)
      case AggStateValue(_, _) => PCanonicalBinary(true)
      case NDArrayAgg(nd, _) =>
        infer(nd)
        PType.canonical(ir.typ)
      case ResultOp(_, aggSigs) =>
        val rPTypes = aggSigs.toIterator.zipWithIndex.map{ case (sig, i) => PTupleField(i, sig.toCanonicalPhysical.resultType)}.toIndexedSeq
        val allReq = rPTypes.forall(f => f.typ.required)
        PCanonicalTuple(rPTypes, allReq)
      case x if x.typ == TVoid =>
        x.children.foreach(c => infer(c.asInstanceOf[IR]))
        PVoid
      case _: AggLet |  _: AggFilter | _: AggExplode |
           _: AggGroupBy | _: AggArrayPerElement | _: ApplyAggOp | _: ApplyScanOp => PType.canonical(ir.typ)
    }


    // Allow only requiredeness to diverge
=======
        coerce[PStream](array.pType2).copy(result.pType2)

      case AggStateValue(i, sig) => PCanonicalBinary(true)
      case x if x.typ == TVoid =>
        x.children.foreach(c => infer(c.asInstanceOf[IR]))
        PVoid

      case NDArrayAgg(nd, _) =>
        infer(nd)
        PType.canonical(ir.typ)
      case x if x.typ == TVoid =>
        x.children.foreach(c => infer(c.asInstanceOf[IR]))
        PVoid
    }


>>>>>>> e34252e6
    if (!(ir.pType2.virtualType isOfType ir.typ))
      throw new RuntimeException(s"pType.virtualType: ${ir.pType2.virtualType}, vType = ${ir.typ}\n  ir=$ir")
  }
}<|MERGE_RESOLUTION|>--- conflicted
+++ resolved
@@ -66,15 +66,6 @@
         val seqArgTypes = seqs.map(i => i.value.args.map(_.pType2).toArray).transpose
           .map(ts => getNestedElementPTypes(ts))
         virt.defaultSignature.toPhysical(initArgTypes, seqArgTypes).singletonContainer
-<<<<<<< HEAD
-        // old version
-        // val iHead = inits.head.value
-        // val iHeadArgTypes = iHead.args.map(_.pType2)
-        // val sHead = seqs.head.value
-        // val sHeadArgTypes = sHead.args.map(_.pType2)
-        // virt.defaultSignature.toPhysical(iHeadArgTypes, sHeadArgTypes).singletonContainer
-=======
->>>>>>> e34252e6
     }
   }
 
@@ -118,22 +109,6 @@
   private type AAB[T] = Array[ArrayBuilder[RecursiveArrayBuilderElement[T]]]
 
   case class RecursiveArrayBuilderElement[T](value: T, nested: Option[AAB[T]])
-<<<<<<< HEAD
-
-  def newBuilder[T](n: Int): AAB[T] = Array.fill(n)(new ArrayBuilder[RecursiveArrayBuilderElement[T]])
-
-  def apply(ir: IR, env: Env[PType], aggs: Array[AggStatePhysicalSignature], inits: AAB[InitOp], seqs: AAB[SeqOp]): Unit = {
-    _apply(ir, env, aggs, inits, seqs)
-    VisitIR(ir) { case (node: IR) =>
-      if (node._pType2 == null)
-        throw new RuntimeException(s"ptype inference failure: node not inferred:\n${Pretty(node)}\n ** Full IR: **\n${Pretty(ir)}")
-    }
-  }
-  private def _apply(ir: IR, env: Env[PType], aggs: Array[AggStatePhysicalSignature], inits: AAB[InitOp], seqs: AAB[SeqOp]): Unit = {
-    if (ir._pType2 != null)
-      throw new RuntimeException(ir.toString)
-
-=======
 
   def newBuilder[T](n: Int): AAB[T] = Array.fill(n)(new ArrayBuilder[RecursiveArrayBuilderElement[T]])
 
@@ -153,7 +128,6 @@
     if (ir._pType2 != null)
       throw new RuntimeException(ir.toString)
 
->>>>>>> e34252e6
     def infer(ir: IR, env: Env[PType] = env, aggs: Array[AggStatePhysicalSignature] = aggs,
       inits: AAB[InitOp] = inits, seqs: AAB[SeqOp] = seqs): Unit = _apply(ir, env, aggs, inits, seqs)
 
@@ -322,19 +296,11 @@
         assert(body.pType2 isOfType zero.pType2)
 
         zero.pType2.setRequired(body.pType2.required)
-<<<<<<< HEAD
-      case ArrayFor(a, value, body) =>
-        infer(a)
-        infer(body, env.bind(value -> a.pType2.asInstanceOf[PStream].elementType))
-        PVoid
-      case ArrayFold2(a, acc, valueName, seq, res) =>
-=======
       case StreamFor(a, value, body) =>
         infer(a)
         infer(body, env.bind(value -> a.pType2.asInstanceOf[PStream].elementType))
         PVoid
       case StreamFold2(a, acc, valueName, seq, res) =>
->>>>>>> e34252e6
         infer(a)
         acc.foreach { case (_, accIR) => infer(accIR) }
         val resEnv = env.bind(acc.map { case (name, accIR) => (name, accIR.pType2) }: _*)
@@ -522,10 +488,6 @@
             theIR._pType2
           })), true)
         }
-<<<<<<< HEAD
-=======
-
->>>>>>> e34252e6
       case x@InitOp(i, args, sig, op) =>
         op match {
           case Group() =>
@@ -554,10 +516,6 @@
               inits(i) += RecursiveArrayBuilderElement(x, None)
         }
         PVoid
-<<<<<<< HEAD
-=======
-
->>>>>>> e34252e6
       case x@SeqOp(i, args, sig, op) =>
         op match {
           case Group() =>
@@ -589,15 +547,8 @@
               seqs(i) += RecursiveArrayBuilderElement(x, None)
         }
         PVoid
-<<<<<<< HEAD
       case x@ResultOp(resultIdx, sigs) =>
         PCanonicalTuple(true, (resultIdx until resultIdx + sigs.length).map(i => aggs(i).resultType): _*)
-=======
-
-      case x@ResultOp(resultIdx, sigs) =>
-        PCanonicalTuple(true, (resultIdx until resultIdx + sigs.length).map(i => aggs(i).resultType): _*)
-
->>>>>>> e34252e6
       case x@RunAgg(body, result, signature) =>
         val inits = newBuilder[InitOp](signature.length)
         val seqs = newBuilder[SeqOp](signature.length)
@@ -606,10 +557,6 @@
         infer(result, env, aggs = sigs, inits = null, seqs = null)
         x.physicalSignatures2 = sigs
         result.pType2
-<<<<<<< HEAD
-=======
-
->>>>>>> e34252e6
       case x@RunAggScan(array, name, init, seq, result, signature) =>
         infer(array)
         val e2 = env.bind(name, coerce[PStreamable](array.pType2).elementType)
@@ -620,33 +567,11 @@
         val sigs = signature.indices.map { i => computePhysicalAgg(signature(i), inits(i), seqs(i)) }.toArray
         infer(result, env = e2, aggs = sigs, inits = null, seqs = null)
         x.physicalSignatures2 = sigs
-<<<<<<< HEAD
-        PCanonicalArray(result.pType2, array._pType2.required)
-      case AggStateValue(_, _) => PCanonicalBinary(true)
-      case NDArrayAgg(nd, _) =>
-        infer(nd)
-        PType.canonical(ir.typ)
-      case ResultOp(_, aggSigs) =>
-        val rPTypes = aggSigs.toIterator.zipWithIndex.map{ case (sig, i) => PTupleField(i, sig.toCanonicalPhysical.resultType)}.toIndexedSeq
-        val allReq = rPTypes.forall(f => f.typ.required)
-        PCanonicalTuple(rPTypes, allReq)
-      case x if x.typ == TVoid =>
-        x.children.foreach(c => infer(c.asInstanceOf[IR]))
-        PVoid
-      case _: AggLet |  _: AggFilter | _: AggExplode |
-           _: AggGroupBy | _: AggArrayPerElement | _: ApplyAggOp | _: ApplyScanOp => PType.canonical(ir.typ)
-    }
-
-
-    // Allow only requiredeness to diverge
-=======
         coerce[PStream](array.pType2).copy(result.pType2)
-
       case AggStateValue(i, sig) => PCanonicalBinary(true)
       case x if x.typ == TVoid =>
         x.children.foreach(c => infer(c.asInstanceOf[IR]))
         PVoid
-
       case NDArrayAgg(nd, _) =>
         infer(nd)
         PType.canonical(ir.typ)
@@ -654,9 +579,6 @@
         x.children.foreach(c => infer(c.asInstanceOf[IR]))
         PVoid
     }
-
-
->>>>>>> e34252e6
     if (!(ir.pType2.virtualType isOfType ir.typ))
       throw new RuntimeException(s"pType.virtualType: ${ir.pType2.virtualType}, vType = ${ir.typ}\n  ir=$ir")
   }
