--- conflicted
+++ resolved
@@ -353,11 +353,7 @@
       case StreamLeftJoinDistinct(lIR, rIR, lName, rName, compare, join) =>
         infer(lIR)
         infer(rIR)
-<<<<<<< HEAD
-        val e = env.bind(lName -> lIR.pType2.asInstanceOf[PStream].elementType, rName -> rIR.pType2.asInstanceOf[PStream].elementType.setRequired(false))
-=======
         val e = env.bind(lName -> lIR.pType2.asInstanceOf[PStream].elementType, rName -> -rIR.pType2.asInstanceOf[PStream].elementType)
->>>>>>> fdfd3bb6
 
         infer(compare, e)
         infer(join, e)
