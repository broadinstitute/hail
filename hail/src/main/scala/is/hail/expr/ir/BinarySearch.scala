--- conflicted
+++ resolved
@@ -25,31 +25,18 @@
       case ((mk1: Code[Boolean], k1: Code[_]), (m2: Code[Boolean], v2: Code[Long] @unchecked)) =>
         val mk2 = Code(mk2l := m2 || ttype.isFieldMissing(v2, 0), mk2l)
         val k2 = mk2l.mux(defaultValue(kt), Region.loadIRIntermediate(kt)(ttype.fieldOffset(v2, 0)))
-<<<<<<< HEAD
-        findMB.getCodeOrdering(kt, eltType, CodeOrdering.compare)((mk1, k1), (mk2, k2))
-=======
         findMB.getCodeOrdering(eltType, kt, CodeOrdering.compare)((mk1, k1), (mk2, k2))
->>>>>>> f5f4868f
     }
     val ceq: CodeOrdering.F[Boolean] = {
       case ((mk1: Code[Boolean], k1: Code[_]), (m2: Code[Boolean], v2: Code[Long] @unchecked)) =>
         val mk2 = Code(mk2l1 := m2 || ttype.isFieldMissing(v2, 0), mk2l1)
         val k2 = mk2l1.mux(defaultValue(kt), Region.loadIRIntermediate(kt)(ttype.fieldOffset(v2, 0)))
-<<<<<<< HEAD
-        mb.getCodeOrdering(kt, eltType, CodeOrdering.equiv)((mk1, k1), (mk2, k2))
-    }
-    (comp, ceq, findMB, kt)
-  } else
-    (mb.getCodeOrdering(elt, eltType, CodeOrdering.compare),
-      mb.getCodeOrdering(elt, eltType, CodeOrdering.equiv),
-=======
         mb.getCodeOrdering(eltType, kt, CodeOrdering.equiv)((mk1, k1), (mk2, k2))
     }
     (comp, ceq, findMB, kt)
   } else
     (mb.getCodeOrdering(eltType, elt, CodeOrdering.compare),
       mb.getCodeOrdering(eltType, elt, CodeOrdering.equiv),
->>>>>>> f5f4868f
       mb.fb.newMethod(Array[TypeInfo[_]](typeInfo[Long], typeInfo[Boolean], typeToTypeInfo(elt)), typeInfo[Int]), elt)
 
   private[this] val array = findElt.getArg[Long](1)
