--- conflicted
+++ resolved
@@ -46,11 +46,7 @@
 
     TypeCheck(ir, BindingEnv.empty)
 
-<<<<<<< HEAD
-    InferPType(ir.noSharing, Env(args.map { case (n, pt, _) => n -> pt}: _*))
-=======
     InferPType(ir, Env(args.map { case (n, pt, _) => n -> pt}: _*))
->>>>>>> f5f4868f
 
     assert(TypeToIRIntermediateClassTag(ir.typ) == classTag[R])
     
