--- conflicted
+++ resolved
@@ -532,11 +532,7 @@
           Region.loadIRIntermediate(x.pType)(pArray.elementOffset(xa, len, xi))))
       case ArrayLen(a) =>
         val codeA = emit(a)
-<<<<<<< HEAD
         strict(a.pType.asInstanceOf[PArray].loadLength(coerce[Long](codeA.v)), codeA)
-=======
-        strict(PCanonicalArray.loadLength(coerce[Long](codeA.v)), codeA)
->>>>>>> fbbc89cb
 
       case x@(_: ArraySort | _: ToSet | _: ToDict) =>
         val atyp = coerce[PIterable](x.pType)
