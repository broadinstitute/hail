--- conflicted
+++ resolved
@@ -618,10 +618,6 @@
         val a = emit(orderedCollection)
         val e = emit(elem)
         val bs = new BinarySearch(mb, typ, elem.pType, keyOnly = onKey)
-<<<<<<< HEAD
-        val r = mb.newLocal[Int]
-=======
->>>>>>> b0dd14c2
 
         val localA = mb.newLocal[Long]()
         val localElementMB = mb.newLocal[Boolean]()
