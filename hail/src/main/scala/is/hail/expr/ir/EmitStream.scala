package is.hail.expr.ir

import is.hail.io._
import is.hail.services.shuffler._
import is.hail.annotations._
import is.hail.asm4s._
import is.hail.asm4s.joinpoint.Ctrl
import is.hail.expr.ir.ArrayZipBehavior.ArrayZipBehavior
import is.hail.types.virtual._
import is.hail.types.physical._
import is.hail.types.encoded._
import is.hail.types.physical._
import is.hail.types.virtual.TStream
import is.hail.utils._
import java.io.{DataOutputStream, InputStream, OutputStream}
import java.net.Socket
import java.util.Base64

import org.apache.log4j.Logger

import scala.language.{existentials, higherKinds}

case class EmitStreamContext(mb: EmitMethodBuilder[_])

abstract class COption[+A] { self =>
  def apply(none: Code[Ctrl], some: A => Code[Ctrl])(implicit ctx: EmitStreamContext): Code[Ctrl]

  def cases(mb: EmitMethodBuilder[_])(none: Code[Unit], some: A => Code[Unit]): Code[Unit] = {
    implicit val ctx = EmitStreamContext(mb)
    val L = CodeLabel()
    Code(
      self(Code(none, L.goto), (a) => Code(some(a), L.goto)),
      L)
  }

  def map[B](f: A => B): COption[B] = new COption[B] {
    def apply(none: Code[Ctrl], some: B => Code[Ctrl])(implicit ctx: EmitStreamContext): Code[Ctrl] =
      self.apply(none, a => some(f(a)))
  }

  def mapCPS[B](f: (A, B => Code[Ctrl]) => Code[Ctrl]): COption[B] =  new COption[B] {
    def apply(none: Code[Ctrl], some: B => Code[Ctrl])(implicit ctx: EmitStreamContext): Code[Ctrl] =
      self.apply(none, a => f(a, some))
  }

  def addSetup(f: Code[Unit]): COption[A] = new COption[A] {
    def apply(none: Code[Ctrl], some: A => Code[Ctrl])(implicit ctx: EmitStreamContext): Code[Ctrl] =
      Code(f, self.apply(none, some))
  }

  def doIfNone(f: Code[Unit]): COption[A] = new COption[A] {
    def apply(none: Code[Ctrl], some: A => Code[Ctrl])(implicit ctx: EmitStreamContext): Code[Ctrl] =
      self.apply(Code(f, none), some)
  }

  def flatMap[B](f: A => COption[B]): COption[B] = new COption[B] {
    def apply(none: Code[Ctrl], some: B => Code[Ctrl])(implicit ctx: EmitStreamContext): Code[Ctrl] = {
      val L = CodeLabel()
      self(Code(L, none), f(_).apply(L.goto, some))
    }
  }

  def filter(cond: Code[Boolean]): COption[A] = new COption[A] {
    def apply(none: Code[Ctrl], some: A => Code[Ctrl])(implicit ctx: EmitStreamContext): Code[Ctrl] = {
      val L = CodeLabel()
      self(Code(L, none), (a) => cond.mux(L.goto, some(a)))
    }
  }

  def flatMapCPS[B](f: (A, EmitStreamContext, COption[B] => Code[Ctrl]) => Code[Ctrl]): COption[B] = new COption[B] {
    def apply(none: Code[Ctrl], some: B => Code[Ctrl])(implicit ctx: EmitStreamContext): Code[Ctrl] = {
      val L = CodeLabel()
      self(Code(L, none), f(_, ctx, (b) => b(L.goto, some)))
    }
  }
}

object COption {
  def apply[A](missing: Code[Boolean], value: A): COption[A] = new COption[A] {
    def apply(none: Code[Ctrl], some: A => Code[Ctrl])(implicit ctx: EmitStreamContext): Code[Ctrl] =
      missing.mux(none, some(value))
  }

  def none[A](dummy: A): COption[A] = new COption[A] {
    def apply(none: Code[Ctrl], some: A => Code[Ctrl])(implicit ctx: EmitStreamContext): Code[Ctrl] = {
      val _ = some(dummy)
      none
    }
  }

  def present[A](value: A): COption[A] = new COption[A] {
    def apply(none: Code[Ctrl], some: A => Code[Ctrl])(implicit ctx: EmitStreamContext): Code[Ctrl] =
      some(value)
  }

  def lift[A](opts: IndexedSeq[COption[A]]): COption[IndexedSeq[A]] =
    if (opts.length == 0)
      COption.present(FastIndexedSeq())
    else if (opts.length == 1)
      opts.head.map(a => IndexedSeq(a))
    else
      new COption[IndexedSeq[A]] {
        def apply(none: Code[Ctrl], some: IndexedSeq[A] => Code[Ctrl])(implicit ctx: EmitStreamContext): Code[Ctrl] = {
          val L = CodeLabel()
          def nthOpt(i: Int, acc: IndexedSeq[A]): Code[Ctrl] =
            if (i == 0)
              opts(i)(Code(L, none), a => nthOpt(i+1, acc :+ a))
            else if (i == opts.length - 1)
              opts(i)(L.goto, a => some(acc :+ a))
            else
              opts(i)(L.goto, a => nthOpt(i+1, acc :+ a))

          nthOpt(0, FastIndexedSeq())
        }
      }

  // Returns a COption value equivalent to 'left' when 'useLeft' is true,
  // otherwise returns a value equivalent to 'right'. In the case where neither
  // 'left' nor 'right' are missing, uses 'fuse' to combine the values.
  // Presumably 'fuse' dynamically chooses one or the other based on the same
  // boolean passed in 'useLeft. 'fuse' is needed because we don't require
  // a temporary.
  def choose[A](useLeft: Code[Boolean], left: COption[A], right: COption[A], fuse: (A, A) => A): COption[A] = new COption[A] {
    var l: Option[A] = scala.None
    var r: Option[A] = scala.None
    def apply(none: Code[Ctrl], some: A => Code[Ctrl])(implicit ctx: EmitStreamContext): Code[Ctrl] = {
      val L = CodeLabel()
      val M = CodeLabel()
      val runLeft = left(Code(L, none), a => { l = Some(a); M.goto })
      val runRight = right(L.goto, a => { r = Some(a); M.goto })
      Code(
        useLeft.mux(runLeft, runRight),
        M, some(fuse(l.get, r.get)))
    }
  }

  def fromEmitCode(et: EmitCode): COption[PCode] = new COption[PCode] {
    def apply(none: Code[Ctrl], some: PCode => Code[Ctrl])(implicit ctx: EmitStreamContext): Code[Ctrl] = {
      Code(et.setup, et.m.mux(none, some(et.pv)))
    }
  }

  def toEmitCode(opt: COption[PCode], mb: EmitMethodBuilder[_]): EmitCode = {
    implicit val ctx = EmitStreamContext(mb)
    val Lmissing = CodeLabel()
    val Lpresent = CodeLabel()
    var value: PCode = null
    val setup = opt(Lmissing.goto, pc => { value = pc; Lpresent.goto })

    assert(value != null)
    EmitCode(
      Code._empty,
      new CCode(setup.start, Lmissing.start, Lpresent.start),
      value)
  }
}

abstract class Stream[+A] { self =>
  import Stream._

  def apply(eos: Code[Ctrl], push: A => Code[Ctrl])(implicit ctx: EmitStreamContext): Source[A]

  def fold(mb: EmitMethodBuilder[_], init: => Code[Unit], f: (A) => Code[Unit], ret: => Code[Ctrl]): Code[Ctrl] = {
    implicit val ctx = EmitStreamContext(mb)
    val Ltop = CodeLabel()
    val Lafter = CodeLabel()
    val s = self(Lafter.goto, (a) => Code(f(a), Ltop.goto: Code[Ctrl]))
    Code(
      init,
      s.setup0,
      s.setup,
      Ltop,
      s.pull,
      Lafter,
      s.close,
      s.close0,
      ret)
  }

  def forEachCPS(mb: EmitMethodBuilder[_], f: (A, Code[Ctrl]) => Code[Ctrl]): Code[Unit] =
    mapCPS[Unit]((_, a, k) => f(a, k(()))).run(mb)

  def forEach(mb: EmitMethodBuilder[_], f: A => Code[Unit]): Code[Unit] =
    mapCPS[Unit]((_, a, k) => Code(f(a), k(()))).run(mb)

  def run(mb: EmitMethodBuilder[_]): Code[Unit] = {
    implicit val ctx = EmitStreamContext(mb)
    val Leos = CodeLabel()
    val Lpull = CodeLabel()
    val source = self(eos = Leos.goto, push = _ => Lpull.goto)
    Code(
      source.setup0,
      source.setup,
      // fall through
      Lpull, source.pull,
      Leos, source.close, source.close0
      // fall off
      )
  }

  def mapCPS[B](
    f: (EmitStreamContext, A, B => Code[Ctrl]) => Code[Ctrl],
    setup0: Option[Code[Unit]] = None,
    setup:  Option[Code[Unit]] = None,
    close0: Option[Code[Unit]] = None,
    close:  Option[Code[Unit]] = None
  ): Stream[B] = new Stream[B] {
    def apply(eos: Code[Ctrl], push: B => Code[Ctrl])(implicit ctx: EmitStreamContext): Source[B] = {
      val source = self(
        eos = eos,
        push = f(ctx, _, b => push(b)))
      Source[B](
        setup0 = setup0.map(Code(_, source.setup0)).getOrElse(source.setup0),
        close0 = close0.map(Code(_, source.close0)).getOrElse(source.close0),
        setup = setup.map(Code(_, source.setup)).getOrElse(source.setup),
        close = close.map(Code(_, source.close)).getOrElse(source.close),
        pull = source.pull)
    }
  }

  def map[B](
    f: A => B,
    setup0: Option[Code[Unit]] = None,
    setup:  Option[Code[Unit]] = None,
    close0: Option[Code[Unit]] = None,
    close:  Option[Code[Unit]] = None
  ): Stream[B] = mapCPS((_, a, k) => k(f(a)), setup0, setup, close0, close)

  def addSetup(setup: Code[Unit]) = map(x => x, setup = Some(setup))

  def grouped(size: Code[Int]): Stream[Stream[A]] = new Stream[Stream[A]] {
    def apply(outerEos: Code[Ctrl], outerPush: Stream[A] => Code[Ctrl])(implicit ctx: EmitStreamContext): Source[Stream[A]] = {
      val xCounter = ctx.mb.genFieldThisRef[Int]("st_grp_ctr")
      val xInOuter = ctx.mb.genFieldThisRef[Boolean]("st_grp_io")
      val xSize = ctx.mb.genFieldThisRef[Int]("st_grp_sz")
      val LchildPull = CodeLabel()
      val LouterPush = CodeLabel()

      var childSource: Source[A] = null
      val inner = new Stream[A] {
        def apply(innerEos: Code[Ctrl], innerPush: A => Code[Ctrl])(implicit ctx: EmitStreamContext): Source[A] = {
          val LinnerEos = CodeLabel()
          val LinnerPush = CodeLabel()

          childSource = self(
            xInOuter.mux(outerEos, LinnerEos.goto),
            { a =>
              Code(LinnerPush, innerPush(a))

              Code(
                // xCounter takes values in [1, xSize + 1]
                xCounter := xCounter + 1,
                // !xInOuter iff this element was requested by an inner stream.
                // Else we are stepping to the beginning of the next group.
                xInOuter.mux(
                  (xCounter > xSize).mux(
                    // first of a group
                    Code(xCounter := 1, LouterPush.goto),
                    LchildPull.goto),
                  LinnerPush.goto))
            })

          Code(LinnerEos, innerEos)

          Source[A](
            setup0 = Code._empty,
            close0 = Code._empty,
            setup = Code._empty,
            close = Code._empty,
            pull = xInOuter.mux(
              // xInOuter iff this is the first pull from inner stream,
              // in which case the element has already been produced
              Code(
                xInOuter := false,
                xCounter.cne(1).orEmpty(Code._fatal[Unit](const("expected counter = 1"))),
                LinnerPush.goto),
              (xCounter < xSize).mux(
                LchildPull.goto,
                LinnerEos.goto)))
        }
      }

      Code(LouterPush, outerPush(inner))

      if (childSource == null) {
        // inner stream is unused
        val Lunreachable = CodeLabel()
        Code(Lunreachable, Code._fatal[Unit]("unreachable"))
        val unusedInnerSource = inner(Lunreachable.goto, _ => Lunreachable.goto)
      }

      Code(LchildPull, childSource.pull)

      Source[Stream[A]](
        setup0 = childSource.setup0,
        close0 = childSource.close0,
        setup = Code(
          childSource.setup,
          xSize := size,
          xCounter := xSize),
        close = childSource.close,
        pull = Code(xInOuter := true, LchildPull.goto))
    }
  }

  def flatMap[B](f: A => Stream[B]): Stream[B] =
    map(f).flatten
}

object Stream {
  case class Source[+A](setup0: Code[Unit], close0: Code[Unit], setup: Code[Unit], close: Code[Unit], pull: Code[Ctrl])

  def empty[A](dummy: A): Stream[A] = new Stream[A] {
    def apply(eos: Code[Ctrl], push: A => Code[Ctrl])(implicit ctx: EmitStreamContext): Source[A] = {
      val _ = push(dummy)
      Source[A](
        setup0 = Code._empty,
        close0 = Code._empty,
        setup = Code._empty,
        close = Code._empty,
        pull = eos)
    }
  }

  def iota(mb: EmitMethodBuilder[_], start: Code[Int], step: Code[Int]): Stream[Code[Int]] = {
    val lstep = mb.genFieldThisRef[Int]("sr_lstep")
    val cur = mb.genFieldThisRef[Int]("sr_cur")

    unfold[Code[Int]](
      f = {
        case (_ctx, k) =>
          implicit val ctx = _ctx
          Code(cur := cur + lstep, k(COption.present(cur)))
      },
      setup = Some(Code(lstep := step, cur := start - lstep)))
  }

  def iotaL(mb: EmitMethodBuilder[_], start: Code[Long], step: Code[Int]): Stream[Code[Long]] = {
    val lstep = mb.genFieldThisRef[Int]("sr_lstep")
    val cur = mb.genFieldThisRef[Long]("sr_cur")

    unfold[Code[Long]](
      f = {
        case (_ctx, k) =>
          implicit val ctx = _ctx
          Code(cur := cur + lstep.toL, k(COption.present(cur)))
      },
      setup = Some(Code(lstep := step, cur := start - lstep.toL)))
  }

  def range(mb: EmitMethodBuilder[_], start: Code[Int], step: Code[Int], len: Code[Int]): Stream[Code[Int]] =
    zip(iota(mb, start, step),
        iota(mb, len, -1))
      .map[COption[Code[Int]]] { case (cur, rem) =>
        COption(rem <= 0, cur)
      }
      .take

  def unfold[A](
    f: (EmitStreamContext, COption[A] => Code[Ctrl]) => Code[Ctrl],
    setup0: Option[Code[Unit]] = None,
    setup:  Option[Code[Unit]] = None,
    close0: Option[Code[Unit]] = None,
    close:  Option[Code[Unit]] = None
  ): Stream[A] = new Stream[A] {
    assert(f != null)
    def apply(eos: Code[Ctrl], push: A => Code[Ctrl])(implicit ctx: EmitStreamContext): Source[A] = {
      Source[A](
        setup0 = setup0.getOrElse(Code._empty),
        close0 = close0.getOrElse(Code._empty),
        setup = setup.getOrElse(Code._empty),
        close = close.getOrElse(Code._empty),
        pull = f(ctx, _.apply(
          none = eos,
          some = a => push(a))))
    }
  }

  implicit class StreamStream[A](val outer: Stream[Stream[A]]) extends AnyVal {
    def flatten: Stream[A] = new Stream[A] {
      def apply(eos: Code[Ctrl], push: A => Code[Ctrl])(implicit ctx: EmitStreamContext): Source[A] = {
        val closing = ctx.mb.genFieldThisRef[Boolean]("sfm_closing")
        val LouterPull = CodeLabel()
        var innerSource: Source[A] = null
        val LinnerPull = CodeLabel()
        val LinnerEos = CodeLabel()
        val LcloseOuter = CodeLabel()
        val inInnerStream = ctx.mb.genFieldThisRef[Boolean]("sfm_in_innner")
        val outerSource = outer(
          eos = eos,
          push = inner => {
            innerSource = inner(
              eos = LinnerEos.goto,
              push = push)
            Code(FastIndexedSeq[Code[Unit]](
              innerSource.setup, inInnerStream := true, LinnerPull, innerSource.pull,
              // for layout
              LinnerEos, innerSource.close, inInnerStream := false, closing.mux(LcloseOuter.goto, LouterPull.goto)))
          })
        Source[A](
          setup0 = Code(outerSource.setup0, innerSource.setup0),
          close0 = Code(innerSource.close0, outerSource.close0),
          setup = Code(closing := false, inInnerStream := false, outerSource.setup),
          close = Code(inInnerStream.mux(Code(closing := true, LinnerEos.goto), Code._empty), LcloseOuter, outerSource.close),
          pull = inInnerStream.mux(LinnerPull.goto, Code(LouterPull, outerSource.pull)))
      }
    }
  }

  implicit class StreamCOpt[A](val stream: Stream[COption[A]]) extends AnyVal {
    def flatten: Stream[A] = new Stream[A] {
      def apply(eos: Code[Ctrl], push: A => Code[Ctrl])(implicit ctx: EmitStreamContext): Source[A] = {
        val Lpull = CodeLabel()
        val source = stream(
          eos = eos,
          push = _.apply(none = Lpull.goto, some = push))
        source.copy(pull = Code(Lpull, source.pull))
      }
    }

    def take: Stream[A] = new Stream[A] {
      def apply(eos: Code[Ctrl], push: A => Code[Ctrl])(implicit ctx: EmitStreamContext): Source[A] = {
        val Leos = CodeLabel()
        stream(
          eos = Code(Leos, eos),
          push = _.apply(none = Leos.goto, some = push)).asInstanceOf[Source[A]]
      }
    }
  }

  def zip[A, B](left: Stream[A], right: Stream[B]): Stream[(A, B)] = new Stream[(A, B)] {
    def apply(eos: Code[Ctrl], push: ((A, B)) => Code[Ctrl])(implicit ctx: EmitStreamContext): Source[(A, B)] = {
      val Leos = CodeLabel()
      var rightSource: Source[B] = null
      val leftSource = left(
        eos = Code(Leos, eos),
        push = a => {
          rightSource = right(
            eos = Leos.goto,
            push = b => push((a, b)))
          rightSource.pull
        })

      Source[(A, B)](
        setup0 = Code(leftSource.setup0, rightSource.setup0),
        close0 = Code(leftSource.close0, rightSource.close0),
        setup = Code(leftSource.setup, rightSource.setup),
        close = Code(leftSource.close, rightSource.close),
        pull = leftSource.pull)
    }
  }

  def multiZip[A](streams: IndexedSeq[Stream[A]]): Stream[IndexedSeq[A]] = new Stream[IndexedSeq[A]] {
    def apply(eos: Code[Ctrl], push: IndexedSeq[A] => Code[Ctrl])(implicit ctx: EmitStreamContext): Source[IndexedSeq[A]] = {
      val Leos = CodeLabel()

      def nthSource(n: Int, acc: IndexedSeq[A]): Source[A] = {
        if (n == streams.length - 1) {
          streams(n)(Code(Leos, eos), c => push(acc :+ c))
        } else {
          var rest: Source[A] = null
          val src = streams(n)(
            Leos.goto,
            c => {
              rest = nthSource(n + 1, acc :+ c)
              rest.pull
            })
          Source[A](
            setup0 = Code(src.setup0, rest.setup0),
            close0 = Code(rest.close0, src.close0),
            setup = Code(src.setup, rest.setup),
            close = Code(rest.close, src.close),
            pull = src.pull)
        }
      }

      nthSource(0, IndexedSeq.empty).asInstanceOf[Source[IndexedSeq[A]]]
    }
  }

  def leftJoinRightDistinct(
    mb: EmitMethodBuilder[_],
    lElemType: PType, left: Stream[EmitCode],
    rElemType: PType, right: Stream[EmitCode],
    comp: (EmitValue, EmitValue) => Code[Int]
  ): Stream[(EmitCode, EmitCode)] = new Stream[(EmitCode, EmitCode)] {
    def apply(eos: Code[Ctrl], push: ((EmitCode, EmitCode)) => Code[Ctrl])(implicit ctx: EmitStreamContext): Source[(EmitCode, EmitCode)] = {
      val pulledRight = mb.genFieldThisRef[Boolean]()
      val rightEOS = mb.genFieldThisRef[Boolean]()
      val lx = mb.newEmitField(lElemType) // last value received from left
      val rx = mb.newEmitField(rElemType) // last value received from right
      val rxOut = mb.newEmitField(rElemType.setRequired(false)) // right value to push (may be missing while rx is not)

      var rightSource: Source[EmitCode] = null
      val leftSource = left(
        eos = eos,
        push = a => {
          val Lpush = CodeLabel()
          val LpullRight = CodeLabel()
          val Lcompare = CodeLabel()

          val compareCode = Code(Lcompare, {
            val c = mb.genFieldThisRef[Int]()
            Code(
              c := comp(lx, rx),
              (c > 0).mux(
                LpullRight.goto,
                (c < 0).mux(
                  Code(rxOut := EmitCode.missing(rElemType), Lpush.goto),
                  Code(rxOut := rx, Lpush.goto))))
          })

          rightSource = right(
            eos = Code(rightEOS := true, rxOut := EmitCode.missing(rElemType), Lpush.goto),
            push = b => Code(rx := b, Lcompare.goto))

          Code(
            lx := a,
            pulledRight.mux[Unit](
              rightEOS.mux[Ctrl](Code(Lpush, push((lx, rxOut))), compareCode),
              Code(pulledRight := true, Code(LpullRight, rightSource.pull))))
        })

      Source[(EmitCode, EmitCode)](
        setup0 = Code(leftSource.setup0, rightSource.setup0),
        close0 = Code(leftSource.close0, rightSource.close0),
        setup = Code(pulledRight := false, rightEOS := false, leftSource.setup, rightSource.setup),
        close = Code(leftSource.close, rightSource.close),
        pull = leftSource.pull)
    }
  }

  def merge(
    mb: EmitMethodBuilder[_],
    lElemType: PType, left: Stream[EmitCode],
    rElemType: PType, right: Stream[EmitCode],
    outElemType: PType, region: Value[Region],
    comp: (EmitValue, EmitValue) => Code[Int]
  ): Stream[EmitCode] = new Stream[EmitCode] {
    def apply(eos: Code[Ctrl], push: EmitCode => Code[Ctrl])(implicit ctx: EmitStreamContext): Source[EmitCode] = {
      val pulledRight = mb.genFieldThisRef[Boolean]()
      val rightEOS = mb.genFieldThisRef[Boolean]()
      val leftEOS = mb.genFieldThisRef[Boolean]()
      val lx = mb.newEmitField(lElemType) // last value received from left
      val rx = mb.newEmitField(rElemType) // last value received from right
      val outx = mb.newEmitField(outElemType) // value to push
      val c = mb.genFieldThisRef[Int]()

      // Invariants:
      // * 'pulledRight' is false until after the first pull from 'left',
      //   before the first pull from 'right'
      // * 'rightEOS'/'leftEOS' are true iff 'left'/'right' have reached EOS
      // * 'lx'/'rx' contain the most recent value received from 'left'/'right',
      //   and are uninitialized before the first pull
      // * 'c' contains the result of the most recent comparison, unless
      //   'left'/'right' has reached EOS, in which case it is permanently set
      //   to 1/-1.

      val Leos = CodeLabel()
      Code(Leos, eos)
      val LpullRight = CodeLabel()
      val Lpush = CodeLabel()

      var rightSource: Source[EmitCode] = null
      val leftSource = left(
        eos = rightEOS.mux(
          Leos.goto,
          Code(
            leftEOS := true,
            c := 1, // 'c' will not change again
            pulledRight.mux(
              Lpush.goto,
              Code(pulledRight := true, LpullRight.goto)))),

        push = a => {
          val Lcompare = CodeLabel()

          Code(Lcompare, c := comp(lx, rx), Lpush.goto)

          rightSource = right(
            eos = leftEOS.mux(
              Leos.goto,
              Code(rightEOS := true, c := -1, Lpush.goto)), // 'c' will not change again
            push = b => Code(
              rx := b,
              // If 'left' has ended, we know 'c' == 1, so jumping to 'Lpush'
              // will push 'rx'. If 'right' has not ended, compare 'lx' and 'rx'
              // and push smaller.
              leftEOS.mux(Lpush.goto, Lcompare.goto)))

          Code(Lpush,
               // Push smaller of 'lx' and 'rx', with 'lx' breaking ties.
               (c <= 0).mux(outx := lx.castTo(mb, region, outElemType),
                            outx := rx.castTo(mb, region, outElemType)),
               push(outx))
          Code(LpullRight, rightSource.pull)

          Code(
            lx := a,
            // If this was the first pull, still need to pull from 'right.
            // Otherwise, if 'right' has ended, we know 'c' == -1, so jumping
            // to 'Lpush' will push 'lx'. If 'right' has not ended, compare 'lx'
            // and 'rx' and push smaller.
            pulledRight.mux(
              rightEOS.mux(Lpush.goto, Lcompare.goto),
              Code(pulledRight := true, LpullRight.goto)))
        })

      Source[EmitCode](
        setup0 = Code(leftSource.setup0, rightSource.setup0),
        close0 = Code(leftSource.close0, rightSource.close0),
        setup = Code(pulledRight := false, leftEOS := false, rightEOS := false, c := 0, leftSource.setup, rightSource.setup),
        close = Code(leftSource.close, rightSource.close),
        // On first pull, pull from 'left', then 'right', then compare.
        // Subsequently, look at 'c' to pull from whichever side was last pushed.
        pull = leftEOS.mux(
          LpullRight.goto,
          (rightEOS || c <= 0).mux(leftSource.pull, LpullRight.goto)))
    }
  }

  def outerJoinRightDistinct(
    mb: EmitMethodBuilder[_],
    lElemType: PType, left: Stream[EmitCode],
    rElemType: PType, right: Stream[EmitCode],
    comp: (EmitValue, EmitValue) => Code[Int]
  ): Stream[(EmitCode, EmitCode)] = new Stream[(EmitCode, EmitCode)] {
    def apply(eos: Code[Ctrl], push: ((EmitCode, EmitCode)) => Code[Ctrl])(implicit ctx: EmitStreamContext): Source[(EmitCode, EmitCode)] = {
      val pulledRight = mb.genFieldThisRef[Boolean]()
      val rightEOS = mb.genFieldThisRef[Boolean]()
      val leftEOS = mb.genFieldThisRef[Boolean]()
      val lx = mb.newEmitField(lElemType) // last value received from left
      val rx = mb.newEmitField(rElemType) // last value received from right
      val lOutMissing = mb.genFieldThisRef[Boolean]("ojrd_lom")
      val rOutMissing = mb.genFieldThisRef[Boolean]("ojrd_rom")
      val c = mb.genFieldThisRef[Int]()

      val Leos = CodeLabel()
      Code(Leos, eos)
      val LpullRight = CodeLabel()
      val LpullLeft = CodeLabel()
      val Lpush = CodeLabel()

      var rightSource: Source[EmitCode] = null
      val leftSource = left(
        eos = rightEOS.mux(
          Leos.goto,
          Code(
            leftEOS := true,
            lOutMissing := true,
            rOutMissing := false,
            (pulledRight && c.cne(0)).mux(
              Lpush.goto,
              Code(
                pulledRight := true,
                LpullRight.goto)))),
        push = a => {
          val Lcompare = CodeLabel()

          Code(Lcompare,
            c := comp(lx, rx),
            lOutMissing := false,
            rOutMissing := false,
            (c > 0).mux(
              pulledRight.mux(
                Code(lOutMissing := true, Lpush.goto),
                Code(pulledRight := true, LpullRight.goto)
              ),
              (c < 0).mux(
                Code(rOutMissing := true, Lpush.goto),
                Code(
                  (lOutMissing || rOutMissing).orEmpty(Code._fatal[Unit]("")),
                  pulledRight := true,
                  Lpush.goto)))
          )

          rightSource = right(
            eos = leftEOS.mux(
              Leos.goto,
              Code(rightEOS := true, lOutMissing := false, rOutMissing := true, Lpush.goto)
            ),
            push = b => Code(
              rx := b,
              leftEOS.mux(
                Code((!lOutMissing || rOutMissing).orEmpty(Code._fatal[Unit]("")), Lpush.goto),
                Lcompare.goto
              )))

          Code(Lpush, push((lx.missingIf(mb, lOutMissing), rx.missingIf(mb, rOutMissing))))
          Code(LpullRight, rightSource.pull)

          Code(
            lx := a,
            pulledRight.mux[Unit](
              rightEOS.mux[Ctrl](
                Code((lOutMissing || !rOutMissing).orEmpty(Code._fatal[Unit]("")), Lpush.goto),
                Code(
                  c.ceq(0).orEmpty(pulledRight := false),
                  Lcompare.goto)),
              Code(pulledRight := true, LpullRight.goto)))
        })

      Code(LpullLeft, leftSource.pull)

      Source[(EmitCode, EmitCode)](
        setup0 = Code(leftSource.setup0, rightSource.setup0),
        close0 = Code(leftSource.close0, rightSource.close0),
        setup = Code(pulledRight := false, leftEOS := false, rightEOS := false, c := 0, leftSource.setup, rightSource.setup),
        close = Code(leftSource.close, rightSource.close),
        pull = leftEOS.mux(LpullRight.goto, rightEOS.mux(LpullLeft.goto, (c <= 0).mux(LpullLeft.goto, LpullRight.goto))))
    }
  }

  def kWayMerge[A: TypeInfo](
    mb: EmitMethodBuilder[_],
    streams: IndexedSeq[Stream[Code[A]]],
    // compare two (idx, value) pairs, where 'value' is a value from the 'idx'th
    // stream
    lt: (Code[Int], Code[A], Code[Int], Code[A]) => Code[Boolean]
  ): Stream[(Code[Int], Code[A])] = new Stream[(Code[Int], Code[A])] {
    def apply(eos: Code[Ctrl], push: ((Code[Int], Code[A])) => Code[Ctrl])(implicit ctx: EmitStreamContext): Source[(Code[Int], Code[A])] = {
      // The algorithm maintains a tournament tree of comparisons between the
      // current values of the k streams. The tournament tree is a complete
      // binary tree with k leaves. The leaves of the tree are the streams,
      // and each internal node represents the "contest" between the "winners"
      // of the two subtrees, where the winner is the stream with the smaller
      // current key. Each internal node stores the index of the stream which
      // *lost* that contest.
      // Each time we remove the overall winner, and replace that stream's
      // leaf with its next value, we only need to rerun the contests on the
      // path from that leaf to the root, comparing the new value with what
      // previously lost that contest to the previous overall winner.
      val k = streams.length
      // The leaf nodes of the tournament tree, each of which holds a pointer
      // to the current value of that stream.
      val heads = mb.genFieldThisRef[Array[A]]("merge_heads")
      // The internal nodes of the tournament tree, laid out in breadth-first
      // order, each of which holds the index of the stream which lost that
      // contest.
      val bracket = mb.genFieldThisRef[Array[Int]]("merge_bracket")
      // When updating the tournament tree, holds the winner of the subtree
      // containing the updated leaf. Otherwise, holds the overall winner, i.e.
      // the current least element.
      val winner = mb.genFieldThisRef[Int]("merge_winner")
      val i = mb.genFieldThisRef[Int]("merge_i")
      val challenger = mb.genFieldThisRef[Int]("merge_challenger")

      val runMatch = CodeLabel()
      val LpullChild = CodeLabel()
      val LloopEnd = CodeLabel()
      val Leos = CodeLabel()
      Code(Leos, eos)

      val matchIdx = mb.genFieldThisRef[Int]("merge_match_idx")
      // Compare 'winner' with value in 'matchIdx', loser goes in 'matchIdx',
      // winner goes on to next round. A contestant '-1' beats everything
      // (negative infinity), a contestant 'k' loses to everything
      // (positive infinity), and values in between are indices into 'heads'.
      Code(runMatch,
        challenger := bracket(matchIdx),
        (matchIdx.ceq(0) || challenger.ceq(-1)).orEmpty(LloopEnd.goto),
        (challenger.cne(k) && (winner.ceq(k) || lt(challenger, heads(challenger), winner, heads(winner)))).orEmpty(Code(
          bracket(matchIdx) = winner,
          winner := challenger)),
        matchIdx := matchIdx >>> 1,
        runMatch.goto,

        LloopEnd,
        matchIdx.ceq(0).mux(
          // 'winner' is smallest of all k heads. If 'winner' = k, all heads
          // must be k, and all streams are exhausted.
          winner.ceq(k).mux(
            Leos.goto,
            push((winner, heads(winner)))),
          // We're still in the setup phase
          Code(bracket(matchIdx) = winner, i := i + 1, winner := i, LpullChild.goto)))

      val sources = streams.zipWithIndex.map { case (stream, idx) =>
        stream(
          eos = Code(winner := k, matchIdx := (idx + k) >>> 1, runMatch.goto),
          push = elt => Code(heads(idx) = elt, matchIdx := (idx + k) >>> 1, runMatch.goto))
      }

      Code(LpullChild,
        Code.switch(winner,
          Leos.goto, // can only happen if k=0
          sources.map(_.pull.asInstanceOf[Code[Unit]])))

      Source[(Code[Int], Code[A])](
        setup0 = Code(sources.map(_.setup0)),
        close0 = Code(sources.map(_.close0)),
        setup = Code(
          Code(sources.map(_.setup)),
          bracket := Code.newArray[Int](k),
          heads := Code.newArray[A](k),
          Code.forLoop(i := 0, i < k, i := i + 1, bracket(i) = -1),
          i := 0,
          winner := 0),
        close = Code(Code(sources.map(_.close)), bracket := Code._null, heads := Code._null),
        pull = LpullChild.goto)
    }
  }
}

object EmitStream {

  import Stream._

  def write(
    mb: EmitMethodBuilder[_],
    pcStream: PCanonicalStreamCode,
    ab: StagedArrayBuilder,
    destRegion: StagedRegion
  ): Code[Unit] = {
    _write(mb, pcStream.stream, ab, destRegion)
  }

  private def _write(
    mb: EmitMethodBuilder[_],
    sstream: SizedStream,
    ab: StagedArrayBuilder,
    destRegion: StagedRegion
  ): Code[Unit] = {
    val SizedStream(ssSetup, stream, optLen) = sstream
    val eltRegion = destRegion.createChildRegion(mb)
    Code(FastSeq(
      eltRegion.allocateRegion(Region.REGULAR),
      ssSetup,
      ab.clear,
      ab.ensureCapacity(optLen.getOrElse(16)),
      stream(eltRegion).forEach(mb, { elt => Code(
        elt.setup,
        elt.m.mux(
          ab.addMissing(),
          ab.add(eltRegion.copyToParent(mb, elt.pv).code)),
        eltRegion.clear())
      }),
      eltRegion.free()))
  }

  def toArray(
    mb: EmitMethodBuilder[_],
    aTyp: PArray,
    pcStream: PCanonicalStreamCode,
    destRegion: StagedRegion
  ): PCode = {
    val srvb = new StagedRegionValueBuilder(mb, aTyp, destRegion.code)
    val ss = pcStream.stream
    ss.length match {
      case None =>
        val xLen = mb.newLocal[Int]("sta_len")
        val i = mb.newLocal[Int]("sta_i")
        val vab = new StagedArrayBuilder(aTyp.elementType, mb, 0)
        val ptr = Code(
          _write(mb, ss, vab, destRegion),
          xLen := vab.size,
          srvb.start(xLen),
          i := const(0),
          Code.whileLoop(i < xLen,
            vab.isMissing(i).mux(
              srvb.setMissing(),
              srvb.addIRIntermediate(aTyp.elementType)(vab(i))),
            i := i + 1,
            srvb.advance()),
          srvb.offset)
        PCode(aTyp, ptr)

      case Some(len) =>
        val eltRegion = destRegion.createChildRegion(mb)
        val ptr = Code.sequence1(FastIndexedSeq(
            eltRegion.allocateRegion(Region.REGULAR),
            ss.setup,
            srvb.start(len),
            ss.stream(eltRegion).forEach(mb, { et =>
              Code(FastSeq(
                et.setup,
                et.m.mux(
                  srvb.setMissing(),
                  eltRegion.addToParentRVB(srvb, et.pv)),
                eltRegion.clear(),
                srvb.advance()))
            }),
            eltRegion.clear()),
          srvb.offset)
        PCode(aTyp, ptr)
    }
  }

  def sequence(mb: EmitMethodBuilder[_], elemPType: PType, elements: IndexedSeq[EmitCode]): Stream[EmitCode] = new Stream[EmitCode] {
    def apply(eos: Code[Ctrl], push: EmitCode => Code[Ctrl])(implicit ctx: EmitStreamContext): Source[EmitCode] = {
      val i = mb.genFieldThisRef[Int]()
      val t = mb.newEmitField("ss_t", elemPType)
      val Leos = CodeLabel()
      val Lpush = CodeLabel()

      Source[EmitCode](
        setup0 = Code._empty,
        close0 = Code._empty,
        setup = i := const(0),
        close = Code._empty,
        pull = (i.get < elements.length).mux(
          Code(
            Code.switch(i, Leos.goto, elements.map(elem => Code(t := elem, Lpush.goto))),
            Lpush,
            i := i + 1,
            push(t)),
          Code(Leos, eos)))
    }
  }

  case class SizedStream(setup: Code[Unit], stream: StagedRegion => Stream[EmitCode], length: Option[Code[Int]]) {
    def getStream(eltRegion: StagedRegion): Stream[EmitCode] = stream(eltRegion).addSetup(setup)
  }

  object SizedStream {
    def unsized(stream: StagedRegion => Stream[EmitCode]): SizedStream =
      SizedStream(Code._empty, stream, None)
  }

  def mux(mb: EmitMethodBuilder[_], eltType: PType, cond: Code[Boolean], left: Stream[EmitCode], right: Stream[EmitCode]): Stream[EmitCode] = new Stream[EmitCode] {
    def apply(eos: Code[Ctrl], push: EmitCode => Code[Ctrl])(implicit ctx: EmitStreamContext): Source[EmitCode] = {
      val b = mb.genFieldThisRef[Boolean]()
      val Leos = CodeLabel()
      val elt = mb.newEmitField("stream_mux_elt", eltType)
      val Lpush = CodeLabel()

      val l = left(Code(Leos, eos), (a) => Code(elt := a, Lpush, push(elt)))
      val r = right(Leos.goto, (a) => Code(elt := a, Lpush.goto))

      Source[EmitCode](
        setup0 = Code(l.setup0, r.setup0),
        close0 = Code(l.close0, r.close0),
        setup = Code(b := cond, b.get.mux(l.setup, r.setup)),
        close = b.get.mux(l.close, r.close),
        pull = b.get.mux(l.pull, r.pull))
    }
  }

  def kWayZipJoin(
    mb: EmitMethodBuilder[_],
    region: Value[Region],
    streams: IndexedSeq[Stream[PCode]],
    resultType: PArray,
    key: IndexedSeq[String]
  ): Stream[(PCode, PCode)] = new Stream[(PCode, PCode)] {
    def apply(eos: Code[Ctrl], push: ((PCode, PCode)) => Code[Ctrl])(implicit ctx: EmitStreamContext): Source[(PCode, PCode)] = {
      // The algorithm maintains a tournament tree of comparisons between the
      // current values of the k streams. The tournament tree is a complete
      // binary tree with k leaves. The leaves of the tree are the streams,
      // and each internal node represents the "contest" between the "winners"
      // of the two subtrees, where the winner is the stream with the smaller
      // current key. Each internal node stores the index of the stream which
      // *lost* that contest.
      // Each time we remove the overall winner, and replace that stream's
      // leaf with its next value, we only need to rerun the contests on the
      // path from that leaf to the root, comparing the new value with what
      // previously lost that contest to the previous overall winner.

      val k = streams.length
      // The leaf nodes of the tournament tree, each of which holds a pointer
      // to the current value of that stream.
      val heads = mb.genFieldThisRef[Array[Long]]("merge_heads")
      // The internal nodes of the tournament tree, laid out in breadth-first
      // order, each of which holds the index of the stream which lost that
      // contest.
      val bracket = mb.genFieldThisRef[Array[Int]]("merge_bracket")
      // When updating the tournament tree, holds the winner of the subtree
      // containing the updated leaf. Otherwise, holds the overall winner, i.e.
      // the current least element.
      val winner = mb.genFieldThisRef[Int]("merge_winner")
      val result = mb.genFieldThisRef[Array[Long]]("merge_result")
      val i = mb.genFieldThisRef[Int]("merge_i")

      val eltType = resultType.elementType.asInstanceOf[PStruct]
      val keyType = eltType.selectFields(key)
      val curKey = ctx.mb.newPField("st_grpby_curkey", keyType)

      val keyViewType = PSubsetStruct(eltType, key: _*)
      val lt: (Code[Long], Code[Long]) => Code[Boolean] = keyViewType
        .codeOrdering(mb, keyViewType, missingFieldsEqual = false)
        .asInstanceOf[CodeOrdering { type T = Long }]
        .lteqNonnull
      val hasKey: (Code[Long], Code[Long]) => Code[Boolean] = keyViewType
        .codeOrdering(mb, keyType, missingFieldsEqual = false)
        .asInstanceOf[CodeOrdering { type T = Long }]
        .equivNonnull

      val srvb = new StagedRegionValueBuilder(mb, resultType, region)

      val runMatch = CodeLabel()
      val LpullChild = CodeLabel()
      val LloopEnd = CodeLabel()
      val LaddToResult = CodeLabel()
      val LstartNewKey = CodeLabel()
      val Leos = CodeLabel()
      val Lpush = CodeLabel()

      Code(Leos, eos)

      Code(Lpush,
        srvb.start(k),
        Code.forLoop(i := 0, i < k, i := i + 1,
          Code(
            result(i).ceq(0L).mux(
              srvb.setMissing(),
              srvb.addIRIntermediate(eltType)(result(i))),
            srvb.advance())),
        push((curKey, PCode(resultType, srvb.offset))))

      val winnerPc = new PSubsetStructCode(keyViewType, heads(winner))

      Code(LstartNewKey,
        Code.forLoop(i := 0, i < k, i := i + 1, result(i) = 0L),
        curKey := winnerPc.castTo(mb, region, keyType),
        LaddToResult.goto)

      Code(LaddToResult,
        result(winner) = heads(winner),
        LpullChild.goto)

      def inSetup: Code[Boolean] = result.isNull

      val matchIdx = mb.genFieldThisRef[Int]("merge_match_idx")
      val challenger = mb.genFieldThisRef[Int]("merge_challenger")
      // Compare 'winner' with value in 'matchIdx', loser goes in 'matchIdx',
      // winner goes on to next round. A contestant '-1' beats everything
      // (negative infinity), a contestant 'k' loses to everything
      // (positive infinity), and values in between are indices into 'heads'.
      Code(runMatch,
        challenger := bracket(matchIdx),
        (matchIdx.ceq(0) || challenger.ceq(-1)).orEmpty(LloopEnd.goto),
        (challenger.cne(k) && (winner.ceq(k) || lt(heads(challenger), heads(winner)))).orEmpty(Code(
          bracket(matchIdx) = winner,
          winner := challenger)),
        matchIdx := matchIdx >>> 1,
        runMatch.goto,

        LloopEnd,
        matchIdx.ceq(0).mux(
          // 'winner' is smallest of all k heads. If 'winner' = k, all heads
          // must be k, and all streams are exhausted.
          inSetup.mux(
            winner.ceq(k).mux(
              Leos.goto,
              Code(result := Code.newArray[Long](k), LstartNewKey.goto)),
            (winner.cne(k) && hasKey(heads(winner), curKey.tcode[Long])).mux(
              LaddToResult.goto,
              Lpush.goto)),
          // We're still in the setup phase
          Code(bracket(matchIdx) = winner, i := i + 1, winner := i, LpullChild.goto)))

      val sources = streams.zipWithIndex.map { case (stream, idx) =>
        stream(
          eos = Code(winner := k, matchIdx := (idx + k) >>> 1,  runMatch.goto),
          push = elt => Code(
            heads(idx) = elt.castTo(mb, region, eltType).tcode[Long],
            matchIdx := (idx + k) >>> 1,
            runMatch.goto))
      }

      Code(LpullChild,
        Code.switch(winner,
          Leos.goto, // can only happen if k=0
          sources.map(_.pull.asInstanceOf[Code[Unit]])))

      Source[(PCode, PCode)](
        setup0 = Code(sources.map(_.setup0)),
        close0 = Code(sources.map(_.close0)),
        setup = Code(
          Code(sources.map(_.setup)),
          bracket := Code.newArray[Int](k),
          heads := Code.newArray[Long](k),
          result := Code._null,
          Code.forLoop(i := 0, i < k, i := i + 1, bracket(i) = -1),
          winner := 0),
        close = Code(Code(sources.map(_.close)), bracket := Code._null, heads := Code._null),
        pull = inSetup.mux(
          Code(i := 0, LpullChild.goto),
          winner.ceq(k).mux(
            Leos.goto,
            LstartNewKey.goto)))
    }
  }

  def groupBy(
    mb: EmitMethodBuilder[_],
    region: Value[Region],
    stream: Stream[PCode],
    eltType: PStruct,
    key: Array[String]
  ): Stream[Stream[PCode]] = new Stream[Stream[PCode]] {
    def apply(outerEos: Code[Ctrl], outerPush: Stream[PCode] => Code[Ctrl])(implicit ctx: EmitStreamContext): Source[Stream[PCode]] = {
      val keyType = eltType.selectFields(key)
      val keyViewType = PSubsetStruct(eltType, key)
      val ordering = keyType.codeOrdering(mb, keyViewType, missingFieldsEqual = false).asInstanceOf[CodeOrdering { type T = Long }]

      val xCurKey = ctx.mb.newPField("st_grpby_curkey", keyType)
      val xCurElt = ctx.mb.newPField("st_grpby_curelt", eltType)
      val xInOuter = ctx.mb.genFieldThisRef[Boolean]("st_grpby_io")
      val xEOS = ctx.mb.genFieldThisRef[Boolean]("st_grpby_eos")
      val xNextGrpReady = ctx.mb.genFieldThisRef[Boolean]("st_grpby_ngr")

      val LchildPull = CodeLabel()
      val LouterPush = CodeLabel()
      val LouterEos = CodeLabel()

      var childSource: Source[PCode] = null
      val inner = new Stream[PCode] {
        def apply(innerEos: Code[Ctrl], innerPush: PCode => Code[Ctrl])(implicit ctx: EmitStreamContext): Source[PCode] = {
          val LinnerEos = CodeLabel()
          val LinnerPush = CodeLabel()

          childSource = stream(
            xInOuter.mux(LouterEos.goto, Code(xEOS := true, LinnerEos.goto)),
            { a: PCode =>
              Code(
                xCurElt := a,
                // !xInOuter iff this element was requested by an inner stream.
                // Else we are stepping to the beginning of the next group.
                (xCurKey.tcode[Long].cne(0L) && ordering.equivNonnull(xCurKey.tcode[Long], xCurElt.tcode[Long])).mux(
                  xInOuter.mux(
                    LchildPull.goto,
                    LinnerPush.goto),
                  Code(
                    xCurKey := {
                      val pc = new PSubsetStructCode(keyViewType, xCurElt.tcode[Long])
                      pc.castTo(mb, region, keyType)
                    },
                    xInOuter.mux(
                      LouterPush.goto,
                      Code(xNextGrpReady := true, LinnerEos.goto)))))
            })

          Code(LinnerPush, innerPush(xCurElt))
          Code(LinnerEos, innerEos)

          Source[PCode](
            setup0 = Code._empty,
            close0 = Code._empty,
            setup = Code._empty,
            close = Code._empty,
            pull = xInOuter.mux(
              // xInOuter iff this is the first pull from inner stream,
              // in which case the element has already been produced
              Code(xInOuter := false, LinnerPush.goto),
              LchildPull.goto))
        }
      }

      Code(LouterPush, outerPush(inner))

      if (childSource == null) {
        // inner stream is unused
        val Lunreachable = CodeLabel()
        Code(Lunreachable, Code._fatal[Unit]("unreachable"))
        val unusedInnerSource = inner(Lunreachable.goto, _ => Lunreachable.goto)
      }

      Code(LchildPull, childSource.pull)
      Code(LouterEos, outerEos)

      Source[Stream[PCode]](
        setup0 = childSource.setup0,
        close0 = childSource.close0,
        setup = Code(
          childSource.setup,
          xCurKey := keyType.defaultValue,
          xEOS := false,
          xNextGrpReady := false),
        close = childSource.close,
        pull = Code(
          xInOuter := true,
          xEOS.mux(
            LouterEos.goto,
            xNextGrpReady.mux(
              Code(xNextGrpReady := false, LouterPush.goto),
              LchildPull.goto))))
    }
  }

  def extendNA(mb: EmitMethodBuilder[_], eltType: PType, stream: Stream[EmitCode]): Stream[COption[EmitCode]] = new Stream[COption[EmitCode]] {
    def apply(eos: Code[Ctrl], push: COption[EmitCode] => Code[Ctrl])(implicit ctx: EmitStreamContext): Source[COption[EmitCode]] = {
      val atEnd = mb.genFieldThisRef[Boolean]()
      val x = mb.newEmitField(eltType)
      val Lpush = CodeLabel()
      val source = stream(Code(atEnd := true, Lpush.goto), a => Code(x := a, Lpush, push(COption(atEnd.get, x.get))))
      Source[COption[EmitCode]](
        setup0 = source.setup0,
        close0 = source.close0,
        setup = Code(atEnd := false, source.setup),
        close = source.close,
        pull = atEnd.get.mux(Lpush.goto, source.pull))
    }
  }

  private[ir] def emit[C](
    emitter: Emit[C],
    streamIR0: IR,
    mb: EmitMethodBuilder[C],
    outerRegion: StagedRegion,
    env0: Emit.E,
    container: Option[AggContainer]
  ): EmitCode = {

    def _emitStream(streamIR: IR, outerRegion: StagedRegion, env: Emit.E): COption[SizedStream] = {

      def emitStream(streamIR: IR, outerRegion: StagedRegion = outerRegion, env: Emit.E = env): COption[SizedStream] =
        _emitStream(streamIR, outerRegion, env)

      def emitIR(ir: IR, env: Emit.E = env, region: StagedRegion = outerRegion, container: Option[AggContainer] = container): EmitCode =
        emitter.emitWithRegion(ir, mb, region, env, container)

      def emitVoidIR(ir: IR, env: Emit.E = env, container: Option[AggContainer] = container): Code[Unit] = {
        EmitCodeBuilder.scopedVoid(mb) { cb =>
          emitter.emitVoid(cb, ir, mb, outerRegion, env, container, None)
        }
      }

      streamIR match {
        case x@NA(_) =>
          COption.none(coerce[PCanonicalStream](x.pType).defaultValue.stream)

        case x@Ref(name, _) =>
          val typ = coerce[PStream](x.pType)
          val ev = env.lookup(name)
          if (ev.pt != typ)
            throw new RuntimeException(s"PValue type did not match inferred ptype:\n name: $name\n  pv: ${ ev.pt }\n  ir: $typ")
          COption.fromEmitCode(ev.get).map(_.asStream.stream)

        case x@StreamRange(startIR, stopIR, stepIR) =>
          val eltType = coerce[PStream](x.pType).elementType
          val step = mb.genFieldThisRef[Int]("sr_step")
          val start = mb.genFieldThisRef[Int]("sr_start")
          val stop = mb.genFieldThisRef[Int]("sr_stop")
          val llen = mb.genFieldThisRef[Long]("sr_llen")
          val len = mb.genFieldThisRef[Int]("sr_len")

          val startt = emitIR(startIR)
          val stopt = emitIR(stopIR)
          val stept = emitIR(stepIR)

          new COption[SizedStream] {
            def apply(none: Code[Ctrl], some: SizedStream => Code[Ctrl])(implicit ctx: EmitStreamContext): Code[Ctrl] = {
              Code(
                startt.setup,
                stopt.setup,
                stept.setup,
                (startt.m || stopt.m || stept.m).mux[Unit](
                  none,
                  Code(
                    start := startt.value,
                    stop := stopt.value,
                    step := stept.value,
                    (step ceq const(0)).orEmpty(Code._fatal[Unit]("Array range cannot have step size 0.")),
                    llen := (step < const(0)).mux(
                      (start <= stop).mux(const(0L), (start.toL - stop.toL - const(1L)) / (-step).toL + const(1L)),
                      (start >= stop).mux(const(0L), (stop.toL - start.toL - const(1L)) / step.toL + const(1L))),
                    (llen > const(Int.MaxValue.toLong)).mux[Unit](
                      Code._fatal[Unit]("Array range cannot have more than MAXINT elements."),
                      some(SizedStream(
                        len := llen.toI,
                        eltRegion => range(mb, start, step, len)
                          .map(i => EmitCode(Code._empty, const(false), PCode(eltType, i))),
                        Some(len)))))))
            }
          }

        case ToStream(containerIR) =>
          COption.fromEmitCode(emitIR(containerIR)).mapCPS { (containerAddr, k) =>
            val (asetup, a) = EmitCodeBuilder.scoped(mb) { cb =>
              containerAddr.asIndexable.memoize(cb, "ts_a")
            }

            val len = mb.genFieldThisRef[Int]("ts_len")
            val i = mb.genFieldThisRef[Int]("ts_i")
            val newStream = new Stream[EmitCode] {
              def apply(eos: Code[Ctrl], push: (EmitCode) => Code[Ctrl])(implicit ctx: EmitStreamContext): Source[EmitCode] =
                new Source[EmitCode](
                  setup0 = Code._empty,
                  setup = i := 0,
                  close = Code._empty,
                  close0 = Code._empty,
                  pull = (i < len).mux(
                    Code(i := i + 1,
                      push(
                        EmitCode.fromI(mb) { cb =>
                          a.loadElement(cb, i - 1)
                        })),
                    eos))
            }

            Code(
              asetup,
              len := a.loadLength(),
              k(SizedStream(Code._empty, eltRegion => newStream, Some(len))))
          }

        case x@MakeStream(elements, t) =>
          val eltType = coerce[PStream](x.pType).elementType
          val stream = sequence(mb, eltType, elements.toFastIndexedSeq.map { ir =>
              val et = emitIR(ir)
              EmitCode(et.setup, et.m, PCode(eltType, eltType.copyFromTypeAndStackValue(mb, outerRegion.code, ir.pType, et.value)))
          })

          COption.present(SizedStream(Code._empty, eltRegion => stream, Some(elements.length)))

        case x@ReadPartition(context, rowType, reader) =>
          reader.emitStream(context, rowType, emitter, mb, outerRegion, env, container)

        case In(n, PCanonicalStream(eltType, _)) =>
          val xIter = mb.genFieldThisRef[Iterator[java.lang.Long]]("streamInIterator")
          val hasNext = mb.genFieldThisRef[Boolean]("streamInHasNext")
          val next = mb.genFieldThisRef[Long]("streamInNext")

          // this, Region, ...
          mb.getStreamEmitParam(2 + n).map { iter =>
            val stream = unfold[Code[Long]](
              (_, k) => Code(
                hasNext := xIter.load().hasNext,
                hasNext.orEmpty(next := xIter.load().next().invoke[Long]("longValue")),
                k(COption(!hasNext, next)))
            ).map(
              rv => EmitCode.present(eltType, Region.loadIRIntermediate(eltType)(rv)),
              setup0 = None,
              setup = Some(xIter := iter)
            )

            SizedStream.unsized(eltRegion => stream)
          }

        case StreamTake(a, num) =>
          val optStream = emitStream(a)
          val optN = COption.fromEmitCode(emitIR(num))
          val xN = mb.genFieldThisRef[Int]("st_n")
          optStream.flatMap { case SizedStream(setup, stream, len) =>
            optN.map { n => SizedStream(
              Code(setup,
                   xN := n.tcode[Int],
                   (xN < 0).orEmpty(Code._fatal[Unit](const("StreamTake: negative length")))),
              eltRegion => zip(stream(eltRegion), range(mb, 0, 1, xN))
                .map({ case (elt, count) => elt }),
              len.map(_.min(xN)))
            }
          }

        case StreamDrop(a, num) =>
          val optStream = emitStream(a)
          val optN = COption.fromEmitCode(emitIR(num))
          val xN = mb.genFieldThisRef[Int]("st_n")
          optStream.flatMap { case SizedStream(setup, stream, len) =>
            optN.map { n => SizedStream(
              Code(setup,
                   xN := n.tcode[Int],
                   (xN < 0).orEmpty(Code._fatal[Unit](const("StreamDrop: negative num")))),
              eltRegion => zip(stream(eltRegion), iota(mb, 0, 1))
                .map({ case (elt, count) => COption(count < xN, elt) })
                .flatten,
              len.map(l => (l - xN).max(0)))
            }
          }

        case x@StreamGrouped(a, size) =>
          val innerType = coerce[PCanonicalStream](coerce[PStream](x.pType).elementType)
          val optStream = emitStream(a)
          val optSize = COption.fromEmitCode(emitIR(size))
          val xS = mb.genFieldThisRef[Int]("st_n")
          optStream.flatMap { case SizedStream(setup, stream, len) =>
            optSize.map { s =>
              SizedStream(
                Code(setup, xS := s.tcode[Int], (xS <= 0).orEmpty(Code._fatal[Unit](const("StreamGrouped: nonpositive size")))),
                eltRegion => stream(outerRegion)
                  .grouped(xS)
                  .map { inner =>
                    EmitCode(
                      Code._empty,
                      false,
                      PCanonicalStreamCode(
                        innerType,
                        SizedStream.unsized(innerEltRegion => inner)))
                  },
                len.map(l => ((l.toL + xS.toL - 1L) / xS.toL).toI)) // rounding up integer division
            }
          }

        case x@StreamGroupByKey(a, key) =>
          val innerType = coerce[PCanonicalStream](coerce[PStream](x.pType).elementType)
          val eltType = coerce[PStruct](innerType.elementType)
          val optStream = emitStream(a)
          optStream.map { ss =>
            val nonMissingStream = ss.getStream(outerRegion).mapCPS[PCode] { (_, ec, k) =>
              Code(ec.setup, ec.m.orEmpty(Code._fatal[Unit](const("expected non-missing"))), k(ec.pv))
            }
            val newStream = groupBy(mb, outerRegion.code, nonMissingStream, eltType, key.toArray)
              .map(inner => EmitCode.present(PCanonicalStreamCode(innerType, SizedStream.unsized(innerEltRegion => inner.map(EmitCode.present)))))

            SizedStream.unsized(eltRegion => newStream)
          }

        case StreamMap(childIR, name, bodyIR) =>
          val eltType = coerce[PStream](childIR.pType).elementType

          val optStream = emitStream(childIR)
          optStream.map { case SizedStream(setup, stream, len) =>
            def newStream(eltRegion: StagedRegion) = stream(eltRegion).map { eltt => (eltType, bodyIR.pType) match {
              case (eltType: PCanonicalStream, _: PCanonicalStream) =>
                val bodyenv = env.bind(name -> new EmitUnrealizableValue(eltType, eltt))

                emit(emitter, bodyIR, mb, outerRegion, bodyenv, container)
              case (eltType: PCanonicalStream, _) =>
                val bodyenv = env.bind(name -> new EmitUnrealizableValue(eltType, eltt))

                emitIR(bodyIR, env = bodyenv)
              case (_, _: PCanonicalStream) =>
                val xElt = mb.newEmitField(name, eltType)
                val bodyenv = env.bind(name -> xElt)

                EmitCode(
                  xElt := eltt,
                  emit(emitter, bodyIR, mb, outerRegion, bodyenv, container))
              case _ =>
                val xElt = mb.newEmitField(name, eltType)
                val bodyenv = env.bind(name -> xElt)
                val bodyt = emitIR(bodyIR, env = bodyenv)

                EmitCode(xElt := eltt, bodyt)
            }}

            SizedStream(setup, newStream, len)
          }

        case StreamFilter(childIR, name, condIR) =>
          val childEltType = coerce[PStream](childIR.pType).elementType

          val optStream = emitStream(childIR)

          optStream.map { ss =>
            val newStream = ss.getStream(outerRegion)
              .map { elt =>
                val xElt = mb.newEmitField(name, childEltType)
                val condEnv = env.bind(name -> xElt)
                val cond = emitIR(condIR, env = condEnv)

                new COption[EmitCode] {
                  def apply(none: Code[Ctrl], some: EmitCode => Code[Ctrl])(implicit ctx: EmitStreamContext): Code[Ctrl] = {
                    Code(
                      xElt := elt,
                      cond.setup,
                      (cond.m || !cond.value[Boolean]).mux(
                        none,
                        some(EmitCode(Code._empty, xElt.load.m, xElt.load.pv))
                      )
                    )
                  }
                }
              }.flatten

            SizedStream.unsized(eltRegion => newStream)
          }

        case x@StreamMerge(leftIR, rightIR, key) =>
          val lElemType = coerce[PStruct](coerce[PStream](leftIR.pType).elementType)
          val rElemType = coerce[PStruct](coerce[PStream](rightIR.pType).elementType)
          val outElemType = coerce[PStream](x.pType).elementType

          val lKeyViewType = PSubsetStruct(lElemType, key: _*)
          val rKeyViewType = PSubsetStruct(rElemType, key: _*)
          val ordering = lKeyViewType.codeOrdering(mb, rKeyViewType, missingFieldsEqual = false).asInstanceOf[CodeOrdering { type T = Long }]

          def compare(lelt: EmitValue, relt: EmitValue): Code[Int] = {
            assert(lelt.pt == lElemType)
            assert(relt.pt == rElemType)
            ordering.compare((lelt.m, lelt.value[Long]), (relt.m, relt.value[Long]))
          }

          emitStream(leftIR).flatMap { case SizedStream(leftSetup, leftStream, leftLen) =>
            emitStream(rightIR).map { case SizedStream(rightSetup, rightStream, rightLen) =>
              val merged = merge(
                mb,
                lElemType, leftStream(outerRegion),
                rElemType, rightStream(outerRegion),
                outElemType, outerRegion.code,
                compare)

              SizedStream(
                Code(leftSetup, rightSetup),
                eltRegion => merged,
                for (l <- leftLen; r <- rightLen) yield l + r)
            }
          }

        case StreamZip(as, names, bodyIR, behavior) =>
          // FIXME: should make StreamZip support unrealizable element types
          val eltTypes = {
            val types = as.map(ir => coerce[PStream](ir.pType).elementType)
            behavior match {
              case ArrayZipBehavior.ExtendNA => types.map(_.setRequired(false))
              case _ => types
            }
          }
          val eltVars = (names, eltTypes).zipped.map(mb.newEmitField)

          val optStreams = COption.lift(as.map(emitStream(_)))

          optStreams.map { emitStreams =>
            val lenSetup = Code(emitStreams.map(_.setup))
            val streams = emitStreams.map(_.stream(outerRegion))
            val lengths = emitStreams.map(_.length)

            behavior match {

              case behavior@(ArrayZipBehavior.TakeMinLength | ArrayZipBehavior.AssumeSameLength) =>
                val newStream = multiZip(streams)
                  .map { elts =>
                    val bodyEnv = env.bind(names.zip(eltVars): _*)
                    val body = emitIR(bodyIR, env = bodyEnv)
                    EmitCode(Code(Code((eltVars, elts).zipped.map { (v, x) => v := x }), body.setup), body.m, body.pv)
                  }
                val newLength = behavior match {
                  case ArrayZipBehavior.TakeMinLength =>
                    lengths.reduceLeft(_.liftedZip(_).map {
                      case (l1, l2) => l1.min(l2)
                    })
                  case ArrayZipBehavior.AssumeSameLength =>
                    lengths.flatten.headOption
                }

                SizedStream(lenSetup, innerRegion => newStream, newLength)

              case ArrayZipBehavior.AssertSameLength =>
                // extend to infinite streams, where the COption becomes missing after EOS
                val extended: IndexedSeq[Stream[COption[EmitCode]]] =
                  streams.zipWithIndex.map { case (stream, i) =>
                    extendNA(mb, eltTypes(i), stream)
                  }

                // zip to an infinite stream, where the COption is missing when all streams are EOS
                val flagged: Stream[COption[EmitCode]] = multiZip(extended)
                  .mapCPS { (_, elts, k) =>
                    val allEOS = mb.genFieldThisRef[Boolean]("zip_stream_all_eos")
                    val anyEOS = mb.genFieldThisRef[Boolean]("zip_stream_any_eos")
                    // convert COption[TypedTriplet[_]] to TypedTriplet[_]
                    // where COption encodes if the stream has ended; update
                    // allEOS and anyEOS
                    val checkedElts: IndexedSeq[Code[Unit]] =
                      elts.zip(eltVars).map { case (optEC, eltVar) =>
                        optEC.cases(mb)(
                          anyEOS := true,
                          ec => Code(
                            allEOS := false,
                            eltVar := ec))
                      }

                    val bodyEnv = env.bind(names.zip(eltVars): _*)
                    val body = emitIR(bodyIR, env = bodyEnv)

                    Code(
                      allEOS := true,
                      anyEOS := false,
                      Code(checkedElts),
                      (anyEOS & !allEOS).mux[Unit](
                        Code._fatal[Unit]("zip: length mismatch"),
                        k(COption(allEOS, body))): Code[Ctrl])
                  }

                // termininate the stream when all streams are EOS
                val newStream = flagged.take

                val newLength = lengths.flatten match {
                  case Seq() => None
                  case ls =>
                    val len = mb.genFieldThisRef[Int]("zip_asl_len")
                    val lenTemp = mb.genFieldThisRef[Int]("zip_asl_len_temp")
                    Some(Code(
                      len := ls.head,
                      ls.tail.foldLeft(Code._empty) { (acc, l) =>
                        Code(acc,
                          lenTemp := l,
                          len.cne(lenTemp).orEmpty(Code._fatal[Unit](
                            const("zip: length mismatch: ").concat(len.toS).concat(", ").concat(lenTemp.toS))))
                      },
                      len))
                }

                SizedStream(lenSetup, innerRegion => newStream, newLength)

              case ArrayZipBehavior.ExtendNA =>
                // extend to infinite streams, where the COption becomes missing after EOS
                val extended: IndexedSeq[Stream[COption[EmitCode]]] =
                  streams.zipWithIndex.map { case (stream, i) =>
                    extendNA(mb, eltTypes(i), stream)
                  }

                // zip to an infinite stream, where the COption is missing when all streams are EOS
                val flagged: Stream[COption[EmitCode]] = multiZip(extended)
                  .mapCPS { (_, elts, k) =>
                    val allEOS = mb.genFieldThisRef[Boolean]()
                    // convert COption[TypedTriplet[_]] to TypedTriplet[_]
                    // where COption encodes if the stream has ended; update
                    // allEOS and anyEOS
                    val checkedElts: IndexedSeq[EmitCode] =
                      elts.zip(eltTypes).map { case (optET, t) =>
                        val optElt =
                          optET
                            .flatMapCPS[PCode] { (elt, _, k) =>
                              Code(allEOS := false,
                                   k(COption.fromEmitCode(elt)))
                            }

                        COption.toEmitCode(optElt, mb)
                      }
                    val bodyEnv = env.bind(names.zip(eltVars): _*)
                    val body = emitIR(bodyIR, env = bodyEnv)

                    Code(
                      allEOS := true,
                      Code((eltVars, checkedElts).zipped.map { (v, x) => v := x }),
                      k(COption(allEOS, body)))
                  }

                // termininate the stream when all streams are EOS
                val newStream = flagged.take

                val newLength = lengths.reduceLeft(_.liftedZip(_).map {
                  case (l1, l2) => l1.max(l2)
                })

                SizedStream(lenSetup, innerRegion => newStream, newLength)
            }
          }

        case x@StreamMultiMerge(as, key) =>
          val eltType = x.pType.elementType.asInstanceOf[PStruct]

          val keyViewType = PSubsetStruct(eltType, key: _*)
          val ord = keyViewType
            .codeOrdering(mb, keyViewType)
            .asInstanceOf[CodeOrdering { type T = Long }]
          def comp(li: Code[Int], lv: Code[Long], ri: Code[Int], rv: Code[Long]): Code[Boolean] =
            Code.memoize(ord.compareNonnull(lv, rv), "stream_merge_comp") { c =>
              c < 0 || (c.ceq(0) && li < ri)
            }

<<<<<<< HEAD
          COption.lift(as.map(emitStream(_))).map { sss =>
            val streams = sss.map(_.stream(outerRegion).map { ec =>
              eltType.copyFromPValue(mb, outerRegion.code, ec.get()).tcode[Long]
=======
          COption.lift(as.map(emitStream(_, env))).map { sss =>
            val streams = sss.map(_.stream.map { ec =>
              ec.get().castTo(mb, region, eltType).tcode[Long]
>>>>>>> 4353e931
            })
            val merged = kWayMerge[Long](mb, streams, comp).map { case (i, elt) =>
                EmitCode.present(PCode(eltType, elt))
            }
            SizedStream(
              Code(sss.map(_.setup)),
              eltRegion => merged,
              sss.map(_.length).reduce(_.liftedZip(_).map {
                case (l, r) => l + r
              }))
          }

        case x@StreamZipJoin(as, key, curKey, curVals, joinIR) =>
          val curValsType = x.curValsType
          val eltType = curValsType.elementType.setRequired(true).asInstanceOf[PStruct]
          val keyType = eltType.selectFields(key)

          def joinF: ((PCode, PCode)) => EmitCode = { case (k, vs) =>
            val xKey = mb.newPresentEmitField("zipjoin_key", keyType)
            val xElts = mb.newPresentEmitField("zipjoin_elts", curValsType)
            val newEnv = env.bind(curKey -> xKey, curVals -> xElts)
            val joint = joinIR.pType match {
              case _: PCanonicalStream =>
                emit(emitter, joinIR, mb, outerRegion, newEnv, container)
              case _ =>
                emitIR(joinIR, newEnv)
            }

            EmitCode(Code(xKey := k, xElts := vs), joint)
          }

          COption.lift(as.map(emitStream(_))).map { sss =>
            val streams = sss.map(_.getStream(outerRegion).map(_.get()))
            val zipped = kWayZipJoin(mb, outerRegion.code, streams, curValsType, key)
            SizedStream.unsized(eltRegion => zipped.map(joinF))
          }

        case StreamFlatMap(outerIR, name, innerIR) =>
          val outerEltType = coerce[PStream](outerIR.pType).elementType

          val optOuter = emitStream(outerIR)

          optOuter.map { outer =>
            val nested = outer.getStream(outerRegion).map[COption[Stream[EmitCode]]] { elt =>
              if (outerEltType.isRealizable) {
                val xElt = mb.newEmitField(name, outerEltType)
                val innerEnv = env.bind(name -> xElt)
                val optInner = emitStream(innerIR, env = innerEnv).map(_.getStream(outerRegion))

                optInner.addSetup(xElt := elt)
              } else {
                val innerEnv = env.bind(name -> new EmitUnrealizableValue(outerEltType, elt))

                emitStream(innerIR, env = innerEnv).map(_.getStream(outerRegion))
              }

            }

            SizedStream.unsized(eltRegion => nested.flatten.flatten)
          }

        case If(condIR, thn, els) =>
          val eltType = coerce[PStream](thn.pType).elementType
          val xCond = mb.genFieldThisRef[Boolean]("stream_if_cond")

          val condT = COption.fromEmitCode(emitIR(condIR))
          val optLeftStream = emitStream(thn)
          val optRightStream = emitStream(els)

          condT.flatMap[SizedStream] { cond =>
            val newOptStream = COption.choose[SizedStream](
              xCond,
              optLeftStream,
              optRightStream,
              { case (SizedStream(leftSetup, leftStream, lLen), SizedStream(rightSetup, rightStream, rLen)) =>
                  val newStream = mux(mb, eltType,
                    xCond,
                    leftStream(outerRegion),
                    rightStream(outerRegion))
                  val newLen = lLen.liftedZip(rLen).map { case (l1, l2) =>
                    xCond.mux(l1, l2)
                  }
                  val newSetup = xCond.mux(leftSetup, rightSetup)

                  SizedStream(newSetup, eltRegion => newStream, newLen)
              })

            newOptStream.addSetup(xCond := cond.tcode[Boolean])
          }

        case Let(name, valueIR, bodyIR) =>
          val valueType = valueIR.pType

          valueType match {
            case _: PCanonicalStream =>
              val valuet = emit(emitter, valueIR, mb, outerRegion, env, container)
              val bodyEnv = env.bind(name -> new EmitUnrealizableValue(valueType, valuet))

              emitStream(bodyIR, env = bodyEnv)

            case _ =>
              val xValue = mb.newEmitField(name, valueType)
              val bodyEnv = env.bind(name -> xValue)
              val valuet = emitIR(valueIR)

              emitStream(bodyIR, env = bodyEnv).addSetup(xValue := valuet)
          }

        case x@StreamScan(childIR, zeroIR, accName, eltName, bodyIR) =>
          val eltType = coerce[PStream](childIR.pType).elementType
          val accType = x.accPType

          val streamOpt = emitStream(childIR)
          streamOpt.map { case SizedStream(setup, stream, len) =>
            val Lpush = CodeLabel()
            val hasPulled = mb.genFieldThisRef[Boolean]()

            val xElt = mb.newEmitField(eltName, eltType)
            val xAcc = mb.newEmitField(accName, accType)
            val tmpAcc = mb.newEmitField(accName, accType)

<<<<<<< HEAD
            val zero = emitIR(zeroIR).map(accType.copyFromPValue(mb, outerRegion.code, _))
            val bodyEnv = env.bind(accName -> tmpAcc, eltName -> xElt)

            val body = emitIR(bodyIR, env = bodyEnv).map(accType.copyFromPValue(mb, outerRegion.code, _))
=======
            val zero = emitIR(zeroIR).map(_.castTo(mb, region, accType))
            val bodyEnv = env.bind(accName -> tmpAcc, eltName -> xElt)

            val body = emitIR(bodyIR, env = bodyEnv).map(_.castTo(mb, region, accType))
>>>>>>> 4353e931

            val newStream = new Stream[EmitCode] {
              def apply(eos: Code[Ctrl], push: EmitCode => Code[Ctrl])(implicit ctx: EmitStreamContext): Source[EmitCode] = {
                val source = stream(outerRegion)(
                  eos = eos,
                  push = a => Code(xElt := a, tmpAcc := xAcc, xAcc := body, Lpush, push(xAcc)))

                Source[EmitCode](
                  setup0 = source.setup0,
                  setup = Code(hasPulled := false, xAcc := zero, source.setup),
                  close = source.close,
                  close0 = source.close0,
                  pull = hasPulled.mux(
                    source.pull,
                    Code(hasPulled := true, Lpush.goto)))
              }
            }

            val newLen = len.map(l => l + 1)
            SizedStream(setup, eltRegion => newStream, newLen)
          }

        case x@RunAggScan(array, name, init, seqs, result, states) =>
          val (newContainer, aggSetup, aggCleanup) = AggContainer.fromMethodBuilder(states.toArray, mb, "array_agg_scan")

          val eltType = coerce[PStream](array.pType).elementType

          val xElt = mb.newEmitField("aggscan_elt", eltType)
          val xResult = mb.newEmitField("aggscan_result", result.pType)

          val bodyEnv = env.bind(name -> xElt)
          val cInit = emitVoidIR(init, container = Some(newContainer))
          val seqPerElt = emitVoidIR(seqs, env = bodyEnv, container = Some(newContainer))
          val postt = emitIR(result, env = bodyEnv, container = Some(newContainer))

          val optStream = emitStream(array)

          optStream.map { case SizedStream(setup, stream, len) =>
            val newStream = stream(outerRegion).map[EmitCode](
              { eltt =>
                EmitCode(
                  Code(
                    xElt := eltt,
                    xResult := postt,
                    seqPerElt),
                  xResult.get)
              },
              setup0 = Some(aggSetup),
              close0 = Some(aggCleanup),
              setup = Some(cInit))

            SizedStream(setup, eltRegion => newStream, len)
          }

        case StreamJoinRightDistinct(leftIR, rightIR, lKey, rKey, leftName, rightName, joinIR, joinType) =>
          assert(joinType == "left" || joinType == "outer")
          val lEltType = coerce[PStruct](coerce[PStream](leftIR.pType).elementType)
          val rEltType = coerce[PStruct](coerce[PStream](rightIR.pType).elementType)
          val xLElt = mb.newEmitField("join_lelt", lEltType.orMissing(joinType == "left"))
          val xRElt = mb.newEmitField("join_relt", rEltType.setRequired(false))
          val newEnv = env.bind(leftName -> xLElt, rightName -> xRElt)

          val lKeyViewType = PSubsetStruct(lEltType, lKey: _*)
          val rKeyViewType = PSubsetStruct(rEltType, rKey: _*)
          val ordering = lKeyViewType.codeOrdering(mb, rKeyViewType, missingFieldsEqual = false).asInstanceOf[CodeOrdering { type T = Long }]

          def compare(lelt: EmitValue, relt: EmitValue): Code[Int] = {
            assert(lelt.pt == lEltType)
            assert(relt.pt == rEltType)
            ordering.compare((lelt.m, lelt.value[Long]), (relt.m, relt.value[Long]))
          }

          def joinF: ((EmitCode, EmitCode)) => EmitCode = { case (lelt, relt) =>
            val joint = joinIR.pType match {
              case _: PCanonicalStream =>
                emit(emitter, joinIR, mb, outerRegion, newEnv, container)
              case _ =>
                emitIR (joinIR, newEnv)
            }

            EmitCode(Code(xLElt := lelt, xRElt := relt), joint)
          }

          emitStream(leftIR).flatMap { case SizedStream(leftSetup, leftStream, leftLen) =>
            emitStream(rightIR).map { rightSS =>
              val rightStream = rightSS.getStream(outerRegion)
              val newStream = if (joinType == "left")
                leftJoinRightDistinct(
                  mb,
                  lEltType, leftStream(outerRegion),
                  rEltType, rightStream,
                  compare)
                  .map(joinF)
              else
                outerJoinRightDistinct(
                  mb,
                  lEltType, leftStream(outerRegion),
                  rEltType, rightStream,
                  compare)
                  .map(joinF)

              SizedStream(leftSetup, eltRegion => newStream, if (joinType == "left") leftLen else None)
            }
          }

        case x@ShuffleRead(idIR, keyRangeIR) =>
          val shuffleType = coerce[TShuffle](idIR.typ)
          assert(shuffleType.rowDecodedPType == coerce[PStream](x.pType).elementType)
          val keyType = coerce[TInterval](keyRangeIR.typ).pointType
          val keyPType = coerce[PInterval](keyRangeIR.pType).pointType
          assert(keyType == shuffleType.keyType)
          assert(keyPType == shuffleType.keyDecodedPType)

          COption.fromEmitCode(emitIR(idIR)).doIfNone(
            Code._fatal[Unit]("ShuffleRead cannot have null ID")
          ).flatMap { case (idt: PCanonicalShuffleCode) =>
            COption.fromEmitCode(emitIR(keyRangeIR)).doIfNone(
              Code._fatal[Unit]("ShuffleRead cannot have null key range")
            ).flatMap { case (keyRanget: PIntervalCode) =>
              val intervalPhysicalType = keyRanget.pt

              val uuidLocal = mb.newLocal[Long]("shuffleUUID")
              val uuid = new PCanonicalShuffleSettable(idt.pt.asInstanceOf[PCanonicalShuffle], uuidLocal)
              val keyRange = mb.newLocal[Long]("shuffleClientKeyRange")
              COption(
                Code(
                  uuidLocal := idt.tcode[Long],
                  keyRange := keyRanget.tcode[Long],
                  !intervalPhysicalType.startDefined(keyRange) || !intervalPhysicalType.endDefined(keyRange)),
                keyRange
              ).doIfNone(
                Code._fatal[Unit]("ShuffleRead cannot have null start or end points of key range")
              ).map { (keyRange: LocalRef[Long]) =>
                val startt = intervalPhysicalType.loadStart(keyRange)
                val startInclusivet = intervalPhysicalType.includesStart(keyRange)
                val endt = intervalPhysicalType.loadEnd(keyRange)
                val endInclusivet = intervalPhysicalType.includesEnd(keyRange)

                val shuffleLocal = mb.newLocal[ShuffleClient]("shuffleClient")
                val shuffle = new ValueShuffleClient(shuffleLocal)

                val stream = unfold[EmitCode](
                  { (_, k) =>
                    k(
                      COption(
                        shuffle.getValueFinished(),
                        EmitCode.present(
                          shuffleType.rowDecodedPType, shuffle.getValue(outerRegion.code))))
                  },
                  setup = Some(Code(
                    shuffleLocal := CodeShuffleClient.create(
                      mb.ecb.getType(shuffleType),
                      uuid.loadBytes(),
                      Code._null,
                      mb.ecb.getPType(keyPType)),
                    shuffle.startGet(startt, startInclusivet, endt, endInclusivet))),
                  close = Some(Code(
                    shuffle.getDone(),
                    shuffle.close())))
                SizedStream.unsized(eltRegion => stream)
              }
            }
          }

      case x@ShufflePartitionBounds(idIR, nPartitionsIR) =>
          val shuffleType = coerce[TShuffle](idIR.typ)
          assert(shuffleType.keyDecodedPType == coerce[PStream](x.pType).elementType)
          COption.fromEmitCode(emitIR(idIR)).doIfNone(
            Code._fatal[Unit]("ShufflePartitionBounds cannot have null ID")
          ).flatMap { case (idt: PCanonicalShuffleCode) =>
            COption.fromEmitCode(emitIR(nPartitionsIR)).doIfNone(
              Code._fatal[Unit]("ShufflePartitionBounds cannot have null number of partitions")
            ).map { case (nPartitionst: PPrimitiveCode) =>
              val uuidLocal = mb.newLocal[Long]("shuffleUUID")
              val uuid = new PCanonicalShuffleSettable(idt.pt.asInstanceOf[PCanonicalShuffle], uuidLocal)
              val shuffleLocal = mb.newLocal[ShuffleClient]("shuffleClient")
              val shuffle = new ValueShuffleClient(shuffleLocal)
              val stream = unfold[EmitCode](
                { (_, k) =>
                  k(
                    COption(
                      shuffle.partitionBoundsValueFinished(),
                      EmitCode.present(
                        shuffleType.keyDecodedPType, shuffle.partitionBoundsValue(outerRegion.code))))
                },
                setup = Some(Code(
                  uuidLocal := idt.tcode[Long],
                  shuffleLocal := CodeShuffleClient.create(mb.ecb.getType(shuffleType), uuid.loadBytes()),
                  shuffle.startPartitionBounds(nPartitionst.codeTuple()(0).asInstanceOf[Code[Int]]))),
                close = Some(Code(
                  shuffle.endPartitionBounds(),
                  shuffle.close())))
              SizedStream.unsized(eltRegion => stream)
          }
        }

        case _ =>
          fatal(s"not a streamable IR: ${Pretty(streamIR)}")
      }
    }

    COption.toEmitCode(
      _emitStream(streamIR0, outerRegion, env0).map { stream =>
        PCanonicalStreamCode(streamIR0.pType.asInstanceOf[PCanonicalStream], stream)
      }, mb)
  }

  private[ir] def multiplicity(root: IR, refName: String): Int = {
    var uses = 0
    def traverse(ir: BaseIR, mult: Int): Unit = ir match {
      case Ref(name, _) => if (refName == name) uses += mult
      case Let(_, v, b) => traverse(v, 2); traverse(b, mult)
      case StreamMap(a, _, b) => traverse(a, mult); traverse(b, 2)
      case StreamFilter(a, _, b) => traverse(a, mult); traverse(b, 2)
      case StreamFlatMap(a, _, b) => traverse(a, mult); traverse(b, 2)
      case StreamJoinRightDistinct(l, r, _, _, _, c, j, _) =>
        traverse(l, mult); traverse(r, mult); traverse(j, 2)
      case StreamScan(a, z, _, _, b) =>
        traverse(a, mult); traverse(z, 2); traverse(b, 2)
      case StreamRange(a, b, c) =>
        traverse(a, mult); traverse(b, mult); traverse(c, mult)
      case RunAggScan(a, _, i, s, r, _) =>
        traverse(a, mult); traverse(i, 2); traverse(s, 2); traverse(r, 2)
      case MakeStream(irs, _) => irs.foreach(traverse(_, mult))
      case StreamTake(s, i) =>
        traverse(s, mult); traverse(i, mult)
      case StreamDrop(s, i) =>
        traverse(s, mult); traverse(i, mult)
      case StreamGrouped(s, i) =>
        traverse(s, mult); traverse(i, mult)
      case StreamGroupByKey(s, k) =>
        traverse(s, mult)
      case StreamMerge(l, r, _) =>
        traverse(l, mult); traverse(r, mult)
      case StreamMultiMerge(as, _) =>
        as.foreach(traverse(_, mult))
      case StreamZipJoin(as, _, _, _, f) =>
        as.foreach(traverse(_, mult)); traverse(f, 2)
      case StreamZip(as, _, body, _) =>
        as.foreach(traverse(_, mult)); traverse(body, 2)
      case ToStream(a) =>
        traverse(a, mult)
      case ToArray(a) =>
        traverse(a, mult)
      case ir: IR if !ir.typ.isInstanceOf[TStream] =>
        Children(ir).foreach(traverse(_, 2))
    }
    traverse(root, 1)
    uses min 2
  }

  def isIterationLinear(ir: IR, refName: String): Boolean =
    multiplicity(ir, refName) <= 1

}<|MERGE_RESOLUTION|>--- conflicted
+++ resolved
@@ -1640,15 +1640,9 @@
               c < 0 || (c.ceq(0) && li < ri)
             }
 
-<<<<<<< HEAD
           COption.lift(as.map(emitStream(_))).map { sss =>
             val streams = sss.map(_.stream(outerRegion).map { ec =>
-              eltType.copyFromPValue(mb, outerRegion.code, ec.get()).tcode[Long]
-=======
-          COption.lift(as.map(emitStream(_, env))).map { sss =>
-            val streams = sss.map(_.stream.map { ec =>
-              ec.get().castTo(mb, region, eltType).tcode[Long]
->>>>>>> 4353e931
+              ec.get().castTo(mb, outerRegion.code, eltType).tcode[Long]
             })
             val merged = kWayMerge[Long](mb, streams, comp).map { case (i, elt) =>
                 EmitCode.present(PCode(eltType, elt))
@@ -1770,17 +1764,10 @@
             val xAcc = mb.newEmitField(accName, accType)
             val tmpAcc = mb.newEmitField(accName, accType)
 
-<<<<<<< HEAD
-            val zero = emitIR(zeroIR).map(accType.copyFromPValue(mb, outerRegion.code, _))
+            val zero = emitIR(zeroIR).map(_.castTo(mb, outerRegion.code, accType))
             val bodyEnv = env.bind(accName -> tmpAcc, eltName -> xElt)
 
-            val body = emitIR(bodyIR, env = bodyEnv).map(accType.copyFromPValue(mb, outerRegion.code, _))
-=======
-            val zero = emitIR(zeroIR).map(_.castTo(mb, region, accType))
-            val bodyEnv = env.bind(accName -> tmpAcc, eltName -> xElt)
-
-            val body = emitIR(bodyIR, env = bodyEnv).map(_.castTo(mb, region, accType))
->>>>>>> 4353e931
+            val body = emitIR(bodyIR, env = bodyEnv).map(_.castTo(mb, outerRegion.code, accType))
 
             val newStream = new Stream[EmitCode] {
               def apply(eos: Code[Ctrl], push: EmitCode => Code[Ctrl])(implicit ctx: EmitStreamContext): Source[EmitCode] = {
