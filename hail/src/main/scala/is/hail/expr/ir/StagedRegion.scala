package is.hail.expr.ir

import is.hail.annotations.{Region, RegionPool, StagedRegionValueBuilder}
import is.hail.asm4s._
import is.hail.types.physical.{PCode, PType}
import is.hail.utils._

object StagedRegion {
  def apply(
    r: Value[Region],
    allowSubregions: Boolean = false,
    parents: Seq[ParentStagedRegion] = Seq(),
    description: String = "root"
  ): ParentStagedRegion =
    new ParentStagedRegion(r, parents, allowSubregions, description)

  def apply(r: Value[Region]): StagedRegion = new StagedRegion {
    val code = r
    def <=(that: ParentStagedRegion): Boolean = false
    def assertSubRegion(that: ParentStagedRegion) {
      assert(this <= that, s"root\n${that.description}")
    }
  }

  def swap(mb: EmitMethodBuilder[_], x: OwnedStagedRegion, y: OwnedStagedRegion)(implicit line: LineNumber): Code[Unit] = {
    x.parent assertEqual y.parent
    (x, y) match {
      case (x: RealOwnedStagedRegion, y: RealOwnedStagedRegion) =>
        val temp = mb.newLocal[Region]("sr_swap")
        Code(temp := x.r, x.r := y.r, y.r := temp)
      case (x: DummyOwnedStagedRegion, y: DummyOwnedStagedRegion) =>
        Code._empty
    }
  }
}

abstract class StagedRegion {
  def code: Value[Region]

  final def asParent(allowAllocations: Boolean, description: String): ParentStagedRegion = {
    val parents = this match {
      case child: ChildStagedRegion => child.otherAncestors :+ child.parent
      case parent: ParentStagedRegion => Seq(parent)
      case _ => Seq()
    }
    StagedRegion(code, allowAllocations, parents, description)
  }

  def <=(that: ParentStagedRegion): Boolean

  def assertSubRegion(that: ParentStagedRegion): Unit
}

class ParentStagedRegion(
  val code: Value[Region],
  val parents: Seq[ParentStagedRegion],
  val allowSubregions: Boolean,
  desc: String
) extends StagedRegion { self =>
  final def description: String = parents match {
    case Seq() => desc
    case Seq(p) => s"$desc < ${ p.description }"
    case ps => s"$desc < ${ ps.map(_.description).mkString(" {", " | ", " }") }"
  }

  def createChildRegion(mb: EmitMethodBuilder[_]): OwnedStagedRegion =
    if (allowSubregions) {
      val newR = mb.genFieldThisRef[Region]("staged_region_child")
      new RealOwnedStagedRegion(newR, this)
    } else {
      new DummyOwnedStagedRegion(code, this)
    }

  def createChildRegionArray(mb: EmitMethodBuilder[_], length: Int): OwnedStagedRegionArray =
    if (allowSubregions) {
      val regionArray = mb.genFieldThisRef[Array[Region]]("staged_region_child_array")

      def get(i: Value[Int]): Settable[Region] = new Settable[Region] {
        def get(implicit line: LineNumber): Code[Region] = regionArray(i)

        def store(rhs: Code[Region])(implicit line: LineNumber): Code[Unit] = regionArray.update(i, rhs)
      }

      new OwnedStagedRegionArray {
        def apply(i: Value[Int]): OwnedStagedRegion = new RealOwnedStagedRegion(get(i), self)

        def allocateRegions(mb: EmitMethodBuilder[_], size: Int)(implicit line: LineNumber): Code[Unit] = {
          val i = mb.newLocal[Int]("sora_alloc_i")
          Code(
            regionArray := Code.newArray(length),
            Code.forLoop(i := 0, i < length, i := i + 1, apply(i).allocateRegion(size, mb.ecb.pool())))
        }

        def freeAll(mb: EmitMethodBuilder[_])(implicit line: LineNumber): Code[Unit] = {
          val i = mb.newLocal[Int]("sora_free_i")
          Code(
            Code.forLoop(i := 0, i < length, i := i + 1, apply(i).free()),
            regionArray := Code._null)
        }
      }
    } else {
      new OwnedStagedRegionArray {
        def apply(i: Value[Int]): OwnedStagedRegion = new DummyOwnedStagedRegion(code, self)

        def allocateRegions(mb: EmitMethodBuilder[_], size: Int)(implicit line: LineNumber): Code[Unit] =
          Code._empty

        def freeAll(mb: EmitMethodBuilder[_])(implicit line: LineNumber): Code[Unit] =
          Code._empty
      }
    }

  override def equals(that: Any): Boolean = that match {
    case that: ParentStagedRegion =>
      (this.allowSubregions == that.allowSubregions) && (this.code eq that.code)
    case _ => false
  }

  final def <=(that: ParentStagedRegion): Boolean =
    (this == that) || parents.exists(_ <= that)

  def assertEqual(that: ParentStagedRegion) {
    assert(this == that, s"${this.description}\n${that.description}")
  }

  def assertSubRegion(that: ParentStagedRegion) {
    assert(this <= that, s"${this.description}\n${that.description}")
  }
}

abstract class ChildStagedRegion extends StagedRegion {
  def parent: ParentStagedRegion

  def otherAncestors: Seq[ParentStagedRegion]

  def asSubregionOf(that: ParentStagedRegion): ChildStagedRegion

  def createSiblingRegion(mb: EmitMethodBuilder[_]): OwnedStagedRegion

  final def createSiblingRegionArray(mb: EmitMethodBuilder[_], length: Int): OwnedStagedRegionArray =
    parent.createChildRegionArray(mb, length)

  final def copyToParent(cb: EmitCodeBuilder, value: PCode, destType: PType): PCode =
    copyTo(cb, value, parent, destType)

  final def copyToParent(cb: EmitCodeBuilder, value: PCode): PCode =
    copyTo(cb, value, parent)

  def copyTo(cb: EmitCodeBuilder, value: PCode, dest: StagedRegion, destType: PType): PCode

  def copyTo(cb: EmitCodeBuilder, value: PCode, dest: StagedRegion): PCode

  final def <=(that: ParentStagedRegion): Boolean =
    (this.parent <= that) || otherAncestors.exists(_ <= that)

  def description: String = if (otherAncestors.isEmpty)
    parent.description
  else
    otherAncestors.map(_.description).mkString(s"{ ${parent.description} | ", " | ", "}")

  def assertSubRegion(that: ParentStagedRegion) {
    assert(this <= that, s"${this.parent.description}\n${that.description}")
  }
}

trait OwnedStagedRegion extends ChildStagedRegion {
<<<<<<< HEAD
  def allocateRegion(size: Int)(implicit line: LineNumber): Code[Unit]
=======
  def allocateRegion(size: Int, pool: Value[RegionPool]): Code[Unit]
>>>>>>> 25e5e5b8

  def free()(implicit line: LineNumber): Code[Unit]

  def clear()(implicit line: LineNumber): Code[Unit]

  def giveToParent()(implicit line: LineNumber): Code[Unit]

  def giveToSibling(dest: ChildStagedRegion)(implicit line: LineNumber): Code[Unit]

  def shareWithSibling(dest: ChildStagedRegion)(implicit line: LineNumber): Code[Unit]

  def addToParentRVB(srvb: StagedRegionValueBuilder, value: PCode)(implicit line: LineNumber): Code[Unit]
}

abstract class OwnedStagedRegionArray {
  def apply(i: Value[Int]): OwnedStagedRegion

  def allocateRegions(mb: EmitMethodBuilder[_], size: Int)(implicit line: LineNumber): Code[Unit]

  def freeAll(mb: EmitMethodBuilder[_])(implicit line: LineNumber): Code[Unit]
}

class RealOwnedStagedRegion(
  val r: Settable[Region],
  val parent: ParentStagedRegion,
  val otherAncestors: Seq[ParentStagedRegion] = Seq()
) extends OwnedStagedRegion {
  assert(parent.allowSubregions)

  def code: Value[Region] = r

  def asSubregionOf(that: ParentStagedRegion): ChildStagedRegion =
    new RealOwnedStagedRegion(r, parent, otherAncestors :+ that)

  def createSiblingRegion(mb: EmitMethodBuilder[_]): OwnedStagedRegion = {
    val newR = mb.genFieldThisRef[Region]("staged_region_child")
    new RealOwnedStagedRegion(newR, parent, otherAncestors)
  }

<<<<<<< HEAD
  def allocateRegion(size: Int)(implicit line: LineNumber): Code[Unit] =
    r := Region.stagedCreate(size)
=======
  def allocateRegion(size: Int, pool: Value[RegionPool]): Code[Unit] = r := Region.stagedCreate(size, pool)
>>>>>>> 25e5e5b8

  def free()(implicit line: LineNumber): Code[Unit] =
    Code(r.invalidate(), r := Code._null)

  def clear()(implicit line: LineNumber): Code[Unit] =
    (r: Value[Region]).clear()

  def giveToParent()(implicit line: LineNumber): Code[Unit] =
    r.invoke[Region, Unit]("move", parent.code)

  def copyTo(cb: EmitCodeBuilder, value: PCode, dest: StagedRegion, destType: PType): PCode = {
    dest assertSubRegion parent
    value.copyToRegion(cb, dest.code, destType)
  }

  def copyTo(cb: EmitCodeBuilder, value: PCode, dest: StagedRegion): PCode =
    copyTo(cb, value, dest, value.pt)

  def giveToSibling(dest: ChildStagedRegion)(implicit line: LineNumber): Code[Unit] = {
    dest assertSubRegion  parent
    r.invoke[Region, Unit]("move", dest.code)
  }

  def shareWithSibling(dest: ChildStagedRegion)(implicit line: LineNumber): Code[Unit] = {
    dest assertSubRegion parent
    dest.code.invoke[Region, Unit]("addReferenceTo", r)
  }

  def addToParentRVB(srvb: StagedRegionValueBuilder, value: PCode)(implicit line: LineNumber): Code[Unit] =
    srvb.addIRIntermediate(value, deepCopy = true)
}

class DummyOwnedStagedRegion(
  val code: Value[Region],
  val parent: ParentStagedRegion,
  val otherAncestors: Seq[ParentStagedRegion] = Seq()
) extends OwnedStagedRegion {
  assert(!parent.allowSubregions)

  def asSubregionOf(that: ParentStagedRegion): ChildStagedRegion =
    new DummyOwnedStagedRegion(code, parent, otherAncestors :+ that)

  def createSiblingRegion(mb: EmitMethodBuilder[_]): OwnedStagedRegion = {
    new DummyOwnedStagedRegion(code, parent, otherAncestors)
  }

<<<<<<< HEAD
  def allocateRegion(size: Int)(implicit line: LineNumber): Code[Unit] = Code._empty
=======
  def allocateRegion(size: Int, pool: Value[RegionPool]): Code[Unit] = Code._empty
>>>>>>> 25e5e5b8

  def free()(implicit line: LineNumber): Code[Unit] = Code._empty

  def clear()(implicit line: LineNumber): Code[Unit] = Code._empty

  def giveToParent()(implicit line: LineNumber): Code[Unit] = Code._empty

  def copyTo(cb: EmitCodeBuilder, value: PCode, dest: StagedRegion, destType: PType): PCode = {
    dest assertSubRegion parent
    value.castTo(cb, parent.code, destType)
  }

  def copyTo(cb: EmitCodeBuilder, value: PCode, dest: StagedRegion): PCode = {
    dest assertSubRegion parent
    value
  }

  def giveToSibling(dest: ChildStagedRegion)(implicit line: LineNumber): Code[Unit] = {
    dest assertSubRegion parent
    Code._empty
  }

  def shareWithSibling(dest: ChildStagedRegion)(implicit line: LineNumber): Code[Unit] = {
    dest assertSubRegion parent
    Code._empty
  }

  def addToParentRVB(srvb: StagedRegionValueBuilder, value: PCode)(implicit line: LineNumber): Code[Unit] =
    srvb.addIRIntermediate(value, deepCopy = false)
}<|MERGE_RESOLUTION|>--- conflicted
+++ resolved
@@ -164,11 +164,7 @@
 }
 
 trait OwnedStagedRegion extends ChildStagedRegion {
-<<<<<<< HEAD
-  def allocateRegion(size: Int)(implicit line: LineNumber): Code[Unit]
-=======
-  def allocateRegion(size: Int, pool: Value[RegionPool]): Code[Unit]
->>>>>>> 25e5e5b8
+  def allocateRegion(size: Int, pool: Value[RegionPool])(implicit line: LineNumber): Code[Unit]
 
   def free()(implicit line: LineNumber): Code[Unit]
 
@@ -208,12 +204,7 @@
     new RealOwnedStagedRegion(newR, parent, otherAncestors)
   }
 
-<<<<<<< HEAD
-  def allocateRegion(size: Int)(implicit line: LineNumber): Code[Unit] =
-    r := Region.stagedCreate(size)
-=======
-  def allocateRegion(size: Int, pool: Value[RegionPool]): Code[Unit] = r := Region.stagedCreate(size, pool)
->>>>>>> 25e5e5b8
+  def allocateRegion(size: Int, pool: Value[RegionPool])(implicit line: LineNumber): Code[Unit] = r := Region.stagedCreate(size, pool)
 
   def free()(implicit line: LineNumber): Code[Unit] =
     Code(r.invalidate(), r := Code._null)
@@ -260,11 +251,7 @@
     new DummyOwnedStagedRegion(code, parent, otherAncestors)
   }
 
-<<<<<<< HEAD
-  def allocateRegion(size: Int)(implicit line: LineNumber): Code[Unit] = Code._empty
-=======
-  def allocateRegion(size: Int, pool: Value[RegionPool]): Code[Unit] = Code._empty
->>>>>>> 25e5e5b8
+  def allocateRegion(size: Int, pool: Value[RegionPool])(implicit line: LineNumber): Code[Unit] = Code._empty
 
   def free()(implicit line: LineNumber): Code[Unit] = Code._empty
 
