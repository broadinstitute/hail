--- conflicted
+++ resolved
@@ -293,27 +293,11 @@
 
     def pt: PType = _pt
 
-<<<<<<< HEAD
-    def get(implicit line: LineNumber): EmitCode = EmitCode(Code._empty,
+    def load(implicit line: LineNumber): EmitCode = EmitCode(Code._empty,
       if (_pt.required) false else ms.get,
       vs.get)
 
-    def store(ec: EmitCode)(implicit line: LineNumber): Code[Unit] =
-      if (_pt.required)
-        Code(ec.setup,
-          // FIXME put this under control of a debugging option
-          ec.m.mux(
-            Code._fatal[Unit](s"Required EmitSettable cannot be missing ${ _pt }"),
-            Code._empty),
-          vs := ec.pv)
-      else
-        Code(ec.setup, ec.m.mux(ms := true, Code(ms := false, vs := ec.pv)))
-=======
-    def load: EmitCode = EmitCode(Code._empty,
-      if (_pt.required) false else ms.get,
-      vs.get)
-
-    def store(cb: EmitCodeBuilder, ec: EmitCode): Unit = {
+    def store(cb: EmitCodeBuilder, ec: EmitCode)(implicit line: LineNumber): Unit = {
       cb.append(ec.setup)
 
       if (_pt.required) {
@@ -328,7 +312,6 @@
           })
       }
     }
->>>>>>> 00cfa811
 
     def store(cb: EmitCodeBuilder, iec: IEmitCode)(implicit line: LineNumber): Unit =
       if (_pt.required)
@@ -351,15 +334,9 @@
   def newPresentEmitSettable(_pt: PType, ps: PSettable): PresentEmitSettable = new PresentEmitSettable {
     def pt: PType = _pt
 
-<<<<<<< HEAD
-    def get(implicit line: LineNumber): EmitCode = EmitCode(Code._empty, const(false), ps.load())
-
-    def store(pv: PCode)(implicit line: LineNumber): Code[Unit] = ps := pv
-=======
-    def load: EmitCode = EmitCode(Code._empty, const(false), ps.load())
-
-    def store(cb: EmitCodeBuilder, pv: PCode): Unit = ps.store(cb, pv)
->>>>>>> 00cfa811
+    def load(implicit line: LineNumber): EmitCode = EmitCode(Code._empty, const(false), ps.load())
+
+    def store(cb: EmitCodeBuilder, pv: PCode)(implicit line: LineNumber): Unit = ps.store(cb, pv)
   }
 
   private[this] val typMap: mutable.Map[Type, Value[_ <: Type]] =
@@ -1045,11 +1022,7 @@
     new EmitValue {
       val pt: PType = _pt
 
-<<<<<<< HEAD
-      def get(implicit line: LineNumber): EmitCode = {
-=======
-      def load: EmitCode = {
->>>>>>> 00cfa811
+      def load(implicit line: LineNumber): EmitCode = {
         new EmitCode(Code._empty,
           if (pt.required)
             const(false)
@@ -1227,11 +1200,7 @@
     new EmitValue {
       def pt: PType = _pt
 
-<<<<<<< HEAD
-      def get(implicit line: LineNumber): EmitCode = EmitCode(Code._empty, m.load(), PCode(_pt, v.load()))
-=======
-      def load: EmitCode = EmitCode(Code._empty, m.load(), PCode(_pt, v.load()))
->>>>>>> 00cfa811
+      def load(implicit line: LineNumber): EmitCode = EmitCode(Code._empty, m.load(), PCode(_pt, v.load()))
     }
   }
 }
