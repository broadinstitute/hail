--- conflicted
+++ resolved
@@ -388,11 +388,7 @@
   }
 
   val typ = child.typ.copy(
-<<<<<<< HEAD
-    rvRowType = child.typ.rvRowType.updateKey(MatrixType.entriesIdentifier, TArray(entryExpr.typ)),
-=======
     entryType = coerce[TStruct](entryExpr.typ),
->>>>>>> d9c547b7
     colType = child.typ.colKeyStruct ++ coerce[TStruct](colExpr.typ))
 
   override def partitionCounts: Option[IndexedSeq[Long]] = child.partitionCounts
@@ -558,11 +554,7 @@
       table.typ.valueType
 
   val typ: MatrixType =
-<<<<<<< HEAD
-    child.typ.copy(rvRowType = child.typ.rvRowType ++ TStruct(root -> annotationType))
-=======
     child.typ.copy(rowType = child.typ.rowType.appendKey(root, annotationType))
->>>>>>> d9c547b7
 
   def copy(newChildren: IndexedSeq[BaseIR]): MatrixAnnotateRowsTable = {
     val IndexedSeq(child: MatrixIR, table: TableIR) = newChildren
@@ -711,21 +703,7 @@
     case t => fatal(s"expected entry field to be an array of structs, found $t")
   }
 
-<<<<<<< HEAD
-  private val (colType, colsFieldIdx) = child.typ.globalType.field(colsFieldName) match {
-    case Field(_, TArray(t@TStruct(_, _), _), idx) => (t, idx)
-    case Field(_, t, _) => fatal(s"expected cols field to be an array of structs, found $t")
-  }
-
-  val typ: MatrixType = MatrixType(
-    child.typ.globalType.deleteKey(colsFieldName, colsFieldIdx),
-    colKey,
-    colType,
-    child.typ.key,
-    child.typ.rowType.rename(m))
-=======
   val typ: MatrixType = MatrixType.fromTableType(child.typ, colsFieldName, entriesFieldName, colKey)
->>>>>>> d9c547b7
 
   lazy val children: IndexedSeq[BaseIR] = Array(child)
 
@@ -789,21 +767,12 @@
     val IndexedSeq(newChild: MatrixIR) = newChildren
     MatrixFilterIntervals(newChild, intervals, keep)
   }
-<<<<<<< HEAD
 
   override lazy val typ: MatrixType = child.typ
 
   override def columnCount: Option[Int] = child.columnCount
 }
 
-=======
-
-  override lazy val typ: MatrixType = child.typ
-
-  override def columnCount: Option[Int] = child.columnCount
-}
-
->>>>>>> d9c547b7
 case class RelationalLetMatrixTable(name: String, value: IR, body: MatrixIR) extends MatrixIR {
   def typ: MatrixType = body.typ
 
