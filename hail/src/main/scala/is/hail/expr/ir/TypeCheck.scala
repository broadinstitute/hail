--- conflicted
+++ resolved
@@ -107,10 +107,6 @@
       case x@If(cond, cnsq, altr) => {
         assert(cond.typ.isOfType(TBoolean()))
         assert(x.typ.isOfType(cnsq.typ) && x.typ.isOfType(altr.typ))
-<<<<<<< HEAD
-      }
-=======
->>>>>>> 425fc6f0
       case x@Let(_, _, body) =>
         assert(x.typ isOfType body.typ)
       case x@AggLet(_, _, body, _) =>
