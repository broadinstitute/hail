--- conflicted
+++ resolved
@@ -404,10 +404,6 @@
         assert(spec.encodedType.decodedPType(requestedType).virtualType isOfType requestedType)
       case x@WriteValue(value, pathPrefix, spec) =>
         assert(pathPrefix.typ isOfType TString())
-<<<<<<< HEAD
-        spec.encodedType.encodeCompatible(value.pType)
-=======
->>>>>>> 65b1a86a
       case LiftMeOut(_) =>
     }
   }
