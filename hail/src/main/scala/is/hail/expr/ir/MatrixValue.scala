package is.hail.expr.ir

import is.hail.HailContext
import is.hail.annotations._
import is.hail.expr.types.physical.{PArray, PStruct, PType}
import is.hail.expr.types.virtual._
import is.hail.expr.types.{MatrixType, TableType}
import is.hail.io.CodecSpec
import is.hail.linalg.RowMatrix
import is.hail.rvd.{AbstractRVDSpec, RVD, RVDType, _}
import is.hail.sparkextras.ContextRDD
import is.hail.table.TableSpec
import is.hail.utils._
import is.hail.variant._
import is.hail.io.fs.{FS, HadoopFS}
import org.apache.commons.lang3.StringUtils
import org.apache.hadoop
import org.apache.spark.SparkContext
import org.apache.spark.sql.Row
import org.apache.spark.storage.StorageLevel
import org.json4s.jackson.JsonMethods.parse

case class MatrixValue(
  typ: MatrixType,
  globals: BroadcastRow,
  colValues: BroadcastIndexedSeq,
  rvd: RVD) {

  lazy val rvRowPType: PStruct = rvd.typ.rowType
  lazy val rvRowType: TStruct = rvRowPType.virtualType
  lazy val entriesIdx: Int = rvRowPType.fieldIdx(MatrixType.entriesIdentifier)
  lazy val entryArrayPType: PArray = rvRowPType.types(entriesIdx).asInstanceOf[PArray]
  lazy val entryArrayType: TArray = rvRowType.types(entriesIdx).asInstanceOf[TArray]
  lazy val entryPType: PStruct = entryArrayPType.elementType.asInstanceOf[PStruct]
  lazy val entryType: TStruct = entryArrayType.elementType.asInstanceOf[TStruct]

  lazy val entriesRVType: TStruct = TStruct(
    MatrixType.entriesIdentifier -> TArray(entryType))

  require(rvd.typ.key.startsWith(typ.rowKey), s"\nmat row key: ${ typ.rowKey }\nrvd key: ${ rvd.typ.key }")

  def sparkContext: SparkContext = rvd.sparkContext

  def nPartitions: Int = rvd.getNumPartitions

  def nCols: Int = colValues.value.length

  def stringSampleIds: IndexedSeq[String] = {
    val colKeyTypes = typ.colKeyStruct.types
    assert(colKeyTypes.length == 1 && colKeyTypes(0).isInstanceOf[TString], colKeyTypes.toSeq)
    val querier = typ.colType.query(typ.colKey(0))
    colValues.value.map(querier(_).asInstanceOf[String])
  }

  def requireUniqueSamples(method: String) {
    val dups = stringSampleIds.counter().filter(_._2 > 1).toArray
    if (dups.nonEmpty)
      fatal(s"Method '$method' does not support duplicate column keys. Duplicates:" +
        s"\n  @1", dups.sortBy(-_._2).map { case (id, count) => s"""($count) "$id"""" }.truncatable("\n  "))
  }

  def referenceGenome: ReferenceGenome = typ.referenceGenome

  def colsTableValue: TableValue = TableValue(typ.colsTableType, globals, colsRVD())

  private def writeCols(fs: FS, path: String, codecSpec: CodecSpec) {
    val partitionCounts = AbstractRVDSpec.writeSingle(fs, path + "/rows", typ.colType.physicalType, codecSpec, colValues.value)

    val colsSpec = TableSpec(
      FileFormat.version.rep,
      is.hail.HAIL_PRETTY_VERSION,
      "../references",
      typ.colsTableType,
      Map("globals" -> RVDComponentSpec("../globals/rows"),
        "rows" -> RVDComponentSpec("rows"),
        "partition_counts" -> PartitionCountsComponentSpec(partitionCounts)))
    colsSpec.write(fs, path)

    fs.writeTextFile(path + "/_SUCCESS")(out => ())
  }

  private def writeGlobals(fs: FS, path: String, codecSpec: CodecSpec) {
    val partitionCounts = AbstractRVDSpec.writeSingle(fs, path + "/rows", typ.globalType.physicalType, codecSpec, Array(globals.value))

    AbstractRVDSpec.writeSingle(fs, path + "/globals", TStruct.empty().physicalType, codecSpec, Array[Annotation](Row()))

    val globalsSpec = TableSpec(
      FileFormat.version.rep,
      is.hail.HAIL_PRETTY_VERSION,
      "../references",
      TableType(typ.globalType, FastIndexedSeq(), TStruct.empty()),
      Map("globals" -> RVDComponentSpec("globals"),
        "rows" -> RVDComponentSpec("rows"),
        "partition_counts" -> PartitionCountsComponentSpec(partitionCounts)))
    globalsSpec.write(fs, path)

    fs.writeTextFile(path + "/_SUCCESS")(out => ())
  }

  private def finalizeWrite(
    fs: FS,
    path: String,
    codecSpec: CodecSpec,
    partitionCounts: Array[Long]
  ) = {
    val globalsPath = path + "/globals"
    fs.mkDir(globalsPath)
    writeGlobals(fs, globalsPath, codecSpec)

    val rowsSpec = TableSpec(
      FileFormat.version.rep,
      is.hail.HAIL_PRETTY_VERSION,
      "../references",
      typ.rowsTableType,
      Map("globals" -> RVDComponentSpec("../globals/rows"),
        "rows" -> RVDComponentSpec("rows"),
        "partition_counts" -> PartitionCountsComponentSpec(partitionCounts)))
    rowsSpec.write(fs, path + "/rows")

    fs.writeTextFile(path + "/rows/_SUCCESS")(out => ())

    val entriesSpec = TableSpec(
      FileFormat.version.rep,
      is.hail.HAIL_PRETTY_VERSION,
      "../references",
      TableType(entriesRVType, FastIndexedSeq(), typ.globalType),
      Map("globals" -> RVDComponentSpec("../globals/rows"),
        "rows" -> RVDComponentSpec("rows"),
        "partition_counts" -> PartitionCountsComponentSpec(partitionCounts)))
    entriesSpec.write(fs, path + "/entries")

    fs.writeTextFile(path + "/entries/_SUCCESS")(out => ())

    fs.mkDir(path + "/cols")
    writeCols(fs, path + "/cols", codecSpec)

    val refPath = path + "/references"
<<<<<<< HEAD
    fs.mkDir(refPath)
    Array(typ.colType, typ.rowType, typ.entryType, typ.globalType).foreach { t =>
      ReferenceGenome.exportReferences(fs, refPath, t)
=======
    hadoopConf.mkDir(refPath)
    Array(typ.colType, typ.rowType, entryType, typ.globalType).foreach { t =>
      ReferenceGenome.exportReferences(hadoopConf, refPath, t)
>>>>>>> 7c32b3cc
    }

    val spec = MatrixTableSpec(
      FileFormat.version.rep,
      is.hail.HAIL_PRETTY_VERSION,
      "references",
      typ,
      Map("globals" -> RVDComponentSpec("globals/rows"),
        "cols" -> RVDComponentSpec("cols/rows"),
        "rows" -> RVDComponentSpec("rows/rows"),
        "entries" -> RVDComponentSpec("entries/rows"),
        "partition_counts" -> PartitionCountsComponentSpec(partitionCounts)))
    spec.write(fs, path)

    writeNativeFileReadMe(path)

    fs.writeTextFile(path + "/_SUCCESS")(out => ())

    val nRows = partitionCounts.sum
    val nCols = colValues.value.length
    info(s"wrote matrix table with $nRows ${ plural(nRows, "row") } " +
      s"and $nCols ${ plural(nCols, "column") } " +
      s"in ${ partitionCounts.length } ${ plural(partitionCounts.length, "partition") } " +
      s"to $path")
  }

  def write(path: String, overwrite: Boolean = false, stageLocally: Boolean = false, codecSpecJSONStr: String = null) = {
    val hc = HailContext.get
    val fs = hc.sFS

    val codecSpec =
      if (codecSpecJSONStr != null) {
        implicit val formats = AbstractRVDSpec.formats
        val codecSpecJSON = parse(codecSpecJSONStr)
        codecSpecJSON.extract[CodecSpec]
      } else
        CodecSpec.default

    if (overwrite)
      fs.delete(path, recursive = true)
    else if (fs.exists(path))
      fatal(s"file already exists: $path")

    fs.mkDir(path)

    val partitionCounts = rvd.writeRowsSplit(path, codecSpec, stageLocally)

    finalizeWrite(fs, path, codecSpec, partitionCounts)
  }

  lazy val (sortedColValues, sortedColsToOldIdx): (BroadcastIndexedSeq, BroadcastIndexedSeq) = {
    val (_, keyF) = typ.colType.select(typ.colKey)
    if (typ.colKey.isEmpty)
      (colValues,
        BroadcastIndexedSeq(
          IndexedSeq.range(0, colValues.safeValue.length),
          TArray(TInt32()),
          colValues.sc))
    else {
      val sortedValsWithIdx = colValues.safeValue
        .zipWithIndex
        .map(colIdx => (keyF(colIdx._1.asInstanceOf[Row]), colIdx))
        .sortBy(_._1)(typ.colKeyStruct.ordering.toOrdering.asInstanceOf[Ordering[Row]])
        .map(_._2)

      (colValues.copy(value = sortedValsWithIdx.map(_._1)),
        BroadcastIndexedSeq(
          sortedValsWithIdx.map(_._2),
          TArray(TInt32()),
          colValues.sc))
    }
  }

  def colsRVD(): RVD = {
    val hc = HailContext.get
    val colPType = typ.colType.physicalType

    RVD.coerce(
      typ.colsTableType.canonicalRVDType,
      ContextRDD.parallelize(hc.sc, sortedColValues.safeValue.asInstanceOf[IndexedSeq[Row]])
        .cmapPartitions { (ctx, it) => it.toRegionValueIterator(ctx.region, colPType) }
    )
  }

  def toRowMatrix(entryField: String): RowMatrix = {
    val partCounts: Array[Long] = rvd.countPerPartition()
    val partStarts = partCounts.scanLeft(0L)(_ + _)
    assert(partStarts.length == rvd.getNumPartitions + 1)
    val partStartsBc = sparkContext.broadcast(partStarts)

    val localRvRowPType = rvRowPType
    val localEntryArrayPType = entryArrayPType
    val localEntryPType = entryPType
    val fieldType = entryPType.field(entryField).typ

    assert(fieldType.virtualType.isOfType(TFloat64()))

    val localEntryArrayIdx = entriesIdx
    val fieldIdx = entryType.fieldIdx(entryField)
    val numColsLocal = nCols

    val rows = rvd.mapPartitionsWithIndex { (pi, it) =>
      var i = partStartsBc.value(pi)
      it.map { rv =>
        val region = rv.region
        val data = new Array[Double](numColsLocal)
        val entryArrayOffset = localRvRowPType.loadField(rv, localEntryArrayIdx)
        var j = 0
        while (j < numColsLocal) {
          if (localEntryArrayPType.isElementDefined(region, entryArrayOffset, j)) {
            val entryOffset = localEntryArrayPType.loadElement(region, entryArrayOffset, j)
            if (localEntryPType.isFieldDefined(region, entryOffset, fieldIdx)) {
              val fieldOffset = localEntryPType.loadField(region, entryOffset, fieldIdx)
              data(j) = region.loadDouble(fieldOffset)
            } else
              fatal(s"Cannot create RowMatrix: missing value at row $i and col $j")
          } else
            fatal(s"Cannot create RowMatrix: filtered entry at row $i and col $j")
          j += 1
        }
        val row = (i, data)
        i += 1
        row
      }
    }

    new RowMatrix(HailContext.get, rows, nCols, Some(partStarts.last), Some(partCounts))
  }

  def typeCheck(): Unit = {
    assert(typ.globalType.typeCheck(globals.value))
    assert(TArray(typ.colType).typeCheck(colValues.value))
    val localRVRowType = rvRowType
    assert(rvd.toRows.forall(r => localRVRowType.typeCheck(r)))
  }

  def persist(storageLevel: StorageLevel): MatrixValue = copy(rvd = rvd.persist(storageLevel))

  def unpersist(): MatrixValue = copy(rvd = rvd.unpersist())

  def toTableValue: TableValue = {
    val tt: TableType = typ.canonicalTableType
    val newGlobals = BroadcastRow(
      Row.merge(globals.safeValue, Row(colValues.safeValue)),
      tt.globalType,
      HailContext.get.sc)

    TableValue(tt, newGlobals, rvd.cast(tt.rowType.physicalType))
  }
}

object MatrixValue {
  def writeMultiple(
    mvs: IndexedSeq[MatrixValue],
    prefix: String,
    overwrite: Boolean,
    stageLocally: Boolean
  ): Unit = {
    val first = mvs.head
    require(mvs.forall(_.typ == first.typ))
    val hc = HailContext.get
    val fs = hc.sFS
    val codecSpec = CodecSpec.default

    val d = digitsNeeded(mvs.length)
    val paths = (0 until mvs.length).map { i => prefix + StringUtils.leftPad(i.toString, d, '0') + ".mt" }
    paths.foreach { path =>
      if (overwrite)
        fs.delete(path, recursive = true)
      else if (fs.exists(path))
        fatal(s"file already exists: $path")
      fs.mkDir(path)
    }

    val partitionCounts = RVD.writeRowsSplitFiles(mvs.map(_.rvd), prefix, codecSpec, stageLocally)
    for ((mv, path, partCounts) <- (mvs, paths, partitionCounts).zipped) {
      mv.finalizeWrite(fs, path, codecSpec, partCounts)
    }
  }
}<|MERGE_RESOLUTION|>--- conflicted
+++ resolved
@@ -135,15 +135,9 @@
     writeCols(fs, path + "/cols", codecSpec)
 
     val refPath = path + "/references"
-<<<<<<< HEAD
     fs.mkDir(refPath)
-    Array(typ.colType, typ.rowType, typ.entryType, typ.globalType).foreach { t =>
+    Array(typ.colType, typ.rowType, entryType, typ.globalType).foreach { t =>
       ReferenceGenome.exportReferences(fs, refPath, t)
-=======
-    hadoopConf.mkDir(refPath)
-    Array(typ.colType, typ.rowType, entryType, typ.globalType).foreach { t =>
-      ReferenceGenome.exportReferences(hadoopConf, refPath, t)
->>>>>>> 7c32b3cc
     }
 
     val spec = MatrixTableSpec(
