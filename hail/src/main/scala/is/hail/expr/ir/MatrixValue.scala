--- conflicted
+++ resolved
@@ -52,15 +52,8 @@
 
   def colsTableValue: TableValue = TableValue(typ.colsTableType, globals, colsRVD())
 
-<<<<<<< HEAD
-  def rowsTableValue: TableValue = TableValue(typ.rowsTableType, globals, rowsRVD())
-
   private def writeCols(fs: FS, path: String, codecSpec: CodecSpec) {
     val partitionCounts = AbstractRVDSpec.writeSingle(fs, path + "/rows", typ.colType.physicalType, codecSpec, colValues.value)
-=======
-  private def writeCols(hadoopConf: hadoop.conf.Configuration, path: String, codecSpec: CodecSpec) {
-    val partitionCounts = AbstractRVDSpec.writeSingle(hadoopConf, path + "/rows", typ.colType.physicalType, codecSpec, colValues.value)
->>>>>>> 58f42216
 
     val colsSpec = TableSpec(
       FileFormat.version.rep,
