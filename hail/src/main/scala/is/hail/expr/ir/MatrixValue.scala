package is.hail.expr.ir

import is.hail.HailContext
import is.hail.annotations._
import is.hail.expr.types.physical.{PArray, PStruct, PType}
import is.hail.expr.types.virtual._
import is.hail.expr.types.{MatrixType, TableType}
import is.hail.io.CodecSpec
import is.hail.linalg.RowMatrix
import is.hail.rvd.{AbstractRVDSpec, RVD, RVDType, _}
import is.hail.sparkextras.ContextRDD
import is.hail.table.TableSpec
import is.hail.utils._
import is.hail.variant._
import org.apache.commons.lang3.StringUtils
import org.apache.hadoop
import org.apache.spark.SparkContext
import org.apache.spark.sql.Row
import org.apache.spark.storage.StorageLevel
import org.json4s.jackson.JsonMethods.parse

case class MatrixValue(
  typ: MatrixType,
  globals: BroadcastRow,
  colValues: BroadcastIndexedSeq,
  rvd: RVD) {

  lazy val rvRowPType: PStruct = rvd.typ.rowType
  lazy val rvRowType: TStruct = rvRowPType.virtualType
  lazy val entriesIdx: Int = rvRowPType.fieldIdx(MatrixType.entriesIdentifier)
  lazy val entryArrayPType: PArray = rvRowPType.types(entriesIdx).asInstanceOf[PArray]
  lazy val entryArrayType: TArray = rvRowType.types(entriesIdx).asInstanceOf[TArray]
  lazy val entryPType: PStruct = entryArrayPType.elementType.asInstanceOf[PStruct]
  lazy val entryType: TStruct = entryArrayType.elementType.asInstanceOf[TStruct]

  lazy val entriesRVType: TStruct = TStruct(
    MatrixType.entriesIdentifier -> TArray(entryType))

  require(rvd.typ.key.startsWith(typ.rowKey), s"\nmat row key: ${ typ.rowKey }\nrvd key: ${ rvd.typ.key }")

  def sparkContext: SparkContext = rvd.sparkContext

  def nPartitions: Int = rvd.getNumPartitions

  def nCols: Int = colValues.value.length

  def stringSampleIds: IndexedSeq[String] = {
    val colKeyTypes = typ.colKeyStruct.types
    assert(colKeyTypes.length == 1 && colKeyTypes(0).isInstanceOf[TString], colKeyTypes.toSeq)
    val querier = typ.colType.query(typ.colKey(0))
    colValues.value.map(querier(_).asInstanceOf[String])
  }

  def requireUniqueSamples(method: String) {
    val dups = stringSampleIds.counter().filter(_._2 > 1).toArray
    if (dups.nonEmpty)
      fatal(s"Method '$method' does not support duplicate column keys. Duplicates:" +
        s"\n  @1", dups.sortBy(-_._2).map { case (id, count) => s"""($count) "$id"""" }.truncatable("\n  "))
  }

  def referenceGenome: ReferenceGenome = typ.referenceGenome

  def colsTableValue: TableValue = TableValue(typ.colsTableType, globals, colsRVD())

  private def writeCols(hadoopConf: hadoop.conf.Configuration, path: String, codecSpec: CodecSpec) {
    val partitionCounts = AbstractRVDSpec.writeSingle(hadoopConf, path + "/rows", typ.colType.physicalType, codecSpec, colValues.value)

    val colsSpec = TableSpec(
      FileFormat.version.rep,
      is.hail.HAIL_PRETTY_VERSION,
      "../references",
      typ.colsTableType,
      Map("globals" -> RVDComponentSpec("../globals/rows"),
        "rows" -> RVDComponentSpec("rows"),
        "partition_counts" -> PartitionCountsComponentSpec(partitionCounts)))
    colsSpec.write(hadoopConf, path)

    hadoopConf.writeTextFile(path + "/_SUCCESS")(out => ())
  }

  private def writeGlobals(hadoopConf: hadoop.conf.Configuration, path: String, codecSpec: CodecSpec) {
    val partitionCounts = AbstractRVDSpec.writeSingle(hadoopConf, path + "/rows", typ.globalType.physicalType, codecSpec, Array(globals.value))

    AbstractRVDSpec.writeSingle(hadoopConf, path + "/globals", TStruct.empty().physicalType, codecSpec, Array[Annotation](Row()))

    val globalsSpec = TableSpec(
      FileFormat.version.rep,
      is.hail.HAIL_PRETTY_VERSION,
      "../references",
      TableType(typ.globalType, FastIndexedSeq(), TStruct.empty()),
      Map("globals" -> RVDComponentSpec("globals"),
        "rows" -> RVDComponentSpec("rows"),
        "partition_counts" -> PartitionCountsComponentSpec(partitionCounts)))
    globalsSpec.write(hadoopConf, path)

    hadoopConf.writeTextFile(path + "/_SUCCESS")(out => ())
  }

  private def finalizeWrite(
    hadoopConf: hadoop.conf.Configuration,
    path: String,
    codecSpec: CodecSpec,
    partitionCounts: Array[Long]
  ) = {
    val globalsPath = path + "/globals"
    hadoopConf.mkDir(globalsPath)
    writeGlobals(hadoopConf, globalsPath, codecSpec)

    val rowsSpec = TableSpec(
      FileFormat.version.rep,
      is.hail.HAIL_PRETTY_VERSION,
      "../references",
      typ.rowsTableType,
      Map("globals" -> RVDComponentSpec("../globals/rows"),
        "rows" -> RVDComponentSpec("rows"),
        "partition_counts" -> PartitionCountsComponentSpec(partitionCounts)))
    rowsSpec.write(hadoopConf, path + "/rows")

    hadoopConf.writeTextFile(path + "/rows/_SUCCESS")(out => ())

    val entriesSpec = TableSpec(
      FileFormat.version.rep,
      is.hail.HAIL_PRETTY_VERSION,
      "../references",
      TableType(entriesRVType, FastIndexedSeq(), typ.globalType),
      Map("globals" -> RVDComponentSpec("../globals/rows"),
        "rows" -> RVDComponentSpec("rows"),
        "partition_counts" -> PartitionCountsComponentSpec(partitionCounts)))
    entriesSpec.write(hadoopConf, path + "/entries")

    hadoopConf.writeTextFile(path + "/entries/_SUCCESS")(out => ())

    hadoopConf.mkDir(path + "/cols")
    writeCols(hadoopConf, path + "/cols", codecSpec)

    val refPath = path + "/references"
    hadoopConf.mkDir(refPath)
<<<<<<< HEAD
    Array(typ.colType, typ.rowType, typ.entryType, typ.globalType).foreach { t =>
=======
    Array(typ.colType, typ.rowType, entryType, typ.globalType).foreach { t =>
>>>>>>> d9c547b7
      ReferenceGenome.exportReferences(hadoopConf, refPath, t)
    }

    val spec = MatrixTableSpec(
      FileFormat.version.rep,
      is.hail.HAIL_PRETTY_VERSION,
      "references",
      typ,
      Map("globals" -> RVDComponentSpec("globals/rows"),
        "cols" -> RVDComponentSpec("cols/rows"),
        "rows" -> RVDComponentSpec("rows/rows"),
        "entries" -> RVDComponentSpec("entries/rows"),
        "partition_counts" -> PartitionCountsComponentSpec(partitionCounts)))
    spec.write(hadoopConf, path)

    writeNativeFileReadMe(path)

    hadoopConf.writeTextFile(path + "/_SUCCESS")(out => ())

    val nRows = partitionCounts.sum
    val nCols = colValues.value.length
    info(s"wrote matrix table with $nRows ${ plural(nRows, "row") } " +
      s"and $nCols ${ plural(nCols, "column") } " +
      s"in ${ partitionCounts.length } ${ plural(partitionCounts.length, "partition") } " +
      s"to $path")
  }

  def write(path: String, overwrite: Boolean = false, stageLocally: Boolean = false, codecSpecJSONStr: String = null) = {
    val hc = HailContext.get
    val hadoopConf = hc.hadoopConf

    val codecSpec =
      if (codecSpecJSONStr != null) {
        implicit val formats = AbstractRVDSpec.formats
        val codecSpecJSON = parse(codecSpecJSONStr)
        codecSpecJSON.extract[CodecSpec]
      } else
        CodecSpec.default

    if (overwrite)
      hadoopConf.delete(path, recursive = true)
    else if (hadoopConf.exists(path))
      fatal(s"file already exists: $path")

    hc.hadoopConf.mkDir(path)

    val partitionCounts = rvd.writeRowsSplit(path, codecSpec, stageLocally)

    finalizeWrite(hadoopConf, path, codecSpec, partitionCounts)
  }

  lazy val (sortedColValues, sortedColsToOldIdx): (BroadcastIndexedSeq, BroadcastIndexedSeq) = {
    val (_, keyF) = typ.colType.select(typ.colKey)
    if (typ.colKey.isEmpty)
      (colValues,
        BroadcastIndexedSeq(
          IndexedSeq.range(0, colValues.safeValue.length),
          TArray(TInt32()),
          colValues.sc))
    else {
      val sortedValsWithIdx = colValues.safeValue
        .zipWithIndex
        .map(colIdx => (keyF(colIdx._1.asInstanceOf[Row]), colIdx))
        .sortBy(_._1)(typ.colKeyStruct.ordering.toOrdering.asInstanceOf[Ordering[Row]])
        .map(_._2)

      (colValues.copy(value = sortedValsWithIdx.map(_._1)),
        BroadcastIndexedSeq(
          sortedValsWithIdx.map(_._2),
          TArray(TInt32()),
          colValues.sc))
    }
  }

  def colsRVD(): RVD = {
    val hc = HailContext.get
    val colPType = typ.colType.physicalType

    RVD.coerce(
      typ.colsTableType.canonicalRVDType,
      ContextRDD.parallelize(hc.sc, sortedColValues.safeValue.asInstanceOf[IndexedSeq[Row]])
        .cmapPartitions { (ctx, it) => it.toRegionValueIterator(ctx.region, colPType) }
    )
  }

  def toRowMatrix(entryField: String): RowMatrix = {
    val partCounts: Array[Long] = rvd.countPerPartition()
    val partStarts = partCounts.scanLeft(0L)(_ + _)
    assert(partStarts.length == rvd.getNumPartitions + 1)
    val partStartsBc = sparkContext.broadcast(partStarts)

    val localRvRowPType = rvRowPType
    val localEntryArrayPType = entryArrayPType
    val localEntryPType = entryPType
    val fieldType = entryPType.field(entryField).typ

    assert(fieldType.virtualType.isOfType(TFloat64()))

    val localEntryArrayIdx = entriesIdx
    val fieldIdx = entryType.fieldIdx(entryField)
    val numColsLocal = nCols

    val rows = rvd.mapPartitionsWithIndex { (pi, it) =>
      var i = partStartsBc.value(pi)
      it.map { rv =>
        val region = rv.region
        val data = new Array[Double](numColsLocal)
        val entryArrayOffset = localRvRowPType.loadField(rv, localEntryArrayIdx)
        var j = 0
        while (j < numColsLocal) {
          if (localEntryArrayPType.isElementDefined(region, entryArrayOffset, j)) {
            val entryOffset = localEntryArrayPType.loadElement(region, entryArrayOffset, j)
            if (localEntryPType.isFieldDefined(region, entryOffset, fieldIdx)) {
              val fieldOffset = localEntryPType.loadField(region, entryOffset, fieldIdx)
              data(j) = region.loadDouble(fieldOffset)
            } else
              fatal(s"Cannot create RowMatrix: missing value at row $i and col $j")
          } else
            fatal(s"Cannot create RowMatrix: filtered entry at row $i and col $j")
          j += 1
        }
        val row = (i, data)
        i += 1
        row
      }
    }

    new RowMatrix(HailContext.get, rows, nCols, Some(partStarts.last), Some(partCounts))
  }

  def typeCheck(): Unit = {
    assert(typ.globalType.typeCheck(globals.value))
    assert(TArray(typ.colType).typeCheck(colValues.value))
    val localRVRowType = rvRowType
    assert(rvd.toRows.forall(r => localRVRowType.typeCheck(r)))
  }

  def persist(storageLevel: StorageLevel): MatrixValue = copy(rvd = rvd.persist(storageLevel))

  def unpersist(): MatrixValue = copy(rvd = rvd.unpersist())

  def toTableValue: TableValue = {
    val tt: TableType = typ.canonicalTableType
    val newGlobals = BroadcastRow(
      Row.merge(globals.safeValue, Row(colValues.safeValue)),
      tt.globalType,
      HailContext.get.sc)

    TableValue(tt, newGlobals, rvd.cast(tt.rowType.physicalType))
  }

  def toTableValue(colsFieldName: String, entriesFieldName: String): TableValue = {
    val tt: TableType = LowerMatrixIR.loweredType(typ, entriesFieldName, colsFieldName)
    val newGlobals = BroadcastRow(
      Row.merge(globals.safeValue, Row(colValues.safeValue)),
      tt.globalType,
      HailContext.get.sc)

    TableValue(tt, newGlobals, rvd.cast(tt.rowType.physicalType))
  }
}

object MatrixValue {
  def writeMultiple(
    mvs: IndexedSeq[MatrixValue],
    prefix: String,
    overwrite: Boolean,
    stageLocally: Boolean
  ): Unit = {
    val first = mvs.head
    require(mvs.forall(_.typ == first.typ))
    val hc = HailContext.get
    val hadoopConf = hc.hadoopConf
    val codecSpec = CodecSpec.default

    val d = digitsNeeded(mvs.length)
    val paths = (0 until mvs.length).map { i => prefix + StringUtils.leftPad(i.toString, d, '0') + ".mt" }
    paths.foreach { path =>
      if (overwrite)
        hadoopConf.delete(path, recursive = true)
      else if (hadoopConf.exists(path))
        fatal(s"file already exists: $path")
      hadoopConf.mkDir(path)
    }

    val partitionCounts = RVD.writeRowsSplitFiles(mvs.map(_.rvd), prefix, codecSpec, stageLocally)
    for ((mv, path, partCounts) <- (mvs, paths, partitionCounts).zipped) {
      mv.finalizeWrite(hadoopConf, path, codecSpec, partCounts)
    }
  }
}<|MERGE_RESOLUTION|>--- conflicted
+++ resolved
@@ -135,11 +135,7 @@
 
     val refPath = path + "/references"
     hadoopConf.mkDir(refPath)
-<<<<<<< HEAD
-    Array(typ.colType, typ.rowType, typ.entryType, typ.globalType).foreach { t =>
-=======
     Array(typ.colType, typ.rowType, entryType, typ.globalType).foreach { t =>
->>>>>>> d9c547b7
       ReferenceGenome.exportReferences(hadoopConf, refPath, t)
     }
 
@@ -290,16 +286,6 @@
 
     TableValue(tt, newGlobals, rvd.cast(tt.rowType.physicalType))
   }
-
-  def toTableValue(colsFieldName: String, entriesFieldName: String): TableValue = {
-    val tt: TableType = LowerMatrixIR.loweredType(typ, entriesFieldName, colsFieldName)
-    val newGlobals = BroadcastRow(
-      Row.merge(globals.safeValue, Row(colValues.safeValue)),
-      tt.globalType,
-      HailContext.get.sc)
-
-    TableValue(tt, newGlobals, rvd.cast(tt.rowType.physicalType))
-  }
 }
 
 object MatrixValue {
