package is.hail.expr.ir

import is.hail.types.virtual.TVoid
import is.hail.utils._
import org.apache.spark.sql.Row

import scala.collection.mutable.ArrayBuffer

object FoldConstants {
  def apply(ctx: ExecuteContext, ir: BaseIR): BaseIR =
    ExecuteContext.scopedNewRegion(ctx) { ctx =>
      foldConstants(ctx, ir)
    }

  def foldConstants(ctx: ExecuteContext, ir : BaseIR): BaseIR = {
<<<<<<< HEAD
    val constantSubTrees = Memo.empty[Unit]
    visitIR(ir, constantSubTrees)
    val constants = ArrayBuffer[IR]()
    getConstantIRs(ir, constantSubTrees, constants)
    val constantsIS = constants.toIndexedSeq
    assert(constants.forall(x => x.typ.isRealizable))
    val constantsTrapTuple = MakeTuple.ordered(constantsIS.map(constIR => Trap(constIR)))
    val compiled = CompileAndEvaluate[Any](ctx, constantsTrapTuple, optimize = false)
    val rowCompiled = compiled.asInstanceOf[Row]
    val constDict = getIRConstantMapping(rowCompiled, constantsIS)
    replaceConstantTrees(ir, constDict)
  }

  def visitIR(baseIR: BaseIR, memo: Memo[Unit]): Option[Set[String]] = {
      baseIR match {
        case Ref(name, _) => Some(Set(name))
        case _ =>
          val childrenDeps = baseIR.children.map {
          child =>
          visitIR (child, memo)
          }
          val allConstantChildren = childrenDeps.forall (child => ! child.isEmpty)
          if (! allConstantChildren) return None
          val constChildrenDeps = childrenDeps.map (child => child.get)
          val nodeDeps = baseIR.children.zip (constChildrenDeps).zipWithIndex.map {
          case ((child, childDep), index) =>
          childDep -- Bindings.apply (baseIR, index).map (ref => ref._1)
          }.foldLeft (Set[String] () ) ((accum, elem) => elem ++ accum)
          baseIR match {
          case ir: IR =>
          if (nodeDeps.isEmpty && ir.typ.isRealizable && ! neverConstantIRs (ir) ) {
          memo.bind (ir, () )
          Some (nodeDeps)
          }
          else if (! neverConstantIRs (ir) ) Some (nodeDeps)
          else None

          case _ => None
        }
      }
=======

    val constantSubTrees = Memo.empty[Unit]
    val constantRefs = Set[String]()
    visitIR(ir, constantRefs, constantSubTrees)
    val constants = ArrayBuffer[IR]()
    val bindings = ArrayBuffer[(String,IR)]()
    getConstantIRsAndRefs(ir, constantSubTrees, constants, bindings)
    val constantsIS = constants.toIndexedSeq
    assert(constants.forall(x => x.typ.isRealizable))
    val bindingsIS = bindings.toIndexedSeq
    val constantTuple = MakeTuple.ordered(constantsIS)
    val letWrapped = bindingsIS.foldRight[IR](constantTuple){ case ((name, binding), accum) => Let(name, binding, accum)}
    val productIR = try {
      val compiled = CompileAndEvaluate[Any](ctx, letWrapped, optimize = false)
      val rowCompiled = compiled.asInstanceOf[Row]
      val constDict = getIRConstantMapping(rowCompiled, constantsIS)
      replaceConstantTrees(ir, constDict)
    }
    catch {
      case _: HailException | _: NumberFormatException => {
        log.info("Error raised during fold constants, aborting")
        ir
      }
    }
    productIR
  }

  def visitIR(baseIR: BaseIR, constantRefs: Set[String], memo: Memo[Unit]): Option[Set[String]] = {

    baseIR match {
      case Ref(name, _) => {
        if (constantRefs.contains(name)) Some(Set())
        else Some(Set(name))
      }
      case let@Let(name, value, body) => {
        val valueDeps = visitIR(value, constantRefs, memo)
        val bodyConstantRefs = if (!valueDeps.isEmpty) {
          if (valueDeps.get.isEmpty) {
            constantRefs + name
          }
          else constantRefs
        }
        else constantRefs

        val bodyDeps = visitIR(body, bodyConstantRefs, memo)

        val nodeDeps = bodyDeps.flatMap(bD =>
          valueDeps.map(vD => vD ++ (bD - name)))
        nodeDeps.foreach(nD => if (nD.isEmpty && let.typ.isRealizable) memo.bind(let, ()))
        nodeDeps
      }
      case _ => {
        val childrenDeps = baseIR.children.map {
          child =>
            visitIR(child, constantRefs, memo)
        }
        val allConstantChildren = childrenDeps.forall(child => !child.isEmpty)
        if (!allConstantChildren) return None
        val constChildrenDeps = childrenDeps.map(child => child.get)
        val nodeDeps = baseIR.children.zip(constChildrenDeps).zipWithIndex.map { case ((child, childDep), index) =>
          childDep -- Bindings.apply(baseIR, index).map(ref => ref._1)
        }.foldLeft(Set[String]())((accum, elem) => elem ++ accum)
        baseIR match {
          case ir: IR =>
            if (nodeDeps.isEmpty && ir.typ.isRealizable && !neverConstantIRs(ir)) {
              memo.bind(ir, ())
               Some(nodeDeps)
            }
            else if (!neverConstantIRs(ir)) Some(nodeDeps)
            else  None

          case _ => None
        }
      }
    }
>>>>>>> af30573a
  }

  def neverConstantIRs(baseIR: BaseIR): Boolean = {
    baseIR match {
      case _: ApplySeeded |
          _: UUID4 |
          _: In |
          _: TailLoop |
          _: InitOp |
          _: SeqOp |
          _: CombOp |
          _: ResultOp |
          _: CombOpValue |
          _: AggStateValue |
          _: InitFromSerializedValue |
          _: SerializeAggs |
          _: DeserializeAggs |
          _: Die |
          _: AggLet |
          _: ApplyAggOp |
          _: ApplyScanOp |
          _: RelationalRef |
          _: RelationalLet |
          _: WriteValue |
          _: WritePartition |
          _: WriteMetadata |
          _: Begin => true
      case ir: IR if ir.typ == TVoid => true
      case _ => false
    }

  }

<<<<<<< HEAD
  def getConstantIRs(ir: BaseIR, constantSubTrees: Memo[Unit], constants : ArrayBuffer[IR]) : Unit  = {
    ir match {
      case ir: IR if constantSubTrees.contains(ir) && !IsConstant(ir) => constants += ir
      case _ => ir.children.foreach(child => getConstantIRs(child, constantSubTrees, constants))
    }
  }

=======
  def getConstantIRsAndRefs(ir: BaseIR, constantSubTrees: Memo[Unit], constants : ArrayBuffer[IR],
                                  refs : ArrayBuffer[(String,IR)]) : Unit  = {
    ir match {
      case ir: IR if constantSubTrees.contains(ir) && !IsConstant(ir) => constants += ir

      case let@Let(name, value, body) => {
        if (constantSubTrees.contains(value)) {
          refs += ((name, value))
          constants += value
        }
        else getConstantIRsAndRefs(value, constantSubTrees, constants, refs)
        getConstantIRsAndRefs(body, constantSubTrees, constants, refs)
      }
      case _ => ir.children.foreach(child => getConstantIRsAndRefs(child, constantSubTrees, constants, refs))
    }
  }
>>>>>>> af30573a
  def getIRConstantMapping(constantsCompiled: Row, constantTrees: IndexedSeq[IR]): Memo[IR] = {
    val constDict = Memo.empty[IR]
    val constantCompiledSeq = (0 until constantsCompiled.length).map(idx => constantsCompiled(idx))
    constantTrees.zip(constantCompiledSeq).foreach { case (constantTree, constantCompiled) =>
<<<<<<< HEAD
      constantCompiled match {
        case Row(error, value) =>
          error match {
            case Row(msg: String, id: Int) =>
              constDict.bind(constantTree, new Die(Str(msg), constantTree.typ, id))
            case _ => constDict.bind(constantTree, Literal.coerce(constantTree.typ, value))
          }
      }
=======
      constDict.bind(constantTree, Literal.coerce(constantTree.typ, constantCompiled))
>>>>>>> af30573a
    }
    constDict
  }


  def replaceConstantTrees(baseIR: BaseIR, constDict: Memo[IR]): BaseIR = {
    if (constDict.contains(baseIR)) (constDict.get(baseIR).get)
    else baseIR.mapChildren{child => replaceConstantTrees(child, constDict)
    }
  }
}<|MERGE_RESOLUTION|>--- conflicted
+++ resolved
@@ -13,7 +13,6 @@
     }
 
   def foldConstants(ctx: ExecuteContext, ir : BaseIR): BaseIR = {
-<<<<<<< HEAD
     val constantSubTrees = Memo.empty[Unit]
     visitIR(ir, constantSubTrees)
     val constants = ArrayBuffer[IR]()
@@ -28,109 +27,32 @@
   }
 
   def visitIR(baseIR: BaseIR, memo: Memo[Unit]): Option[Set[String]] = {
-      baseIR match {
-        case Ref(name, _) => Some(Set(name))
-        case _ =>
-          val childrenDeps = baseIR.children.map {
-          child =>
-          visitIR (child, memo)
-          }
-          val allConstantChildren = childrenDeps.forall (child => ! child.isEmpty)
-          if (! allConstantChildren) return None
-          val constChildrenDeps = childrenDeps.map (child => child.get)
-          val nodeDeps = baseIR.children.zip (constChildrenDeps).zipWithIndex.map {
-          case ((child, childDep), index) =>
-          childDep -- Bindings.apply (baseIR, index).map (ref => ref._1)
-          }.foldLeft (Set[String] () ) ((accum, elem) => elem ++ accum)
-          baseIR match {
-          case ir: IR =>
-          if (nodeDeps.isEmpty && ir.typ.isRealizable && ! neverConstantIRs (ir) ) {
-          memo.bind (ir, () )
-          Some (nodeDeps)
-          }
-          else if (! neverConstantIRs (ir) ) Some (nodeDeps)
-          else None
-
-          case _ => None
-        }
-      }
-=======
-
-    val constantSubTrees = Memo.empty[Unit]
-    val constantRefs = Set[String]()
-    visitIR(ir, constantRefs, constantSubTrees)
-    val constants = ArrayBuffer[IR]()
-    val bindings = ArrayBuffer[(String,IR)]()
-    getConstantIRsAndRefs(ir, constantSubTrees, constants, bindings)
-    val constantsIS = constants.toIndexedSeq
-    assert(constants.forall(x => x.typ.isRealizable))
-    val bindingsIS = bindings.toIndexedSeq
-    val constantTuple = MakeTuple.ordered(constantsIS)
-    val letWrapped = bindingsIS.foldRight[IR](constantTuple){ case ((name, binding), accum) => Let(name, binding, accum)}
-    val productIR = try {
-      val compiled = CompileAndEvaluate[Any](ctx, letWrapped, optimize = false)
-      val rowCompiled = compiled.asInstanceOf[Row]
-      val constDict = getIRConstantMapping(rowCompiled, constantsIS)
-      replaceConstantTrees(ir, constDict)
-    }
-    catch {
-      case _: HailException | _: NumberFormatException => {
-        log.info("Error raised during fold constants, aborting")
-        ir
-      }
-    }
-    productIR
-  }
-
-  def visitIR(baseIR: BaseIR, constantRefs: Set[String], memo: Memo[Unit]): Option[Set[String]] = {
-
     baseIR match {
-      case Ref(name, _) => {
-        if (constantRefs.contains(name)) Some(Set())
-        else Some(Set(name))
-      }
-      case let@Let(name, value, body) => {
-        val valueDeps = visitIR(value, constantRefs, memo)
-        val bodyConstantRefs = if (!valueDeps.isEmpty) {
-          if (valueDeps.get.isEmpty) {
-            constantRefs + name
-          }
-          else constantRefs
-        }
-        else constantRefs
-
-        val bodyDeps = visitIR(body, bodyConstantRefs, memo)
-
-        val nodeDeps = bodyDeps.flatMap(bD =>
-          valueDeps.map(vD => vD ++ (bD - name)))
-        nodeDeps.foreach(nD => if (nD.isEmpty && let.typ.isRealizable) memo.bind(let, ()))
-        nodeDeps
-      }
-      case _ => {
+      case Ref(name, _) => Some(Set(name))
+      case _ =>
         val childrenDeps = baseIR.children.map {
           child =>
-            visitIR(child, constantRefs, memo)
+            visitIR(child, memo)
         }
         val allConstantChildren = childrenDeps.forall(child => !child.isEmpty)
         if (!allConstantChildren) return None
         val constChildrenDeps = childrenDeps.map(child => child.get)
-        val nodeDeps = baseIR.children.zip(constChildrenDeps).zipWithIndex.map { case ((child, childDep), index) =>
-          childDep -- Bindings.apply(baseIR, index).map(ref => ref._1)
+        val nodeDeps = baseIR.children.zip(constChildrenDeps).zipWithIndex.map {
+          case ((child, childDep), index) =>
+            childDep -- Bindings.apply(baseIR, index).map(ref => ref._1)
         }.foldLeft(Set[String]())((accum, elem) => elem ++ accum)
         baseIR match {
           case ir: IR =>
             if (nodeDeps.isEmpty && ir.typ.isRealizable && !neverConstantIRs(ir)) {
               memo.bind(ir, ())
-               Some(nodeDeps)
+              Some(nodeDeps)
             }
             else if (!neverConstantIRs(ir)) Some(nodeDeps)
-            else  None
+            else None
 
           case _ => None
         }
-      }
     }
->>>>>>> af30573a
   }
 
   def neverConstantIRs(baseIR: BaseIR): Boolean = {
@@ -164,7 +86,6 @@
 
   }
 
-<<<<<<< HEAD
   def getConstantIRs(ir: BaseIR, constantSubTrees: Memo[Unit], constants : ArrayBuffer[IR]) : Unit  = {
     ir match {
       case ir: IR if constantSubTrees.contains(ir) && !IsConstant(ir) => constants += ir
@@ -172,29 +93,10 @@
     }
   }
 
-=======
-  def getConstantIRsAndRefs(ir: BaseIR, constantSubTrees: Memo[Unit], constants : ArrayBuffer[IR],
-                                  refs : ArrayBuffer[(String,IR)]) : Unit  = {
-    ir match {
-      case ir: IR if constantSubTrees.contains(ir) && !IsConstant(ir) => constants += ir
-
-      case let@Let(name, value, body) => {
-        if (constantSubTrees.contains(value)) {
-          refs += ((name, value))
-          constants += value
-        }
-        else getConstantIRsAndRefs(value, constantSubTrees, constants, refs)
-        getConstantIRsAndRefs(body, constantSubTrees, constants, refs)
-      }
-      case _ => ir.children.foreach(child => getConstantIRsAndRefs(child, constantSubTrees, constants, refs))
-    }
-  }
->>>>>>> af30573a
   def getIRConstantMapping(constantsCompiled: Row, constantTrees: IndexedSeq[IR]): Memo[IR] = {
     val constDict = Memo.empty[IR]
     val constantCompiledSeq = (0 until constantsCompiled.length).map(idx => constantsCompiled(idx))
     constantTrees.zip(constantCompiledSeq).foreach { case (constantTree, constantCompiled) =>
-<<<<<<< HEAD
       constantCompiled match {
         case Row(error, value) =>
           error match {
@@ -203,17 +105,12 @@
             case _ => constDict.bind(constantTree, Literal.coerce(constantTree.typ, value))
           }
       }
-=======
-      constDict.bind(constantTree, Literal.coerce(constantTree.typ, constantCompiled))
->>>>>>> af30573a
     }
     constDict
   }
 
-
   def replaceConstantTrees(baseIR: BaseIR, constDict: Memo[IR]): BaseIR = {
     if (constDict.contains(baseIR)) (constDict.get(baseIR).get)
-    else baseIR.mapChildren{child => replaceConstantTrees(child, constDict)
-    }
+    else baseIR.mapChildren{child => replaceConstantTrees(child, constDict)}
   }
 }