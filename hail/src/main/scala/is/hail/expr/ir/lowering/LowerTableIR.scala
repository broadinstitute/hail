package is.hail.expr.ir.lowering

import is.hail.HailContext
import is.hail.expr.ir._
import is.hail.expr.types
import is.hail.expr.types._
import is.hail.expr.types.physical.{PStruct, PType}
import is.hail.expr.types.virtual._
import is.hail.rvd.{AbstractRVDSpec, RVDPartitioner, RVDType}
import is.hail.utils._
import org.apache.spark.sql.Row

class LowererUnsupportedOperation(msg: String = null) extends Exception(msg)

case class ShuffledStage(child: TableStage)

case class Binding(name: String, value: IR)

case class TableStage(
  letBindings: IndexedSeq[(String, IR)],
  broadcastVals: IR,
  globalsField: String,
  partitioner: RVDPartitioner,
  contextType: Type,
  contexts: IR,
  body: IR) {

  def toIR(bodyTransform: IR => IR): IR =
    CollectDistributedArray(contexts, broadcastVals, "context", "global", bodyTransform(body))

  def broadcastRef: IR = Ref("global", broadcastVals.typ)

  def contextRef: IR = Ref("context", contextType)

  def globals: IR = GetField(broadcastRef, globalsField)
  def wrapInBindings(body: IR): IR = {
    letBindings.foldRight(body){case ((name, binding), soFar) =>
      Let(name, binding, soFar)
    }
  }
}

object LowerTableIR {
  def apply(ir: IR, typesToLower: DArrayLowering.Type, ctx: ExecuteContext): IR = {
    def lowerIR(ir: IR) = LowerIR.lower(ir, typesToLower, ctx)

    def lower(tir: TableIR): TableStage = {
      if (typesToLower == DArrayLowering.BMOnly)
        throw new LowererUnsupportedOperation("found TableIR in lowering; lowering only BlockMatrixIRs.")
      tir match {
        case TableRead(typ, dropRows, reader) =>
          val gType = typ.globalType
          val rowType = typ.rowType
          val globalRef = genUID()

          reader match {
            case r: TableNativeReader =>
              val path = r.params.path
              val globalsPath = r.spec.globalsComponent.absolutePath(path)
              val globalsSpec = r.spec.globalsSpec
              val gPath = AbstractRVDSpec.partPath(globalsPath, globalsSpec.partFiles.head)
              val globals = ArrayRef(ToArray(ReadPartition(Str(gPath), gType, PartitionNativeReader(globalsSpec.typedCodecSpec))), 0)

              if (dropRows) {
                TableStage(
                  MakeStruct(FastIndexedSeq(globalRef -> globals)),
                  globalRef,
                  RVDPartitioner.empty(typ.keyType),
                  TStruct.empty,
                  MakeStream(FastIndexedSeq(), TStream(TStruct.empty)),
                  MakeStream(FastIndexedSeq(), TStream(typ.rowType)))
              } else {
                val rowsPath = r.spec.rowsComponent.absolutePath(path)
                val rowsSpec = r.spec.rowsSpec
                val partitioner = rowsSpec.partitioner
                val rSpec = rowsSpec.typedCodecSpec
                val ctxType = TStruct("path" -> TString)

                if (rowsSpec.key startsWith typ.key) {
                  TableStage(
                    MakeStruct(FastIndexedSeq(globalRef -> globals)),
                    globalRef,
                    partitioner,
                    ctxType,
                    MakeStream(rowsSpec.partFiles.map(f => MakeStruct(FastIndexedSeq("path" -> Str(AbstractRVDSpec.partPath(rowsPath, f))))), TStream(ctxType)),
                    ReadPartition(GetField(Ref("context", ctxType), "path"), rowType, PartitionNativeReader(rSpec)))
                } else {
                  throw new LowererUnsupportedOperation("can't lower a table if sort is needed after read.")
                }
              }
            case r =>
              throw new LowererUnsupportedOperation(s"can't lower a TableRead with reader $r.")
          }

        case TableParallelize(rowsAndGlobal, nPartitions) =>
          val nPartitionsAdj = nPartitions.getOrElse(16)
          val loweredRowsAndGlobal = lowerIR(rowsAndGlobal)

          val contextType = TStruct(
            "elements" -> TArray(GetField(loweredRowsAndGlobal, "rows").typ.asInstanceOf[TArray].elementType)
          )

          val context = MakeStream((0 until nPartitionsAdj).map { partIdx =>
            val numRows = ArrayLen(GetField(loweredRowsAndGlobal, "rows"))
            val numNonEmptyPartitions = If(numRows < nPartitionsAdj, numRows, nPartitionsAdj)
            val q = numRows floorDiv numNonEmptyPartitions
            val remainder = numRows - q * numNonEmptyPartitions
            val length = If(numNonEmptyPartitions >= partIdx,
              If(remainder > 0,
                If(remainder > partIdx, q + 1, q),
                q),
              0
            )
            val start = If(numNonEmptyPartitions >= partIdx,
              If(remainder > 0,
                If(remainder < partIdx, q * partIdx + remainder, (q + 1) * partIdx),
                q * partIdx
              ),
              0
            )
            val elements = ToArray(StreamTake(StreamDrop(ToStream(GetField(loweredRowsAndGlobal, "rows")), start), length))
            MakeStruct(FastIndexedSeq("elements" -> elements))
          }, TStream(contextType))

          TableStage(
            SelectFields(loweredRowsAndGlobal, FastSeq("global")),
            "global",
            RVDPartitioner.unkeyed(nPartitionsAdj),
            contextType,
            context,
            ToStream(GetField(Ref("context", contextType), "elements"))
          )

        case TableRange(n, nPartitions) =>
          val nPartitionsAdj = math.max(math.min(n, nPartitions), 1)
          val partCounts = partition(n, nPartitionsAdj)
          val partStarts = partCounts.scanLeft(0)(_ + _)

          val rvdType = RVDType(PType.canonical(tir.typ.rowType).setRequired(true).asInstanceOf[PStruct], Array("idx"))

          val contextType = TStruct(
            "start" -> TInt32,
            "end" -> TInt32)

          val i = Ref(genUID(), TInt32)
          val ranges = Array.tabulate(nPartitionsAdj) { i => partStarts(i) -> partStarts(i + 1) }
          val globalRef = genUID()

          TableStage(
            MakeStruct(FastIndexedSeq(globalRef -> MakeStruct(Seq()))),
            globalRef,
            new RVDPartitioner(Array("idx"), tir.typ.rowType,
              ranges.map { case (start, end) =>
                Interval(Row(start), Row(end), includesStart = true, includesEnd = false)
              }),
            contextType,
            MakeStream(ranges.map { case (start, end) =>
              MakeStruct(FastIndexedSeq("start" -> start, "end" -> end))
            },
              TStream(contextType)),
            StreamMap(StreamRange(
              GetField(Ref("context", contextType), "start"),
              GetField(Ref("context", contextType), "end"),
              I32(1)), i.name, MakeStruct(FastSeq("idx" -> i))))

        case TableMapGlobals(child, newGlobals) =>
          val loweredChild = lower(child)
          val oldbroadcast = Ref(genUID(), loweredChild.broadcastVals.typ)
          val newGlobRef = genUID()
          val newBroadvastVals =
            Let(
              oldbroadcast.name,
              loweredChild.broadcastVals,
              InsertFields(oldbroadcast,
                FastIndexedSeq(newGlobRef ->
                  Subst(lowerIR(newGlobals),
                    BindingEnv.eval("global" -> GetField(oldbroadcast, loweredChild.globalsField))))))

          loweredChild.copy(broadcastVals = newBroadvastVals, globalsField = newGlobRef)

        case TableFilter(child, cond) =>
          val loweredChild = lower(child)
          val row = Ref(genUID(), child.typ.rowType)
          val env: Env[IR] = Env("row" -> row, "global" -> loweredChild.globals)
          loweredChild.copy(body = StreamFilter(loweredChild.body, row.name, Subst(cond, BindingEnv(env))))

        case TableMapRows(child, newRow) =>
          if (ContainsScan(newRow))
            throw new LowererUnsupportedOperation(s"scans are not supported: \n${ Pretty(newRow) }")
          val loweredChild = lower(child)
          val row = Ref(genUID(), child.typ.rowType)
          val env: Env[IR] = Env("row" -> row, "global" -> loweredChild.globals)
          loweredChild.copy(body = StreamMap(loweredChild.body, row.name, Subst(newRow, BindingEnv(env, scan = Some(env)))))

        case TableExplode(child, path) =>
          val loweredChild = lower(child)
          val row = Ref(genUID(), child.typ.rowType)

          var fieldRef = path.foldLeft[IR](row) { case (expr, field) => GetField(expr, field) }
          if (!fieldRef.typ.isInstanceOf[TArray])
            fieldRef = ToArray(fieldRef)
          val elt = Ref(genUID(), types.coerce[TContainer](fieldRef.typ).elementType)

          val refs = path.scanLeft(row)((struct, name) =>
            Ref(genUID(), types.coerce[TStruct](struct.typ).field(name).typ))
          val newRow = path.zip(refs).zipWithIndex.foldRight[IR](elt) {
            case (((field, ref), i), arg) =>
              InsertFields(ref, FastIndexedSeq(field ->
                Let(refs(i + 1).name, GetField(ref, field), arg)))
          }.asInstanceOf[InsertFields]

          loweredChild.copy(body = StreamFlatMap(loweredChild.body, row.name, StreamMap(fieldRef, elt.name, newRow)))

        case node =>
          throw new LowererUnsupportedOperation(s"undefined: \n${ Pretty(node) }")
      }
    }

    ir match {
      case TableCount(tableIR) =>
        val stage = lower(tableIR)
        stage.wrapInBindings(invoke("sum", TInt64, stage.toIR(node => Cast(ArrayLen(ToArray(node)), TInt64))))

      case TableGetGlobals(child) =>
        val stage = lower(child)
        stage.wrapInBindings(GetField(stage.broadcastVals, stage.globalsField))

      case TableCollect(child) =>
        val lowered = lower(child)
        val elt = genUID()
        val cda = lowered.toIR(x => ToArray(x))
        lowered.wrapInBindings(MakeStruct(FastIndexedSeq(
          "rows" -> ToArray(StreamFlatMap(ToStream(cda), elt, ToStream(Ref(elt, cda.typ.asInstanceOf[TArray].elementType)))),
          "global" -> GetField(lowered.broadcastVals, lowered.globalsField))))

      case node if node.children.exists(_.isInstanceOf[TableIR]) =>
        throw new LowererUnsupportedOperation(s"IR nodes with TableIR children must be defined explicitly: \n${ Pretty(node) }")
<<<<<<< HEAD

      case node =>
        throw new LowererUnsupportedOperation(s"Value IRs with no TableIR children must be lowered through LowerIR: \n${ Pretty(node) }")
    }

  // table globals should be stored in the first element of `globals` in TableStage;
  // globals in TableStage should have unique identifiers.
  def lower(tir: TableIR): TableStage = {
    if (typesToLower == DArrayLowering.BMOnly)
      throw new LowererUnsupportedOperation("found TableIR in lowering; lowering only BlockMatrixIRs.")
    tir match {
      case TableRead(typ, dropRows, reader) =>
        val gType = typ.globalType
        val rowType = typ.rowType
        val globalRef = genUID()

        reader match {
          case r: TableNativeReader =>
            val path = r.params.path
            val globalsPath = r.spec.globalsComponent.absolutePath(path)
            val globalsSpec = r.spec.globalsSpec
            val gPath = AbstractRVDSpec.partPath(globalsPath, globalsSpec.partFiles.head)
            val globals = ArrayRef(ToArray(ReadPartition(Str(gPath), gType, PartitionNativeReader(globalsSpec.typedCodecSpec))), 0)

            if (dropRows) {
              TableStage(
                IndexedSeq[(String, IR)](),
                MakeStruct(FastIndexedSeq(globalRef -> globals)),
                globalRef,
                RVDPartitioner.empty(typ.keyType),
                TStruct.empty,
                MakeStream(FastIndexedSeq(), TStream(TStruct.empty)),
                MakeStream(FastIndexedSeq(), TStream(typ.rowType)))
            } else {
              val rowsPath = r.spec.rowsComponent.absolutePath(path)
              val rowsSpec = r.spec.rowsSpec
              val partitioner = rowsSpec.partitioner
              val rSpec = rowsSpec.typedCodecSpec
              val ctxType = TStruct("path" -> TString)

              if (rowsSpec.key startsWith typ.key) {
                TableStage(
                  IndexedSeq[(String, IR)](),
                  MakeStruct(FastIndexedSeq(globalRef -> globals)),
                  globalRef,
                  partitioner,
                  ctxType,
                  MakeStream(rowsSpec.partFiles.map(f => MakeStruct(FastIndexedSeq("path" -> Str(AbstractRVDSpec.partPath(rowsPath, f))))), TStream(ctxType)),
                  ReadPartition(GetField(Ref("context", ctxType), "path"), rowType, PartitionNativeReader(rSpec)))
              } else {
                throw new LowererUnsupportedOperation("can't lower a table if sort is needed after read.")
              }
            }
          case r =>
            throw new LowererUnsupportedOperation(s"can't lower a TableRead with reader $r.")
        }

      case TableParallelize(rowsAndGlobal, nPartitions) =>
        def idAndRef(typ: Type): (String, IR) = {
          val id = genUID()
          (id, Ref(id, typ))
        }

        val nPartitionsAdj = nPartitions.getOrElse(16)
        val loweredRowsAndGlobal = lowerIR(rowsAndGlobal)
        val (loweredRowsAndGlobalID, loweredRowsAndGlobalRef) = idAndRef(loweredRowsAndGlobal.typ)

        val contextType = TStruct(
          "elements" -> TArray(GetField(loweredRowsAndGlobalRef, "rows").typ.asInstanceOf[TArray].elementType)
        )
        val numRows = ArrayLen(GetField(loweredRowsAndGlobalRef, "rows"))

        val numNonEmptyPartitions = If(numRows < nPartitionsAdj, numRows, nPartitionsAdj)
        val (numNonEmptyPartitionsID, numNonEmptyPartitionsRef) = idAndRef(numNonEmptyPartitions.typ)

        val q = numRows floorDiv numNonEmptyPartitionsRef
        val (qID, qRef) = idAndRef(q.typ)

        val remainder = numRows - qRef * numNonEmptyPartitionsRef
        val (remainderID, remainderRef) = idAndRef(remainder.typ)

        val context = MakeStream((0 until nPartitionsAdj).map { partIdx =>
          val length = (numRows - partIdx + nPartitionsAdj - 1) floorDiv nPartitionsAdj

          val start = If(numNonEmptyPartitionsRef >= partIdx,
            If(remainderRef > 0,
              If(remainderRef < partIdx, qRef * partIdx + remainderRef, (qRef + 1) * partIdx),
              qRef * partIdx
            ),
            0
          )
          val (startID, startRef) = idAndRef(TInt32)
          val streamMapId = genUID()
          val elements =
            Let(startID, start,
              ToArray(StreamMap(StreamRange(startRef, startRef + length, 1),
                streamMapId, ArrayRef(GetField(loweredRowsAndGlobalRef, "rows"), Ref(streamMapId, TInt32))))
            )
          MakeStruct(FastIndexedSeq("elements" -> elements))
        }, TStream(contextType))

        TableStage(
          IndexedSeq[(String, IR)](
            (loweredRowsAndGlobalID, loweredRowsAndGlobal),
            (numNonEmptyPartitionsID, numNonEmptyPartitions),
            (qID, q),
            (remainderID, remainder)
          ),
          SelectFields(loweredRowsAndGlobalRef, FastSeq("global")),
          "global",
          RVDPartitioner.unkeyed(nPartitionsAdj),
          contextType,
          context,
          ToStream(GetField(Ref("context", contextType), "elements"))
        )

      case TableRange(n, nPartitions) =>
        val nPartitionsAdj = math.max(math.min(n, nPartitions), 1)
        val partCounts = partition(n, nPartitionsAdj)
        val partStarts = partCounts.scanLeft(0)(_ + _)

        val rvdType = RVDType(PType.canonical(tir.typ.rowType).setRequired(true).asInstanceOf[PStruct], Array("idx"))

        val contextType = TStruct(
          "start" -> TInt32,
          "end" -> TInt32)

        val i = Ref(genUID(), TInt32)
        val ranges = Array.tabulate(nPartitionsAdj) { i => partStarts(i) -> partStarts(i + 1) }
        val globalRef = genUID()

        TableStage(
          IndexedSeq[(String, IR)](),
          MakeStruct(FastIndexedSeq(globalRef -> MakeStruct(Seq()))),
          globalRef,
          new RVDPartitioner(Array("idx"), tir.typ.rowType,
            ranges.map { case (start, end) =>
              Interval(Row(start), Row(end), includesStart = true, includesEnd = false)
            }),
          contextType,
          MakeStream(ranges.map { case (start, end) =>
            MakeStruct(FastIndexedSeq("start" -> start, "end" -> end)) },
            TStream(contextType)),
          StreamMap(StreamRange(
            GetField(Ref("context", contextType), "start"),
            GetField(Ref("context", contextType), "end"),
            I32(1)), i.name, MakeStruct(FastSeq("idx" -> i))))

      case TableMapGlobals(child, newGlobals) =>
        val loweredChild = lower(child)
        val oldbroadcast = Ref(genUID(), loweredChild.broadcastVals.typ)
        val newGlobRef = genUID()
        val newBroadvastVals =
          Let(
            oldbroadcast.name,
            loweredChild.broadcastVals,
            InsertFields(oldbroadcast,
              FastIndexedSeq(newGlobRef ->
                Subst(lowerIR(newGlobals),
                  BindingEnv.eval("global" -> GetField(oldbroadcast, loweredChild.globalsField))))))

        loweredChild.copy(broadcastVals = newBroadvastVals, globalsField = newGlobRef)

      case TableFilter(child, cond) =>
        val loweredChild = lower(child)
        val row = Ref(genUID(), child.typ.rowType)
        val env: Env[IR] = Env("row" -> row, "global" -> loweredChild.globals)
        loweredChild.copy(body = StreamFilter(loweredChild.body, row.name, Subst(cond, BindingEnv(env))))

      case TableMapRows(child, newRow) =>
        if (ContainsScan(newRow))
          throw new LowererUnsupportedOperation(s"scans are not supported: \n${ Pretty(newRow) }")
        val loweredChild = lower(child)
        val row = Ref(genUID(), child.typ.rowType)
        val env: Env[IR] = Env("row" -> row, "global" -> loweredChild.globals)
        loweredChild.copy(body = StreamMap(loweredChild.body, row.name, Subst(newRow, BindingEnv(env, scan = Some(env)))))

      case TableExplode(child, path) =>
        val loweredChild = lower(child)
        val row = Ref(genUID(), child.typ.rowType)

        var fieldRef = path.foldLeft[IR](row) { case (expr, field) => GetField(expr, field) }
        if (!fieldRef.typ.isInstanceOf[TArray])
          fieldRef = ToArray(fieldRef)
        val elt = Ref(genUID(), types.coerce[TContainer](fieldRef.typ).elementType)

        val refs = path.scanLeft(row)((struct, name) =>
          Ref(genUID(), types.coerce[TStruct](struct.typ).field(name).typ))
        val newRow = path.zip(refs).zipWithIndex.foldRight[IR](elt) {
          case (((field, ref), i), arg) =>
            InsertFields(ref, FastIndexedSeq(field ->
              Let(refs(i + 1).name, GetField(ref, field), arg)))
        }.asInstanceOf[InsertFields]

        loweredChild.copy(body = StreamFlatMap(loweredChild.body, row.name, StreamMap(fieldRef, elt.name, newRow)))

      case node =>
        throw new LowererUnsupportedOperation(s"undefined: \n${ Pretty(node) }")
=======
>>>>>>> d2a53f48
    }
  }
}<|MERGE_RESOLUTION|>--- conflicted
+++ resolved
@@ -63,6 +63,7 @@
 
               if (dropRows) {
                 TableStage(
+                  IndexedSeq[(String, IR)](),
                   MakeStruct(FastIndexedSeq(globalRef -> globals)),
                   globalRef,
                   RVDPartitioner.empty(typ.keyType),
@@ -78,6 +79,7 @@
 
                 if (rowsSpec.key startsWith typ.key) {
                   TableStage(
+                    IndexedSeq[(String, IR)](),
                     MakeStruct(FastIndexedSeq(globalRef -> globals)),
                     globalRef,
                     partitioner,
@@ -93,37 +95,57 @@
           }
 
         case TableParallelize(rowsAndGlobal, nPartitions) =>
+          def idAndRef(typ: Type): (String, IR) = {
+            val id = genUID()
+            (id, Ref(id, typ))
+          }
+
           val nPartitionsAdj = nPartitions.getOrElse(16)
           val loweredRowsAndGlobal = lowerIR(rowsAndGlobal)
+          val (loweredRowsAndGlobalID, loweredRowsAndGlobalRef) = idAndRef(loweredRowsAndGlobal.typ)
 
           val contextType = TStruct(
-            "elements" -> TArray(GetField(loweredRowsAndGlobal, "rows").typ.asInstanceOf[TArray].elementType)
+            "elements" -> TArray(GetField(loweredRowsAndGlobalRef, "rows").typ.asInstanceOf[TArray].elementType)
           )
+          val numRows = ArrayLen(GetField(loweredRowsAndGlobalRef, "rows"))
+
+          val numNonEmptyPartitions = If(numRows < nPartitionsAdj, numRows, nPartitionsAdj)
+          val (numNonEmptyPartitionsID, numNonEmptyPartitionsRef) = idAndRef(numNonEmptyPartitions.typ)
+
+          val q = numRows floorDiv numNonEmptyPartitionsRef
+          val (qID, qRef) = idAndRef(q.typ)
+
+          val remainder = numRows - qRef * numNonEmptyPartitionsRef
+          val (remainderID, remainderRef) = idAndRef(remainder.typ)
 
           val context = MakeStream((0 until nPartitionsAdj).map { partIdx =>
-            val numRows = ArrayLen(GetField(loweredRowsAndGlobal, "rows"))
-            val numNonEmptyPartitions = If(numRows < nPartitionsAdj, numRows, nPartitionsAdj)
-            val q = numRows floorDiv numNonEmptyPartitions
-            val remainder = numRows - q * numNonEmptyPartitions
-            val length = If(numNonEmptyPartitions >= partIdx,
-              If(remainder > 0,
-                If(remainder > partIdx, q + 1, q),
-                q),
-              0
-            )
-            val start = If(numNonEmptyPartitions >= partIdx,
-              If(remainder > 0,
-                If(remainder < partIdx, q * partIdx + remainder, (q + 1) * partIdx),
-                q * partIdx
+            val length = (numRows - partIdx + nPartitionsAdj - 1) floorDiv nPartitionsAdj
+
+            val start = If(numNonEmptyPartitionsRef >= partIdx,
+              If(remainderRef > 0,
+                If(remainderRef < partIdx, qRef * partIdx + remainderRef, (qRef + 1) * partIdx),
+                qRef * partIdx
               ),
               0
             )
-            val elements = ToArray(StreamTake(StreamDrop(ToStream(GetField(loweredRowsAndGlobal, "rows")), start), length))
+            val (startID, startRef) = idAndRef(TInt32)
+            val streamMapId = genUID()
+            val elements =
+              Let(startID, start,
+                ToArray(StreamMap(StreamRange(startRef, startRef + length, 1),
+                  streamMapId, ArrayRef(GetField(loweredRowsAndGlobalRef, "rows"), Ref(streamMapId, TInt32))))
+              )
             MakeStruct(FastIndexedSeq("elements" -> elements))
           }, TStream(contextType))
 
           TableStage(
-            SelectFields(loweredRowsAndGlobal, FastSeq("global")),
+            IndexedSeq[(String, IR)](
+              (loweredRowsAndGlobalID, loweredRowsAndGlobal),
+              (numNonEmptyPartitionsID, numNonEmptyPartitions),
+              (qID, q),
+              (remainderID, remainder)
+            ),
+            SelectFields(loweredRowsAndGlobalRef, FastSeq("global")),
             "global",
             RVDPartitioner.unkeyed(nPartitionsAdj),
             contextType,
@@ -147,6 +169,7 @@
           val globalRef = genUID()
 
           TableStage(
+            IndexedSeq[(String, IR)](),
             MakeStruct(FastIndexedSeq(globalRef -> MakeStruct(Seq()))),
             globalRef,
             new RVDPartitioner(Array("idx"), tir.typ.rowType,
@@ -155,8 +178,7 @@
               }),
             contextType,
             MakeStream(ranges.map { case (start, end) =>
-              MakeStruct(FastIndexedSeq("start" -> start, "end" -> end))
-            },
+              MakeStruct(FastIndexedSeq("start" -> start, "end" -> end)) },
               TStream(contextType)),
             StreamMap(StreamRange(
               GetField(Ref("context", contextType), "start"),
@@ -235,207 +257,6 @@
 
       case node if node.children.exists(_.isInstanceOf[TableIR]) =>
         throw new LowererUnsupportedOperation(s"IR nodes with TableIR children must be defined explicitly: \n${ Pretty(node) }")
-<<<<<<< HEAD
-
-      case node =>
-        throw new LowererUnsupportedOperation(s"Value IRs with no TableIR children must be lowered through LowerIR: \n${ Pretty(node) }")
-    }
-
-  // table globals should be stored in the first element of `globals` in TableStage;
-  // globals in TableStage should have unique identifiers.
-  def lower(tir: TableIR): TableStage = {
-    if (typesToLower == DArrayLowering.BMOnly)
-      throw new LowererUnsupportedOperation("found TableIR in lowering; lowering only BlockMatrixIRs.")
-    tir match {
-      case TableRead(typ, dropRows, reader) =>
-        val gType = typ.globalType
-        val rowType = typ.rowType
-        val globalRef = genUID()
-
-        reader match {
-          case r: TableNativeReader =>
-            val path = r.params.path
-            val globalsPath = r.spec.globalsComponent.absolutePath(path)
-            val globalsSpec = r.spec.globalsSpec
-            val gPath = AbstractRVDSpec.partPath(globalsPath, globalsSpec.partFiles.head)
-            val globals = ArrayRef(ToArray(ReadPartition(Str(gPath), gType, PartitionNativeReader(globalsSpec.typedCodecSpec))), 0)
-
-            if (dropRows) {
-              TableStage(
-                IndexedSeq[(String, IR)](),
-                MakeStruct(FastIndexedSeq(globalRef -> globals)),
-                globalRef,
-                RVDPartitioner.empty(typ.keyType),
-                TStruct.empty,
-                MakeStream(FastIndexedSeq(), TStream(TStruct.empty)),
-                MakeStream(FastIndexedSeq(), TStream(typ.rowType)))
-            } else {
-              val rowsPath = r.spec.rowsComponent.absolutePath(path)
-              val rowsSpec = r.spec.rowsSpec
-              val partitioner = rowsSpec.partitioner
-              val rSpec = rowsSpec.typedCodecSpec
-              val ctxType = TStruct("path" -> TString)
-
-              if (rowsSpec.key startsWith typ.key) {
-                TableStage(
-                  IndexedSeq[(String, IR)](),
-                  MakeStruct(FastIndexedSeq(globalRef -> globals)),
-                  globalRef,
-                  partitioner,
-                  ctxType,
-                  MakeStream(rowsSpec.partFiles.map(f => MakeStruct(FastIndexedSeq("path" -> Str(AbstractRVDSpec.partPath(rowsPath, f))))), TStream(ctxType)),
-                  ReadPartition(GetField(Ref("context", ctxType), "path"), rowType, PartitionNativeReader(rSpec)))
-              } else {
-                throw new LowererUnsupportedOperation("can't lower a table if sort is needed after read.")
-              }
-            }
-          case r =>
-            throw new LowererUnsupportedOperation(s"can't lower a TableRead with reader $r.")
-        }
-
-      case TableParallelize(rowsAndGlobal, nPartitions) =>
-        def idAndRef(typ: Type): (String, IR) = {
-          val id = genUID()
-          (id, Ref(id, typ))
-        }
-
-        val nPartitionsAdj = nPartitions.getOrElse(16)
-        val loweredRowsAndGlobal = lowerIR(rowsAndGlobal)
-        val (loweredRowsAndGlobalID, loweredRowsAndGlobalRef) = idAndRef(loweredRowsAndGlobal.typ)
-
-        val contextType = TStruct(
-          "elements" -> TArray(GetField(loweredRowsAndGlobalRef, "rows").typ.asInstanceOf[TArray].elementType)
-        )
-        val numRows = ArrayLen(GetField(loweredRowsAndGlobalRef, "rows"))
-
-        val numNonEmptyPartitions = If(numRows < nPartitionsAdj, numRows, nPartitionsAdj)
-        val (numNonEmptyPartitionsID, numNonEmptyPartitionsRef) = idAndRef(numNonEmptyPartitions.typ)
-
-        val q = numRows floorDiv numNonEmptyPartitionsRef
-        val (qID, qRef) = idAndRef(q.typ)
-
-        val remainder = numRows - qRef * numNonEmptyPartitionsRef
-        val (remainderID, remainderRef) = idAndRef(remainder.typ)
-
-        val context = MakeStream((0 until nPartitionsAdj).map { partIdx =>
-          val length = (numRows - partIdx + nPartitionsAdj - 1) floorDiv nPartitionsAdj
-
-          val start = If(numNonEmptyPartitionsRef >= partIdx,
-            If(remainderRef > 0,
-              If(remainderRef < partIdx, qRef * partIdx + remainderRef, (qRef + 1) * partIdx),
-              qRef * partIdx
-            ),
-            0
-          )
-          val (startID, startRef) = idAndRef(TInt32)
-          val streamMapId = genUID()
-          val elements =
-            Let(startID, start,
-              ToArray(StreamMap(StreamRange(startRef, startRef + length, 1),
-                streamMapId, ArrayRef(GetField(loweredRowsAndGlobalRef, "rows"), Ref(streamMapId, TInt32))))
-            )
-          MakeStruct(FastIndexedSeq("elements" -> elements))
-        }, TStream(contextType))
-
-        TableStage(
-          IndexedSeq[(String, IR)](
-            (loweredRowsAndGlobalID, loweredRowsAndGlobal),
-            (numNonEmptyPartitionsID, numNonEmptyPartitions),
-            (qID, q),
-            (remainderID, remainder)
-          ),
-          SelectFields(loweredRowsAndGlobalRef, FastSeq("global")),
-          "global",
-          RVDPartitioner.unkeyed(nPartitionsAdj),
-          contextType,
-          context,
-          ToStream(GetField(Ref("context", contextType), "elements"))
-        )
-
-      case TableRange(n, nPartitions) =>
-        val nPartitionsAdj = math.max(math.min(n, nPartitions), 1)
-        val partCounts = partition(n, nPartitionsAdj)
-        val partStarts = partCounts.scanLeft(0)(_ + _)
-
-        val rvdType = RVDType(PType.canonical(tir.typ.rowType).setRequired(true).asInstanceOf[PStruct], Array("idx"))
-
-        val contextType = TStruct(
-          "start" -> TInt32,
-          "end" -> TInt32)
-
-        val i = Ref(genUID(), TInt32)
-        val ranges = Array.tabulate(nPartitionsAdj) { i => partStarts(i) -> partStarts(i + 1) }
-        val globalRef = genUID()
-
-        TableStage(
-          IndexedSeq[(String, IR)](),
-          MakeStruct(FastIndexedSeq(globalRef -> MakeStruct(Seq()))),
-          globalRef,
-          new RVDPartitioner(Array("idx"), tir.typ.rowType,
-            ranges.map { case (start, end) =>
-              Interval(Row(start), Row(end), includesStart = true, includesEnd = false)
-            }),
-          contextType,
-          MakeStream(ranges.map { case (start, end) =>
-            MakeStruct(FastIndexedSeq("start" -> start, "end" -> end)) },
-            TStream(contextType)),
-          StreamMap(StreamRange(
-            GetField(Ref("context", contextType), "start"),
-            GetField(Ref("context", contextType), "end"),
-            I32(1)), i.name, MakeStruct(FastSeq("idx" -> i))))
-
-      case TableMapGlobals(child, newGlobals) =>
-        val loweredChild = lower(child)
-        val oldbroadcast = Ref(genUID(), loweredChild.broadcastVals.typ)
-        val newGlobRef = genUID()
-        val newBroadvastVals =
-          Let(
-            oldbroadcast.name,
-            loweredChild.broadcastVals,
-            InsertFields(oldbroadcast,
-              FastIndexedSeq(newGlobRef ->
-                Subst(lowerIR(newGlobals),
-                  BindingEnv.eval("global" -> GetField(oldbroadcast, loweredChild.globalsField))))))
-
-        loweredChild.copy(broadcastVals = newBroadvastVals, globalsField = newGlobRef)
-
-      case TableFilter(child, cond) =>
-        val loweredChild = lower(child)
-        val row = Ref(genUID(), child.typ.rowType)
-        val env: Env[IR] = Env("row" -> row, "global" -> loweredChild.globals)
-        loweredChild.copy(body = StreamFilter(loweredChild.body, row.name, Subst(cond, BindingEnv(env))))
-
-      case TableMapRows(child, newRow) =>
-        if (ContainsScan(newRow))
-          throw new LowererUnsupportedOperation(s"scans are not supported: \n${ Pretty(newRow) }")
-        val loweredChild = lower(child)
-        val row = Ref(genUID(), child.typ.rowType)
-        val env: Env[IR] = Env("row" -> row, "global" -> loweredChild.globals)
-        loweredChild.copy(body = StreamMap(loweredChild.body, row.name, Subst(newRow, BindingEnv(env, scan = Some(env)))))
-
-      case TableExplode(child, path) =>
-        val loweredChild = lower(child)
-        val row = Ref(genUID(), child.typ.rowType)
-
-        var fieldRef = path.foldLeft[IR](row) { case (expr, field) => GetField(expr, field) }
-        if (!fieldRef.typ.isInstanceOf[TArray])
-          fieldRef = ToArray(fieldRef)
-        val elt = Ref(genUID(), types.coerce[TContainer](fieldRef.typ).elementType)
-
-        val refs = path.scanLeft(row)((struct, name) =>
-          Ref(genUID(), types.coerce[TStruct](struct.typ).field(name).typ))
-        val newRow = path.zip(refs).zipWithIndex.foldRight[IR](elt) {
-          case (((field, ref), i), arg) =>
-            InsertFields(ref, FastIndexedSeq(field ->
-              Let(refs(i + 1).name, GetField(ref, field), arg)))
-        }.asInstanceOf[InsertFields]
-
-        loweredChild.copy(body = StreamFlatMap(loweredChild.body, row.name, StreamMap(fieldRef, elt.name, newRow)))
-
-      case node =>
-        throw new LowererUnsupportedOperation(s"undefined: \n${ Pretty(node) }")
-=======
->>>>>>> d2a53f48
     }
   }
 }