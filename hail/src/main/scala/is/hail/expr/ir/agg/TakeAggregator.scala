package is.hail.expr.ir.agg

import is.hail.annotations.{Region, StagedRegionValueBuilder}
import is.hail.asm4s.{Code, _}
import is.hail.expr.ir.{EmitClassBuilder, EmitCode, EmitCodeBuilder, EmitFunctionBuilder}
import is.hail.types.physical._
import is.hail.io.{BufferSpec, InputBuffer, OutputBuffer}
import is.hail.utils._

class TakeRVAS(val eltType: PType, val resultType: PArray, val kb: EmitClassBuilder[_]) extends AggregatorState {
  private val r: ThisFieldRef[Region] = kb.genFieldThisRef[Region]()
  val region: Value[Region] = r

  val builder = new StagedArrayBuilder(eltType, kb, region)
  val storageType: PCanonicalTuple = PCanonicalTuple(true, PInt32Required, builder.stateType)
  private val maxSize = kb.genFieldThisRef[Int]()
  private def maxSizeOffset(off: Code[Long])(implicit line: LineNumber): Code[Long] =
    storageType.loadField(off, 0)
  private def builderStateOffset(off: Code[Long])(implicit line: LineNumber): Code[Long] =
    storageType.loadField(off, 1)

  def newState(off: Code[Long])(implicit line: LineNumber): Code[Unit] = region.getNewRegion(regionSize)

  def createState(cb: EmitCodeBuilder)(implicit line: LineNumber): Unit =
    cb.ifx(region.isNull, { cb.assign(r, Region.stagedCreate(regionSize)) })

  override def load(regionLoader: Value[Region] => Code[Unit], src: Code[Long])(implicit line: LineNumber): Code[Unit] =
    Code.memoize(src, "take_rvas_src") { src =>
      Code(
        regionLoader(r),
        maxSize := Region.loadInt(maxSizeOffset(src)),
        builder.loadFrom(builderStateOffset(src)))
    }

  override def store(regionStorer: Value[Region] => Code[Unit], dest: Code[Long])(implicit line: LineNumber): Code[Unit] =
    Code.memoize(dest, "ta_store_dest") { dest =>
      region.isValid.orEmpty(
        Code(
          regionStorer(region),
          region.invalidate(),
          Region.storeInt(maxSizeOffset(dest), maxSize),
          builder.storeTo(builderStateOffset(dest))))
    }

  def serialize(codec: BufferSpec)(implicit line: LineNumber): (EmitCodeBuilder, Value[OutputBuffer]) => Unit = {
    { (cb: EmitCodeBuilder, ob: Value[OutputBuffer]) =>
      cb += ob.writeInt(maxSize)
      cb += builder.serialize(codec, ob)
    }
  }

  def deserialize(codec: BufferSpec)(implicit line: LineNumber): (EmitCodeBuilder, Value[InputBuffer]) => Unit = {
    { (cb: EmitCodeBuilder, ib: Value[InputBuffer]) =>
      cb.assign(maxSize, ib.readInt())
      cb += builder.deserialize(codec, ib)
    }
  }

  def init(_maxSize: Code[Int])(implicit line: LineNumber): Code[Unit] = {
    Code(
      maxSize := _maxSize,
      builder.initialize()
    )
  }

  def seqOp(elt: EmitCode)(implicit line: LineNumber): Code[Unit] = {
    Code(
      elt.setup,
      (builder.size < maxSize)
        .orEmpty(
          elt.m.mux(
            builder.setMissing(),
            builder.append(elt.value))
        )
    )
  }

<<<<<<< HEAD
  def combine(other: TakeRVAS)(implicit line: LineNumber): Code[Unit] = {
=======
  def combine(cb: EmitCodeBuilder, other: TakeRVAS): Unit = {
>>>>>>> 00cfa811
    val j = kb.genFieldThisRef[Int]()
    val elt = other.builder.loadElement(cb, j)

    cb += Code(
      j := const(0),
      Code.whileLoop((builder.size < maxSize) & (j < other.builder.size),
        elt.setup,
        elt.m.mux(
          builder.setMissing(),
          builder.append(elt.v)
        ),
        j := j + 1
      )
    )
  }

  def result(srvb: StagedRegionValueBuilder)(implicit line: LineNumber): Code[Unit] = {
    srvb.addArray(resultType, { rvb =>
      val elt = EmitCodeBuilder.scopedEmitCode(srvb.mb)(cb => builder.loadElement(cb, rvb.arrayIdx))
      Code(
        rvb.start(builder.size),
        Code.whileLoop(rvb.arrayIdx < builder.size,
          elt.setup,
          elt.m.mux(
            rvb.setMissing(),
            rvb.addWithDeepCopy(eltType, elt.v)
          ),
          rvb.advance()))
      })
  }

  def copyFrom(cb: EmitCodeBuilder, srcCode: Code[Long])(implicit line: LineNumber): Unit = {
    val src = cb.newLocal("takervas_copy_from_src", srcCode)
    cb.assign(maxSize, Region.loadInt(maxSizeOffset(src)))
    cb += builder.copyFrom(builderStateOffset(src))
  }
}

class TakeAggregator(typ: PType) extends StagedAggregator {
  assert(typ.isCanonical)

  type State = TakeRVAS

  val resultType: PCanonicalArray = PCanonicalArray(typ, required = true)
  val initOpTypes: Seq[PType] = Array(PInt32Required)
  val seqOpTypes: Seq[PType] = Array(typ)

  protected def _initOp(cb: EmitCodeBuilder, state: State, init: Array[EmitCode])(implicit line: LineNumber): Unit = {
    assert(init.length == 1)
    val Array(sizeTriplet) = init
    cb += Code(
      sizeTriplet.setup,
      sizeTriplet.m.orEmpty(Code._fatal[Unit](s"argument 'n' for 'hl.agg.take' may not be missing")),
      state.init(coerce[Int](sizeTriplet.v))
    )
  }

  protected def _seqOp(cb: EmitCodeBuilder, state: State, seq: Array[EmitCode])(implicit line: LineNumber): Unit = {
    val Array(elt: EmitCode) = seq
    cb += state.seqOp(elt)
  }

<<<<<<< HEAD
  protected def _combOp(cb: EmitCodeBuilder, state: State, other: State)(implicit line: LineNumber): Unit =
    cb += state.combine(other)
=======
  protected def _combOp(cb: EmitCodeBuilder, state: State, other: State): Unit = state.combine(cb, other)
>>>>>>> 00cfa811

  protected def _result(cb: EmitCodeBuilder, state: State, srvb: StagedRegionValueBuilder)(implicit line: LineNumber): Unit =
    cb += state.result(srvb)
}<|MERGE_RESOLUTION|>--- conflicted
+++ resolved
@@ -75,11 +75,7 @@
     )
   }
 
-<<<<<<< HEAD
-  def combine(other: TakeRVAS)(implicit line: LineNumber): Code[Unit] = {
-=======
-  def combine(cb: EmitCodeBuilder, other: TakeRVAS): Unit = {
->>>>>>> 00cfa811
+  def combine(cb: EmitCodeBuilder, other: TakeRVAS)(implicit line: LineNumber): Unit = {
     val j = kb.genFieldThisRef[Int]()
     val elt = other.builder.loadElement(cb, j)
 
@@ -142,12 +138,8 @@
     cb += state.seqOp(elt)
   }
 
-<<<<<<< HEAD
   protected def _combOp(cb: EmitCodeBuilder, state: State, other: State)(implicit line: LineNumber): Unit =
-    cb += state.combine(other)
-=======
-  protected def _combOp(cb: EmitCodeBuilder, state: State, other: State): Unit = state.combine(cb, other)
->>>>>>> 00cfa811
+    state.combine(cb, other)
 
   protected def _result(cb: EmitCodeBuilder, state: State, srvb: StagedRegionValueBuilder)(implicit line: LineNumber): Unit =
     cb += state.result(srvb)
