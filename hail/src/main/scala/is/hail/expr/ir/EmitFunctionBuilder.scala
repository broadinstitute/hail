--- conflicted
+++ resolved
@@ -4,11 +4,8 @@
 
 import is.hail.annotations.{CodeOrdering, Region}
 import is.hail.asm4s._
-<<<<<<< HEAD
-=======
 import is.hail.backend.spark.SparkBackendUtils
 import is.hail.expr.Parser
->>>>>>> a0db28fe
 import is.hail.expr.ir.functions.IRRandomness
 import is.hail.expr.types.physical.PType
 import is.hail.expr.types.virtual.Type
@@ -154,15 +151,6 @@
 
   private[this] var _fs: FS = _
   private[this] var _fsField: ClassFieldRef[FS] = _
-
-<<<<<<< HEAD
-  def addFS(fs: FS): Unit = {
-    assert(fs != null)
-    if (_fs == null) {
-      cn.interfaces.asInstanceOf[java.util.List[String]].add(typeInfo[FunctionWithFS].iname)
-      val fsField = newField[FS]
-      val mb = new EmitMethodBuilder(this, "addFS", Array(typeInfo[FS]), typeInfo[Unit])
-=======
   private[this] var _mods: ArrayBuilder[(String, Int => AsmFunction3[Region, Array[Byte], Array[Byte], Array[Byte]])] = new ArrayBuilder()
   private[this] var _sparkField: ClassFieldRef[SparkBackendUtils] = _
 
@@ -182,13 +170,12 @@
     _mods += name -> mod
   }
 
-  def addHadoopConfiguration(hConf: SerializableHadoopConfiguration): Unit = {
-    assert(hConf != null)
-    if (_hconf == null) {
-      cn.interfaces.asInstanceOf[java.util.List[String]].add(typeInfo[FunctionWithHadoopConfiguration].iname)
-      val confField = newField[SerializableHadoopConfiguration]
-      val mb = new EmitMethodBuilder(this, "addHadoopConfiguration", Array(typeInfo[SerializableHadoopConfiguration]), typeInfo[Unit])
->>>>>>> a0db28fe
+  def addFS(fs: FS): Unit = {
+    assert(fs != null)
+    if (_fs == null) {
+      cn.interfaces.asInstanceOf[java.util.List[String]].add(typeInfo[FunctionWithFS].iname)
+      val fsField = newField[FS]
+      val mb = new EmitMethodBuilder(this, "addFS", Array(typeInfo[FS]), typeInfo[Unit])
       methods.append(mb)
       mb.emit(fsField := mb.getArg[FS](1))
       _fs = fs
@@ -394,15 +381,10 @@
             }
           }
           val f = theClass.newInstance().asInstanceOf[F]
-<<<<<<< HEAD
           if (localFs != null)
             f.asInstanceOf[FunctionWithFS].addFS(localFs)
-=======
-          if (localHConf != null)
-            f.asInstanceOf[FunctionWithHadoopConfiguration].addHadoopConfiguration(localHConf)
           if (useSpark)
             f.asInstanceOf[FunctionWithSparkBackend].setSparkBackend(spark)
->>>>>>> a0db28fe
           f.asInstanceOf[FunctionWithSeededRandomness].setPartitionIndex(idx)
           f
         } catch {
