--- conflicted
+++ resolved
@@ -12,13 +12,8 @@
 import is.hail.expr.types.virtual.{TStruct, TTuple, Type}
 import is.hail.io.{CodecSpec, Decoder, PackCodecSpec}
 import is.hail.utils._
-import is.hail.utils.richUtils.RichHadoopConfiguration
 import is.hail.variant.ReferenceGenome
-<<<<<<< HEAD
 import is.hail.io.fs.FS
-=======
-import org.apache.hadoop.conf.Configuration
->>>>>>> 638d414a
 import org.apache.spark.TaskContext
 import org.objectweb.asm.tree.AbstractInsnNode
 
@@ -230,7 +225,7 @@
   private[this] var _mods: ArrayBuilder[(String, Int => AsmFunction3[Region, Array[Byte], Array[Byte], Array[Byte]])] = new ArrayBuilder()
   private[this] var _backendField: ClassFieldRef[BackendUtils] = _
 
-  def backend(): Code[BackendUtils] = {
+  def backend: Code[BackendUtils] = {
     if (_backendField == null) {
       cn.interfaces.asInstanceOf[java.util.List[String]].add(typeInfo[FunctionWithBackend].iname)
       val backendField = newField[BackendUtils]
@@ -246,43 +241,25 @@
     _mods += name -> mod
   }
 
-<<<<<<< HEAD
-  def addFS(fs: FS): Unit = {
-    assert(fs != null)
+  def getFS: Code[FS] = {
     if (_hfs == null) {
       cn.interfaces.asInstanceOf[java.util.List[String]].add(typeInfo[FunctionWithFS].iname)
       val confField = newField[FS]
       val mb = new EmitMethodBuilder(this, "addFS", Array(typeInfo[FS]), typeInfo[Unit])
       methods.append(mb)
       mb.emit(confField := mb.getArg[FS](1))
-      _hfs = fs
+      _hfs = HailContext.sFS
       _hfield = confField
     }
-    assert(_hfs == fs && _hfield != null)
-  }
-
-  def getFS: Code[FS] = {
-    assert(_hfs != null && _hfield != null, s"${_hfield == null}")
-=======
-  def getHadoopConfiguration: Code[SerializableHadoopConfiguration] = {
-    if (_hconf == null) {
-      cn.interfaces.asInstanceOf[java.util.List[String]].add(typeInfo[FunctionWithHadoopConfiguration].iname)
-      val confField = newField[SerializableHadoopConfiguration]
-      val mb = new EmitMethodBuilder(this, "addHadoopConfiguration", Array(typeInfo[SerializableHadoopConfiguration]), typeInfo[Unit])
-      methods.append(mb)
-      mb.emit(confField := mb.getArg[SerializableHadoopConfiguration](1))
-      _hconf = HailContext.sHadoopConf
-      _hfield = confField
-    }
-    assert(_hconf.value == HailContext.sHadoopConf.value && _hfield != null)
->>>>>>> 638d414a
+
+    assert(_hfs == HailContext.sFS && _hfield != null)
     _hfield.load()
   }
 
   def getUnsafeReader(path: Code[String], checkCodec: Code[Boolean]): Code[InputStream] =
-    Code.invokeStatic[RichHadoopConfiguration, Configuration, String, Boolean, InputStream](
+    Code.invokeStatic[FS, String, Boolean, InputStream](
       "unsafeReader$extension",
-      getHadoopConfiguration.invoke[Configuration]("value"), path, checkCodec)
+      getFS.invoke[FS], path, checkCodec)
 
   def getPType(t: PType): Code[PType] = {
     val references = ReferenceGenome.getReferences(t.virtualType).toArray
@@ -479,17 +456,10 @@
             }
           }
           val f = theClass.newInstance().asInstanceOf[F]
-<<<<<<< HEAD
           if (localFS != null)
             f.asInstanceOf[FunctionWithFS].addFS(localFS)
-          if (useSpark)
-            f.asInstanceOf[FunctionWithSparkBackend].setSparkBackend(spark)
-=======
-          if (localHConf != null)
-            f.asInstanceOf[FunctionWithHadoopConfiguration].addHadoopConfiguration(localHConf)
           if (useBackend)
             f.asInstanceOf[FunctionWithBackend].setBackend(backend)
->>>>>>> 638d414a
           if (hasLiterals)
             f.asInstanceOf[FunctionWithLiterals].addLiterals(literals)
           f.asInstanceOf[FunctionWithSeededRandomness].setPartitionIndex(idx)
