--- conflicted
+++ resolved
@@ -144,7 +144,6 @@
   }
 }
 
-<<<<<<< HEAD
 case class PartitionNativeReader(spec: AbstractTypedCodecSpec) extends PartitionReader {
   def fullRowType: Type = spec.encodedVirtualType
 
@@ -186,10 +185,7 @@
   }
 }
 
-case class TableNativeReader(
-=======
 case class TableNativeReaderParameters(
->>>>>>> f000a1fc
   path: String,
   options: Option[NativeReaderOptions])
 
