--- conflicted
+++ resolved
@@ -631,7 +631,6 @@
     val rightKeyFieldIdx = rightRVDType.kFieldIdx
     val leftValueFieldIdx = leftRVDType.valueFieldIdx
     val rightValueFieldIdx = rightRVDType.valueFieldIdx
-<<<<<<< HEAD
 
     val (leftKeyType, leftValueType, rightValueType) = joinType match {
       case "inner" =>
@@ -656,12 +655,9 @@
         (keyType, lValueType, rValueType)
     }
 
-    val newRowPType = leftKeyType ++ leftValueType ++ rightValueType
+    val newRowPType = (leftKeyType ++ leftValueType ++ rightValueType).setRequired(true).asInstanceOf[PStruct]
 
     assert(newRowPType.virtualType == newRowType)
-=======
-    val newRowPType = PType.canonical(newRowType).setRequired(true).asInstanceOf[PStruct]
->>>>>>> c8772476
 
     val rvMerger = { (_: RVDContext, it: Iterator[JoinedRegionValue]) =>
       val rvb = new RegionValueBuilder()
