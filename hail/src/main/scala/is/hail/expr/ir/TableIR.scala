package is.hail.expr.ir

import is.hail.HailContext
import is.hail.annotations._
import is.hail.annotations.aggregators.RegionValueAggregator
import is.hail.expr.types._
import is.hail.expr.{TableAnnotationImpex, ir}
import is.hail.rvd._
import is.hail.sparkextras.ContextRDD
import is.hail.table.{Ascending, SortField, TableSpec}
import is.hail.utils._
import is.hail.variant._
import org.apache.spark.sql.Row

import scala.reflect.ClassTag

object TableIR {
  def read(hc: HailContext, path: String, dropRows: Boolean = false, requestedType: Option[TableType]): TableIR = {
    val successFile = path + "/_SUCCESS"
    if (!hc.hadoopConf.exists(path + "/_SUCCESS"))
      fatal(s"write failed: file not found: $successFile")

    val spec = (RelationalSpec.read(hc, path): @unchecked) match {
      case ts: TableSpec => ts
      case _: MatrixTableSpec => fatal(s"file is a MatrixTable, not a Table: '$path'")
    }

    TableRead(path, spec, requestedType.getOrElse(spec.table_type), dropRows = false)
  }
}

abstract sealed class TableIR extends BaseIR {
  def typ: TableType

  def partitionCounts: Option[IndexedSeq[Long]] = None

  def execute(hc: HailContext): TableValue
}

case class TableLiteral(value: TableValue) extends TableIR {
  val typ: TableType = value.typ

  val children: IndexedSeq[BaseIR] = Array.empty[BaseIR]

  def copy(newChildren: IndexedSeq[BaseIR]): TableLiteral = {
    assert(newChildren.isEmpty)
    TableLiteral(value)
  }

  def execute(hc: HailContext): TableValue = value
}

case class TableRead(path: String, spec: TableSpec, typ: TableType, dropRows: Boolean) extends TableIR {
  assert(PruneDeadFields.isSupertype(typ, spec.table_type),
    s"\n  original:  ${ spec.table_type }\n  requested: $typ")

  override def partitionCounts: Option[IndexedSeq[Long]] = Some(spec.partitionCounts)

  val children: IndexedSeq[BaseIR] = Array.empty[BaseIR]

  def copy(newChildren: IndexedSeq[BaseIR]): TableRead = {
    assert(newChildren.isEmpty)
    TableRead(path, spec, typ, dropRows)
  }

  def execute(hc: HailContext): TableValue = {
    val globals = spec.globalsComponent.readLocal(hc, path, typ.globalType)(0)
    val rvd = if (dropRows)
      OrderedRVD.empty(hc.sc, typ.rvdType)
    else {
<<<<<<< HEAD
      val rvd = spec.rowsComponent.read(hc, path, typ.rowType)
      if (rvd.typ.key startsWith typ.keyOrEmpty)
=======
      val rvd = spec.rowsComponent.read(hc, path, typ.rowType).toOrderedRVD
      if (rvd.typ.key startsWith typ.key)
>>>>>>> d598b5ca
        rvd
      else {
        log.info("Sorting a table after read. Rewrite the table to prevent this in the future.")
        rvd.changeKey(typ.key)
      }
    }
    TableValue(typ, BroadcastRow(globals, typ.globalType, hc.sc), rvd)
  }
}

case class TableParallelize(rows: IR, nPartitions: Option[Int] = None) extends TableIR {
  require(rows.typ.isInstanceOf[TArray] && rows.typ.asInstanceOf[TArray].elementType.isInstanceOf[TStruct])

  val children: IndexedSeq[BaseIR] = FastIndexedSeq(rows)

  def copy(newChildren: IndexedSeq[BaseIR]): TableParallelize = {
    val IndexedSeq(newRows: IR) = newChildren
    TableParallelize(newRows, nPartitions)
  }

  val typ: TableType = TableType(
    rows.typ.asInstanceOf[TArray].elementType.asInstanceOf[TStruct],
    FastIndexedSeq(),
    TStruct())

  def execute(hc: HailContext): TableValue = {
    val rowsValue = Interpret[IndexedSeq[Row]](rows, optimize = false)
    rowsValue.zipWithIndex.foreach { case (r, idx) =>
      if (r == null)
        fatal(s"cannot parallelize null values: found null value at index $idx")
    }

    log.info(s"parallelized ${ rowsValue.length } rows")

    val rowTyp = typ.rowType
    val rvd = ContextRDD.parallelize[RVDContext](hc.sc, rowsValue, nPartitions)
      .cmapPartitions((ctx, it) => it.toRegionValueIterator(ctx.region, rowTyp))
    TableValue(typ, BroadcastRow(Row(), typ.globalType, hc.sc), OrderedRVD.unkeyed(rowTyp, rvd))
  }
}

case class TableImport(paths: Array[String], typ: TableType, readerOpts: TableReaderOptions) extends TableIR {
  assert(typ.key.isEmpty)
  assert(typ.globalType.size == 0)
  assert(typ.rowType.size == readerOpts.useColIndices.length)

  val children: IndexedSeq[BaseIR] = Array.empty[BaseIR]

  def copy(newChildren: IndexedSeq[BaseIR]): TableImport = {
    assert(newChildren.isEmpty)
    TableImport(paths, typ, readerOpts)
  }

  def execute(hc: HailContext): TableValue = {
    val rowTyp = typ.rowType
    val nFieldOrig = readerOpts.originalType.size
    val rowFields = rowTyp.fields

    val useColIndices = readerOpts.useColIndices


    val crdd = ContextRDD.textFilesLines[RVDContext](hc.sc, paths, readerOpts.nPartitions)
      .filter { line =>
        !readerOpts.isComment(line.value) &&
          (readerOpts.noHeader || readerOpts.header != line.value) &&
          !(readerOpts.skipBlankLines && line.value.isEmpty)
      }.cmapPartitions { (ctx, it) =>
      val region = ctx.region
      val rvb = ctx.rvb
      val rv = RegionValue(region)

      val ab = new ArrayBuilder[String]
      val sb = new StringBuilder
      it.map {
        _.map { line =>
          val sp = TextTableReader.splitLine(line, readerOpts.separator, readerOpts.quote, ab, sb)
          if (sp.length != nFieldOrig)
            fatal(s"expected $nFieldOrig fields, but found ${ sp.length } fields")

          rvb.set(region)
          rvb.start(rowTyp)
          rvb.startStruct()

          var i = 0
          while (i < useColIndices.length) {
            val f = rowFields(i)
            val name = f.name
            val typ = f.typ
            val field = sp(useColIndices(i))
            try {
              if (field == readerOpts.missing)
                rvb.setMissing()
              else
                rvb.addAnnotation(typ, TableAnnotationImpex.importAnnotation(field, typ))
            } catch {
              case e: Exception =>
                fatal(s"""${ e.getClass.getName }: could not convert "$field" to $typ in column "$name" """, e)
            }
            i += 1
          }

          rvb.endStruct()
          rv.setOffset(rvb.end())
          rv
        }.value
      }
    }

    TableValue(typ, BroadcastRow(Row.empty, typ.globalType, hc.sc), OrderedRVD.unkeyed(rowTyp, crdd))
  }
}

/**
  * Change the table to have key 'keys'.
  *
  * Let n be the longest common prefix of 'keys' and the old key, i.e. the
  * number of key fields that are not being changed.
  * - If 'isSorted', then 'child' must already be sorted by 'keys', and n must
  *   not be zero. Thus, if 'isSorted', TableKeyBy will not shuffle or scan. 
  *   The new partitioner will be the old one with partition bounds truncated
  *   to length n.
  * - If n = 'keys.length', i.e. we are simply shortening the key, do nothing
  *   but change the table type to the new key. 'isSorted' is ignored.
  * - Otherwise, if 'isSorted' is false and n < 'keys.length', then shuffle.
  */
case class TableKeyBy(child: TableIR, keys: IndexedSeq[String], isSorted: Boolean = false) extends TableIR {
  private val fields = child.typ.rowType.fieldNames.toSet
  assert(keys.forall(fields.contains), s"${ keys.filter(k => !fields.contains(k)).mkString(", ") }")

  val children: IndexedSeq[BaseIR] = Array(child)

  val typ: TableType = child.typ.copy(key = keys)

  def copy(newChildren: IndexedSeq[BaseIR]): TableKeyBy = {
    assert(newChildren.length == 1)
    TableKeyBy(newChildren(0).asInstanceOf[TableIR], keys, isSorted)
  }

  def execute(hc: HailContext): TableValue = {
    val tv = child.execute(hc)
    val nPreservedFields = keys.zip(tv.rvd.typ.key).takeWhile { case (l, r) => l == r }.length
    assert(!isSorted || nPreservedFields > 0 || keys.isEmpty)

    val rvd = if (nPreservedFields == keys.length) {
      tv.rvd
    } else if (isSorted) {
      tv.rvd.truncateKey(keys.take(nPreservedFields))
        .extendKeyPreservesPartitioning(keys)
    } else {
      tv.rvd.changeKey(keys)
    }
    tv.copy(typ = typ, rvd = rvd)
  }
}

case class TableRange(n: Int, nPartitions: Int) extends TableIR {
  require(n >= 0)
  require(nPartitions > 0)
  private val nPartitionsAdj = math.max(math.min(n, nPartitions), 1)
  val children: IndexedSeq[BaseIR] = Array.empty[BaseIR]

  def copy(newChildren: IndexedSeq[BaseIR]): TableRange = {
    assert(newChildren.isEmpty)
    TableRange(n, nPartitions)
  }

  private val partCounts = partition(n, nPartitionsAdj)

  override val partitionCounts = Some(partCounts.map(_.toLong).toFastIndexedSeq)

  val typ: TableType = TableType(
    TStruct("idx" -> TInt32()),
    Array("idx"),
    TStruct.empty())

  def execute(hc: HailContext): TableValue = {
    val localRowType = typ.rowType
    val localPartCounts = partCounts
    val partStarts = partCounts.scanLeft(0)(_ + _)

    TableValue(typ,
      BroadcastRow(Row(), typ.globalType, hc.sc),
      new OrderedRVD(
        new OrderedRVDType(Array("idx"), typ.rowType),
        new OrderedRVDPartitioner(Array("idx"), typ.rowType,
          Array.tabulate(nPartitionsAdj) { i =>
            val start = partStarts(i)
            val end = partStarts(i + 1)
            Interval(Row(start), Row(end), includesStart = true, includesEnd = false)
          }),
        ContextRDD.parallelize(hc.sc, Range(0, nPartitionsAdj), nPartitionsAdj)
          .cmapPartitionsWithIndex { case (i, ctx, _) =>
            val region = ctx.region
            val rvb = ctx.rvb
            val rv = RegionValue(region)

            val start = partStarts(i)
            Iterator.range(start, start + localPartCounts(i))
              .map { j =>
                rvb.start(localRowType)
                rvb.startStruct()
                rvb.addInt(j)
                rvb.endStruct()
                rv.setOffset(rvb.end())
                rv
              }
          }))
  }
}

case class TableFilter(child: TableIR, pred: IR) extends TableIR {
  val children: IndexedSeq[BaseIR] = Array(child, pred)

  val typ: TableType = child.typ

  def copy(newChildren: IndexedSeq[BaseIR]): TableFilter = {
    assert(newChildren.length == 2)
    TableFilter(newChildren(0).asInstanceOf[TableIR], newChildren(1).asInstanceOf[IR])
  }

  def execute(hc: HailContext): TableValue = {
    val tv = child.execute(hc)

    if (pred == True())
      return tv
    else if (pred == False())
      return tv.copy(rvd = OrderedRVD.empty(hc.sc, typ.rvdType))

    val (rTyp, f) = ir.Compile[Long, Long, Boolean](
      "row", child.typ.rowType,
      "global", child.typ.globalType,
      pred)
    assert(rTyp == TBoolean())

    tv.filterWithPartitionOp(f)((rowF, rv, globalRV) => rowF(rv.region, rv.offset, false, globalRV.offset, false))
  }
}

case class TableHead(child: TableIR, n: Long) extends TableIR {
  require(n >= 0, fatal(s"TableHead: n must be non-negative! Found '$n'."))
  def typ: TableType = child.typ

  def children: IndexedSeq[BaseIR] = FastIndexedSeq(child)

  def copy(newChildren: IndexedSeq[BaseIR]): BaseIR = {
    val IndexedSeq(newChild: TableIR) = newChildren
    TableHead(newChild, n)
  }

  override def partitionCounts: Option[IndexedSeq[Long]] =
    child.partitionCounts.map(getHeadPartitionCounts(_, n))

  def execute(hc: HailContext): TableValue = {
    val prev = child.execute(hc)
    prev.copy(rvd = prev.rvd.head(n, child.partitionCounts))
  }
}

case class TableRepartition(child: TableIR, n: Int, shuffle: Boolean) extends TableIR {
  def typ: TableType = child.typ

  def children: IndexedSeq[BaseIR] = FastIndexedSeq(child)

  def copy(newChildren: IndexedSeq[BaseIR]): BaseIR = {
    val IndexedSeq(newChild: TableIR) = newChildren
    TableRepartition(newChild, n, shuffle)
  }

  override def execute(hc: HailContext): TableValue = {
    val prev = child.execute(hc)
    prev.copy(rvd = prev.rvd.coalesce(n, shuffle))
  }
}

object TableJoin {
  def apply(left: TableIR, right: TableIR, joinType: String): TableJoin =
    TableJoin(left, right, joinType, left.typ.key.length)
}

/**
  * Suppose 'left' has key [l_1, ..., l_n] and 'right' has key [r_1, ..., r_m].
  * Then [l_1, ..., l_j] and [r_1, ..., r_j] must have the same type, where
  * j = 'joinKey'. TableJoin computes the join of 'left' and 'right' along this
  * common prefix of their keys, returning a table with key
  * [l_1, ..., l_j, l_{j+1}, ..., l_n, r_{j+1}, ..., r_m] (with possible
  * renaming of right field names to avoid collision).
  *
  * WARNING: If 'left' has any duplicate (full) key [k_1, ..., k_n], and j < m,
  * and 'right' has multiple rows with the corresponding join key
  * [k_1, ..., k_j] but distinct full keys, then the resulting table will have
  * out-of-order keys. To avoid this, ensure one of the following:
  *   * j == m
  *   * 'left' has distinct keys
  *   * 'right' has distinct join keys (length j prefix), or at least no
  *     distinct keys with the same join key.
  */
case class TableJoin(left: TableIR, right: TableIR, joinType: String, joinKey: Int)
  extends TableIR {

  require(joinKey >= 0)
  require(left.typ.key.length >= joinKey)
  require(right.typ.key.length >= joinKey)
  require(left.typ.keyType.truncate(joinKey) isIsomorphicTo right.typ.keyType.truncate(joinKey))
  require(left.typ.globalType.fieldNames.toSet
    .intersect(right.typ.globalType.fieldNames.toSet)
    .isEmpty)

  val children: IndexedSeq[BaseIR] = Array(left, right)

  private val leftRVDType =
    OrderedRVDType(left.typ.key.take(joinKey), left.typ.rowType)
  private val rightRVDType =
    OrderedRVDType(right.typ.key.take(joinKey), right.typ.rowType)

  require(leftRVDType.rowType.fieldNames.toSet
    .intersect(rightRVDType.valueType.fieldNames.toSet)
    .isEmpty)

  private val newRowType = leftRVDType.kType ++ leftRVDType.valueType ++ rightRVDType.valueType
  private val newGlobalType = left.typ.globalType ++ right.typ.globalType

  private val newKey = left.typ.key ++ right.typ.key.drop(joinKey)

  val typ: TableType = TableType(newRowType, newKey, newGlobalType)

  def copy(newChildren: IndexedSeq[BaseIR]): TableJoin = {
    assert(newChildren.length == 2)
    TableJoin(
      newChildren(0).asInstanceOf[TableIR],
      newChildren(1).asInstanceOf[TableIR],
      joinType,
      joinKey)
  }

  private val rvMerger = {
    val leftRowType = leftRVDType.rowType
    val rightRowType = rightRVDType.rowType
    val leftKeyFieldIdx = leftRVDType.kFieldIdx
    val rightKeyFieldIdx = rightRVDType.kFieldIdx
    val leftValueFieldIdx = leftRVDType.valueFieldIdx
    val rightValueFieldIdx = rightRVDType.valueFieldIdx
    val localNewRowType = newRowType

    { (_: RVDContext, it: Iterator[JoinedRegionValue]) =>
      val rvb = new RegionValueBuilder()
      val rv = RegionValue()
      it.map { joined =>
        val lrv = joined._1
        val rrv = joined._2

        if (lrv != null)
          rvb.set(lrv.region)
        else {
          assert(rrv != null)
          rvb.set(rrv.region)
        }

        rvb.start(localNewRowType)
        rvb.startStruct()

        if (lrv != null)
          rvb.addFields(leftRowType, lrv, leftKeyFieldIdx)
        else {
          assert(rrv != null)
          rvb.addFields(rightRowType, rrv, rightKeyFieldIdx)
        }

        if (lrv != null)
          rvb.addFields(leftRowType, lrv, leftValueFieldIdx)
        else
          rvb.skipFields(leftValueFieldIdx.length)

        if (rrv != null)
          rvb.addFields(rightRowType, rrv, rightValueFieldIdx)
        else
          rvb.skipFields(rightValueFieldIdx.length)

        rvb.endStruct()
        rv.set(rvb.region, rvb.end())
        rv
      }
    }
  }

  def execute(hc: HailContext): TableValue = {
    val leftTV = left.execute(hc)
    val rightTV = right.execute(hc)

    val newGlobals = BroadcastRow(
      Row.merge(leftTV.globals.value, rightTV.globals.value),
      newGlobalType,
      leftTV.rvd.sparkContext)

    val leftORVD = leftTV.rvd
    val rightORVD = rightTV.rvd
    val joinedRVD = leftORVD.orderedJoin(
      rightORVD,
      joinKey,
      joinType,
      rvMerger,
      new OrderedRVDType(newKey, newRowType))

    TableValue(typ, newGlobals, joinedRVD)
  }
}

case class TableLeftJoinRightDistinct(left: TableIR, right: TableIR, root: String) extends TableIR {
  require(right.typ.keyType isPrefixOf left.typ.keyType,
    s"\n  L: ${ left.typ }\n  R: ${ right.typ }")

  def children: IndexedSeq[BaseIR] = Array(left, right)

  private val newRowType = left.typ.rowType.structInsert(right.typ.valueType, List(root))._1
  val typ: TableType = left.typ.copy(rowType = newRowType)

  override def partitionCounts: Option[IndexedSeq[Long]] = left.partitionCounts

  def copy(newChildren: IndexedSeq[BaseIR]): BaseIR = {
    val IndexedSeq(newLeft: TableIR, newRight: TableIR) = newChildren
    TableLeftJoinRightDistinct(newLeft, newRight, root)
  }

  override def execute(hc: HailContext): TableValue = {
    val leftValue = left.execute(hc)
    val rightValue = right.execute(hc)

    leftValue.copy(
      typ = typ,
      rvd = leftValue.rvd
        .orderedLeftJoinDistinctAndInsert(rightValue.rvd, root))
  }
}

// Must leave key fields unchanged. 'newKey' is used to rename key fields only.
case class TableMapRows(child: TableIR, newRow: IR, newKey: Option[IndexedSeq[String]]) extends TableIR {
  require(newKey.exists(_.length == child.typ.key.length))
  val children: IndexedSeq[BaseIR] = Array(child, newRow)

  val typ: TableType = {
    val newRowType = newRow.typ.asInstanceOf[TStruct]
    child.typ.copy(rowType = newRowType, key = newKey.get)
  }

  def copy(newChildren: IndexedSeq[BaseIR]): TableMapRows = {
    assert(newChildren.length == 2)
    TableMapRows(newChildren(0).asInstanceOf[TableIR], newChildren(1).asInstanceOf[IR], newKey)
  }

  override def partitionCounts: Option[IndexedSeq[Long]] = child.partitionCounts

  def execute(hc: HailContext): TableValue = {
    val tv = child.execute(hc)
    val globalsBc = tv.globals.broadcast
    val gType = typ.globalType

    var scanInitNeedsGlobals = false
    var scanSeqNeedsGlobals = false
    var rowIterationNeedsGlobals = false

    val (scanAggs, scanInitOps, scanSeqOps, scanResultType, postScanIR) = ir.CompileWithAggregators[Long, Long, Long](
      "global", gType,
      "global", gType,
      "row", tv.typ.rowType,
      CompileWithAggregators.liftScan(newRow), "SCANR",
      { (nAggs: Int, initOp: IR) =>
        scanInitNeedsGlobals |= Mentions(initOp, "global")
        initOp
      },
      { (nAggs: Int, seqOp: IR) =>
        scanSeqNeedsGlobals |= Mentions(seqOp, "global")
        seqOp
      })

    val (rTyp, f) = ir.Compile[Long, Long, Long, Long](
      "SCANR", scanResultType,
      "global", child.typ.globalType,
      "row", child.typ.rowType,
      postScanIR)
    assert(rTyp == typ.rowType)

    rowIterationNeedsGlobals |= Mentions(postScanIR, "global")

    val itF = if (scanAggs.nonEmpty) {
      Region.scoped { region =>
        val globals =
          if (scanInitNeedsGlobals) {
            val rvb = new RegionValueBuilder(region)
            rvb.start(gType)
            rvb.addAnnotation(gType, globalsBc.value)
            rvb.end()
          } else
            0
        scanInitOps(0)(region, scanAggs, globals, false)
      }

      val scanAggsPerPartition =
        tv.rvd.collectPerPartition { (i, ctx, it) =>
          val globals =
            if (scanSeqNeedsGlobals) {
              val rvb = new RegionValueBuilder(ctx.freshRegion)
              rvb.start(gType)
              rvb.addAnnotation(gType, globalsBc.value)
              rvb.end()
            } else
              0

          val scanSeqOpF = scanSeqOps(i)
          it.foreach { rv =>
            scanSeqOpF(rv.region, scanAggs, globals, false, rv.offset, false)
            ctx.region.clear()
          }
          scanAggs
        }.scanLeft(scanAggs) { (a1, a2) =>
          (a1, a2).zipped.map { (agg1, agg2) =>
            val newAgg = agg1.copy()
            newAgg.combOp(agg2)
            newAgg
          }
        }

      { (i: Int, ctx: RVDContext, it: Iterator[RegionValue]) =>
        val partitionAggs = scanAggsPerPartition(i)

        val rvb = new RegionValueBuilder()
        val globals =
          if (rowIterationNeedsGlobals || scanSeqNeedsGlobals) {
            rvb.set(ctx.freshRegion)
            rvb.start(gType)
            rvb.addAnnotation(gType, globalsBc.value)
            rvb.end()
          } else
            0

        val rv2 = RegionValue()
        val newRow = f(i)
        val scanSeqOpF = scanSeqOps(i)
        it.map { rv =>
          rvb.set(rv.region)
          rvb.start(scanResultType)
          rvb.startStruct()
          var j = 0
          while (j < partitionAggs.length) {
            partitionAggs(j).result(rvb)
            j += 1
          }
          rvb.endStruct()
          val scanOffset = rvb.end()

          rv2.set(rv.region, newRow(rv.region, scanOffset, false, globals, false, rv.offset, false))
          scanSeqOpF(rv.region, partitionAggs, globals, false, rv.offset, false)
          rv2
        }
      }
    } else {
      { (i: Int, ctx: RVDContext, it: Iterator[RegionValue]) =>
        val globals =
          if (rowIterationNeedsGlobals) {
            val rvb = new RegionValueBuilder(ctx.freshRegion)
            rvb.start(gType)
            rvb.addAnnotation(gType, globalsBc.value)
            rvb.end()
          } else
            0

        val rv2 = RegionValue()
        val newRow = f(i)
        it.map { rv =>
          rv2.set(rv.region, newRow(rv.region, 0, true, globals, false, rv.offset, false))
          rv2
        }
      }
    }

    val newRVD = tv.rvd
      .truncateKey(tv.rvd.typ.key.take(typ.rvdType.key.length))
      .mapPartitionsWithIndexPreservesPartitioning(typ.rvdType, itF)

    TableValue(typ, tv.globals, newRVD)
  }
}

case class TableMapGlobals(child: TableIR, newRow: IR) extends TableIR {
  val children: IndexedSeq[BaseIR] = Array(child, newRow)

  val typ: TableType =
    child.typ.copy(globalType = newRow.typ.asInstanceOf[TStruct])

  def copy(newChildren: IndexedSeq[BaseIR]): TableMapGlobals = {
    assert(newChildren.length == 2)
    TableMapGlobals(newChildren(0).asInstanceOf[TableIR], newChildren(1).asInstanceOf[IR])
  }

  override def partitionCounts: Option[IndexedSeq[Long]] = child.partitionCounts

  def execute(hc: HailContext): TableValue = {
    val tv = child.execute(hc)

    val newGlobals = Interpret[Row](
      newRow,
      Env.empty[(Any, Type)].bind(
        "global" -> (tv.globals.value, child.typ.globalType)),
      FastIndexedSeq(),
      None)

    tv.copy(typ = typ, globals = BroadcastRow(newGlobals, typ.globalType, hc.sc))
  }
}


case class TableExplode(child: TableIR, fieldName: String) extends TableIR {
  assert(!child.typ.key.contains(fieldName))

  def children: IndexedSeq[BaseIR] = Array(child)

  private val fieldIdx = child.typ.rowType.fieldIdx(fieldName)
  private val fieldType = child.typ.rowType.types(fieldIdx)
  private val rowType = child.typ.rowType.updateKey(fieldName, fieldIdx, fieldType.asInstanceOf[TContainer].elementType)

  val typ: TableType = child.typ.copy(rowType = rowType)

  def copy(newChildren: IndexedSeq[BaseIR]): TableExplode = {
    assert(newChildren.length == 1)
    TableExplode(newChildren(0).asInstanceOf[TableIR], fieldName)
  }

  def execute(hc: HailContext): TableValue = {
    val prev = child.execute(hc)

    val childRowType = child.typ.rowType

    val field = fieldType match {
      case TArray(_, _) =>
        GetField(Ref("row", childRowType), fieldName)
      case TSet(_, _) =>
        ToArray(GetField(Ref("row", childRowType), fieldName))
      case _ =>
        fatal(s"expected field to explode to be an array or set, found ${ fieldType }")
    }

    val (_, lengthF) = ir.Compile[Long, Int]("row", childRowType,
      ir.If(IsNA(field), ir.I32(0), ir.ArrayLen(field)))

    val (resultType, explodeF) = ir.Compile[Long, Int, Long]("row", childRowType,
      "i", TInt32(),
      ir.InsertFields(Ref("row", childRowType),
        Array(fieldName -> ir.ArrayRef(
          field,
          ir.Ref("i", TInt32())))))
    assert(resultType == typ.rowType)

    val itF: (Int, RVDContext, Iterator[RegionValue]) => Iterator[RegionValue] = { (i, ctx, it) =>
      val rv2 = RegionValue()
      val lenF = lengthF(i)
      val rowF = explodeF(i)
      it.flatMap { rv =>
        val n = lenF(rv.region, rv.offset, false)
        Iterator.range(0, n)
          .map { i =>
            val off = rowF(ctx.region, rv.offset, false, i, false)
            rv2.set(ctx.region, off)
            rv2
        }
      }
    }

    val adjKey = prev.rvd.truncateKey(prev.rvd.typ.key.takeWhile(_ != fieldName))
    val newRVD = adjKey.boundary.mapPartitionsWithIndexPreservesPartitioning(
      adjKey.typ.copy(rowType = rowType),
      itF)

    TableValue(typ, prev.globals, newRVD)
  }
}

case class TableUnion(children: IndexedSeq[TableIR]) extends TableIR {
  assert(children.nonEmpty)
  assert(children.tail.forall(_.typ.rowType == children(0).typ.rowType))
  assert(children.tail.forall(_.typ.key == children(0).typ.key))

  def copy(newChildren: IndexedSeq[BaseIR]): TableUnion = {
    TableUnion(newChildren.map(_.asInstanceOf[TableIR]))
  }

  val typ: TableType = children(0).typ

  def execute(hc: HailContext): TableValue = {
    val tvs = children.map(_.execute(hc))
    tvs(0).copy(
      rvd = OrderedRVD.union(tvs.map(_.rvd)))
  }
}

case class MatrixRowsTable(child: MatrixIR) extends TableIR {
  val children: IndexedSeq[BaseIR] = Array(child)

  override def partitionCounts: Option[IndexedSeq[Long]] = child.partitionCounts

  def copy(newChildren: IndexedSeq[BaseIR]): MatrixRowsTable = {
    assert(newChildren.length == 1)
    MatrixRowsTable(newChildren(0).asInstanceOf[MatrixIR])
  }

  val typ: TableType = child.typ.rowsTableType

  def execute(hc: HailContext): TableValue = {
    val mv = child.execute(hc)
    val rtv = mv.rowsTableValue
    assert(rtv.typ == typ)
    rtv
  }
}

case class MatrixColsTable(child: MatrixIR) extends TableIR {
  val children: IndexedSeq[BaseIR] = Array(child)

  def copy(newChildren: IndexedSeq[BaseIR]): MatrixColsTable = {
    assert(newChildren.length == 1)
    MatrixColsTable(newChildren(0).asInstanceOf[MatrixIR])
  }

  val typ: TableType = child.typ.colsTableType

  def execute(hc: HailContext): TableValue = {
    val mv = child.execute(hc)
    val ctv = mv.colsTableValue
    assert(ctv.typ == typ)
    ctv
  }
}

case class MatrixEntriesTable(child: MatrixIR) extends TableIR {
  val children: IndexedSeq[BaseIR] = Array(child)

  def copy(newChildren: IndexedSeq[BaseIR]): MatrixEntriesTable = {
    assert(newChildren.length == 1)
    MatrixEntriesTable(newChildren(0).asInstanceOf[MatrixIR])
  }

  val typ: TableType = child.typ.entriesTableType

  def execute(hc: HailContext): TableValue = {
    val mv = child.execute(hc)
    val etv = mv.entriesTableValue
    assert(etv.typ == typ)
    etv
  }
}

case class TableDistinct(child: TableIR) extends TableIR {
  def children: IndexedSeq[BaseIR] = Array(child)

  def copy(newChildren: IndexedSeq[BaseIR]): TableDistinct = {
    val IndexedSeq(newChild) = newChildren
    TableDistinct(newChild.asInstanceOf[TableIR])
  }

  val typ: TableType = child.typ

  def execute(hc: HailContext): TableValue = {
    val prev = child.execute(hc)
    prev.copy(rvd = prev.rvd.distinctByKey())
  }
}

case class TableKeyByAndAggregate(
  child: TableIR,
  expr: IR,
  newKey: IR,
  nPartitions: Option[Int] = None,
  bufferSize: Int = 50) extends TableIR {
  require(expr.typ.isInstanceOf[TStruct])
  require(newKey.typ.isInstanceOf[TStruct])
  require(bufferSize > 0)

  def children: IndexedSeq[BaseIR] = Array(child, expr, newKey)

  def copy(newChildren: IndexedSeq[BaseIR]): TableKeyByAndAggregate = {
    val IndexedSeq(newChild: TableIR, newExpr: IR, newNewKey: IR) = newChildren
    TableKeyByAndAggregate(newChild, newExpr, newNewKey, nPartitions, bufferSize)
  }

  private val keyType = newKey.typ.asInstanceOf[TStruct]
  val typ: TableType = TableType(rowType = keyType ++ coerce[TStruct](expr.typ),
    globalType = child.typ.globalType,
    key = keyType.fieldNames
  )

  def execute(hc: HailContext): TableValue = {
    val prev = child.execute(hc)

    val (rvAggs, makeInit, makeSeq, aggResultType, postAggIR) = ir.CompileWithAggregators[Long, Long, Long](
      "global", child.typ.globalType,
      "global", child.typ.globalType,
      "row", child.typ.rowType,
      expr, "AGGR",
      (nAggs, initializeIR) => initializeIR,
      (nAggs, sequenceIR) => sequenceIR)

    val (rTyp, makeAnnotate) = ir.Compile[Long, Long, Long](
      "AGGR", aggResultType,
      "global", child.typ.globalType,
      postAggIR)

    val init = makeInit(0)
    Region.scoped { r =>
      val globalsOffset = prev.globals.toRegion(r)
      init(r, rvAggs, globalsOffset, false)
    }

    val nAggs = rvAggs.length

    assert(coerce[TStruct](rTyp) == typ.valueType, s"$rTyp, ${ typ.valueType }")

    val globalsType = prev.typ.globalType
    val globalsBc = prev.globals.broadcast

    val localKeyType = keyType
    val localKeyPType = keyType.physicalType
    val newValueType = typ.valueType
    val newRowType = typ.rowType
    val (_, makeKeyF) = ir.Compile[Long, Long, Long](
      "row", child.typ.rowType,
      "global", child.typ.globalType,
      newKey
    )

    val localBufferSize = bufferSize
    val combOp = { (aggs1: Array[RegionValueAggregator], aggs2: Array[RegionValueAggregator]) =>
      var i = 0
      while (i < aggs2.length) {
        aggs1(i).combOp(aggs2(i))
        i += 1
      }
      aggs1
    }

    val rdd = prev.rvd
      .boundary
      .mapPartitionsWithIndex { (i, ctx, it) =>
        val rvb = new RegionValueBuilder()
        val partRegion = ctx.freshContext.region

        rvb.set(partRegion)
        rvb.start(globalsType)
        rvb.addAnnotation(globalsType, globalsBc.value)
        val globals = rvb.end()

        val makeKey = {
          val f = makeKeyF(i)
          rv: RegionValue => {
            val keyOff = f(rv.region, rv.offset, false, globals, false)
            SafeRow.read(localKeyPType, rv.region, keyOff).asInstanceOf[Row]
          }
        }
        val sequence = {
          val f = makeSeq(i)
          (rv: RegionValue, rvAggs: Array[RegionValueAggregator]) => {
            f(rv.region, rvAggs, globals, false, rv.offset, false)
          }
        }
        new BufferedAggregatorIterator[RegionValue, Array[RegionValueAggregator], Row](
          it,
          () => rvAggs.map(_.copy()),
          makeKey,
          sequence,
          localBufferSize)
      }.aggregateByKey(rvAggs, nPartitions.getOrElse(prev.rvd.getNumPartitions))(combOp, combOp)

    val crdd = ContextRDD.weaken(rdd).cmapPartitionsWithIndex(
      { (i, ctx, it) =>
        val region = ctx.region

        val rvb = new RegionValueBuilder()
        val partRegion = ctx.freshContext.region
        rvb.set(partRegion)
        rvb.start(globalsType)
        rvb.addAnnotation(globalsType, globalsBc.value)
        val globals = rvb.end()
        val annotate = makeAnnotate(i)

        val rv = RegionValue(region)
        it.map { case (key, aggs) =>

          rvb.set(region)
          rvb.start(aggResultType)
          rvb.startStruct()
          var j = 0
          while (j < nAggs) {
            aggs(j).result(rvb)
            j += 1
          }
          rvb.endStruct()
          val aggResultOff = rvb.end()

          rvb.start(newRowType)
          rvb.startStruct()
          var i = 0
          while (i < localKeyType.size) {
            rvb.addAnnotation(localKeyType.types(i), key.get(i))
            i += 1
          }

          val newValueOff = annotate(region,
            aggResultOff, false,
            globals, false)

          rvb.addAllFields(newValueType, region, newValueOff)

          rvb.endStruct()
          rv.setOffset(rvb.end())
          rv
        }
      })

    prev.copy(
      typ = typ,
      rvd = OrderedRVD.coerce(typ.rvdType, crdd))
  }
}

// follows key_by non-empty key
case class TableAggregateByKey(child: TableIR, expr: IR) extends TableIR {
  require(child.typ.key.nonEmpty)

  def children: IndexedSeq[BaseIR] = Array(child, expr)

  def copy(newChildren: IndexedSeq[BaseIR]): TableAggregateByKey = {
    assert(newChildren.length == 2)
    val IndexedSeq(newChild: TableIR, newExpr: IR) = newChildren
    TableAggregateByKey(newChild, newExpr)
  }

  val typ: TableType = child.typ.copy(rowType = child.typ.keyType ++ coerce[TStruct](expr.typ))

  def execute(hc: HailContext): TableValue = {
    val prev = child.execute(hc)
    val prevRVD = prev.rvd

    val (rvAggs, makeInit, makeSeq, aggResultType, postAggIR) = ir.CompileWithAggregators[Long, Long, Long](
      "global", child.typ.globalType,
      "global", child.typ.globalType,
      "row", child.typ.rowType,
      expr, "AGGR",
      (nAggs, initializeIR) => initializeIR,
      (nAggs, sequenceIR) => sequenceIR)

    val (rTyp, makeAnnotate) = ir.Compile[Long, Long, Long](
      "AGGR", aggResultType,
      "global", child.typ.globalType,
      postAggIR)

    val nAggs = rvAggs.length

    assert(coerce[TStruct](rTyp) == typ.valueType, s"$rTyp, ${ typ.valueType }")

    val rowType = prev.typ.rowType
    val keyType = prev.typ.keyType
    val keyIndices = prev.typ.keyFieldIdx
    val keyOrd = prevRVD.typ.kRowOrd
    val globalsType = prev.typ.globalType
    val globalsBc = prev.globals.broadcast

    val newValueType = typ.valueType
    val newRowType = typ.rowType
    val newOrvdType = prevRVD.typ.copy(rowType = newRowType)

    val newRVD = prevRVD
      .constrainToOrderedPartitioner(prevRVD.partitioner.strictify)
      .boundary
      .mapPartitionsWithIndexPreservesPartitioning(newOrvdType, { (i, ctx, it) =>
        val rvb = new RegionValueBuilder()
        val partRegion = ctx.freshContext.region

        rvb.set(partRegion)
        rvb.start(globalsType)
        rvb.addAnnotation(globalsType, globalsBc.value)
        val partGlobalsOff = rvb.end()

        val initialize = makeInit(i)
        val sequence = makeSeq(i)
        val annotate = makeAnnotate(i)

        new Iterator[RegionValue] {
          var isEnd = false
          var current: RegionValue = _
          val rowKey: WritableRegionValue = WritableRegionValue(keyType, ctx.freshRegion)
          val consumerRegion: Region = ctx.region
          val newRV = RegionValue(consumerRegion)

          def hasNext: Boolean = {
            if (isEnd || (current == null && !it.hasNext)) {
              isEnd = true
              return false
            }
            if (current == null)
              current = it.next()
            true
          }

          def next(): RegionValue = {
            if (!hasNext)
              throw new java.util.NoSuchElementException()

            rowKey.setSelect(rowType, keyIndices, current)

            rvAggs.foreach(_.clear())

            val region = current.region

            initialize(region, rvAggs, partGlobalsOff, false)

            do {
              val region = current.region

              sequence(region, rvAggs,
                partGlobalsOff, false,
                current.offset, false)
              current = null
            } while (hasNext && keyOrd.equiv(rowKey.value, current))

            rvb.set(consumerRegion)

            rvb.start(aggResultType)
            rvb.startStruct()
            var j = 0
            while (j < nAggs) {
              rvAggs(j).result(rvb)
              j += 1
            }
            rvb.endStruct()
            val aggResultOff = rvb.end()

            rvb.start(newRowType)
            rvb.startStruct()
            var i = 0
            while (i < keyType.size) {
              rvb.addField(keyType, rowKey.value, i)
              i += 1
            }

            val newValueOff = annotate(consumerRegion,
              aggResultOff, false,
              partGlobalsOff, false)

            rvb.addAllFields(newValueType, consumerRegion, newValueOff)

            rvb.endStruct()
            newRV.setOffset(rvb.end())
            newRV
          }
        }
      })

    prev.copy(rvd = newRVD, typ = typ)
  }
}

case class TableOrderBy(child: TableIR, sortFields: IndexedSeq[SortField]) extends TableIR {
  // TableOrderBy expects an unkeyed child, so that we can better optimize by
  // pushing these two steps around as needed
  require(child.typ.key.isEmpty)

  val children: IndexedSeq[BaseIR] = FastIndexedSeq(child)

  def copy(newChildren: IndexedSeq[BaseIR]): BaseIR = {
    val IndexedSeq(newChild) = newChildren
    TableOrderBy(newChild.asInstanceOf[TableIR], sortFields)
  }

  val typ: TableType = child.typ.copy(key = FastIndexedSeq())

  def execute(hc: HailContext): TableValue = {
    val prev = child.execute(hc)

    val rowType = child.typ.rowType
    val sortColIndexOrd = sortFields.map { case SortField(n, so) =>
      val i = rowType.fieldIdx(n)
      val f = rowType.fields(i)
      val fo = f.typ.ordering
      (i, if (so == Ascending) fo else fo.reverse)
    }

    val ord: Ordering[Annotation] = new Ordering[Annotation] {
      def compare(a: Annotation, b: Annotation): Int = {
        var i = 0
        while (i < sortColIndexOrd.length) {
          val (fi, ford) = sortColIndexOrd(i)
          val c = ford.compare(
            a.asInstanceOf[Row].get(fi),
            b.asInstanceOf[Row].get(fi))
          if (c != 0) return c
          i += 1
        }

        0
      }
    }

    val act = implicitly[ClassTag[Annotation]]

    // FIXME: uses SafeRow, very bad!!!
    val rdd = prev.rdd.sortBy(identity[Annotation], ascending = true)(ord, act)
    val rvd = ContextRDD.weaken[RVDContext](rdd)
      .cmapPartitions((ctx, it) => it.toRegionValueIterator(ctx.region, rowType))
    TableValue(typ, prev.globals, OrderedRVD.unkeyed(rowType, rvd))
  }
}

case class LocalizeEntries(child: MatrixIR, entriesFieldName: String) extends TableIR {
  private val m = Map(MatrixType.entriesIdentifier -> entriesFieldName)
  private val newRowType = child.typ.rvRowType.rename(m)

  def typ: TableType = TableType(newRowType, child.typ.rowKey, child.typ.globalType)

  def children: IndexedSeq[BaseIR] = FastIndexedSeq(child)
  def copy(newChildren: IndexedSeq[BaseIR]): BaseIR = {
    val IndexedSeq(newChild) = newChildren
    LocalizeEntries(newChild.asInstanceOf[MatrixIR], entriesFieldName)
  }

  def execute(hc: HailContext): TableValue = {
    val prev = child.execute(hc)

    TableValue(typ, prev.globals, prev.rvd.cast(newRowType))
  }
}

case class TableRename(child: TableIR, rowMap: Map[String, String], globalMap: Map[String, String]) extends TableIR {
  require(rowMap.keys.forall(child.typ.rowType.hasField))
  require(globalMap.keys.forall(child.typ.globalType.hasField))

  def typ: TableType = child.typ.copy(
    rowType = child.typ.rowType.rename(rowMap),
    globalType = child.typ.globalType.rename(globalMap),
    key = child.typ.key.map(k => rowMap.getOrElse(k, k))
  )

  override def partitionCounts: Option[IndexedSeq[Long]] = child.partitionCounts

  def children: IndexedSeq[BaseIR] = FastIndexedSeq(child)

  def copy(newChildren: IndexedSeq[BaseIR]): BaseIR = {
    val IndexedSeq(newChild: TableIR) = newChildren
    TableRename(newChild, rowMap, globalMap)
  }

  def execute(hc: HailContext): TableValue = {
    val prev = child.execute(hc)

    TableValue(typ, prev.globals, prev.rvd.cast(typ.rowType))
  }
}<|MERGE_RESOLUTION|>--- conflicted
+++ resolved
@@ -68,13 +68,8 @@
     val rvd = if (dropRows)
       OrderedRVD.empty(hc.sc, typ.rvdType)
     else {
-<<<<<<< HEAD
       val rvd = spec.rowsComponent.read(hc, path, typ.rowType)
-      if (rvd.typ.key startsWith typ.keyOrEmpty)
-=======
-      val rvd = spec.rowsComponent.read(hc, path, typ.rowType).toOrderedRVD
       if (rvd.typ.key startsWith typ.key)
->>>>>>> d598b5ca
         rvd
       else {
         log.info("Sorting a table after read. Rewrite the table to prevent this in the future.")
