package is.hail.linalg

import is.hail.annotations.{Region, StagedRegionValueBuilder}
import is.hail.asm4s.{Code, MethodBuilder}
import is.hail.asm4s._
import is.hail.utils._
import is.hail.expr.ir.{EmitCodeBuilder, EmitMethodBuilder}
import is.hail.types.physical.{PBaseStructValue, PCode, PNDArrayCode, PNDArrayValue, PType, typeToTypeInfo}

object LinalgCodeUtils {
  def checkColumnMajor(pndv: PNDArrayValue, cb: EmitCodeBuilder)(implicit line: LineNumber): Value[Boolean] = {
    val answer = cb.newField[Boolean]("checkColumnMajorResult")
    val shapes = pndv.shapes(cb)
    val runningProduct = cb.newLocal[Long]("check_column_major_running_product")

    val elementType = pndv.pt.elementType
    val nDims = pndv.pt.nDims
    cb.append(Code(
      runningProduct := elementType.byteSize,
      Code.foreach(0 until nDims){ index =>
        Code(
          answer := answer & (shapes(index) ceq runningProduct),
          runningProduct := runningProduct * (shapes(index) > 0L).mux(shapes(index), 1L)
        )
      }
    ))
    answer
  }

<<<<<<< HEAD
  def createColumnMajorCode(pndv: PNDArrayValue, cb: EmitCodeBuilder, region: Value[Region])(implicit line: LineNumber): PNDArrayCode = {
    val shape = pndv.shapes()
=======
  def createColumnMajorCode(pndv: PNDArrayValue, cb: EmitCodeBuilder, region: Value[Region]): PNDArrayCode = {
    val shape = pndv.shapes(cb)
>>>>>>> 00cfa811
    val shapeBuilder = pndv.pt.makeShapeBuilder(shape)
    val stridesBuilder = pndv.pt.makeColumnMajorStridesBuilder(shape, cb.emb)
    val dataLength = pndv.pt.numElements(shape, cb.emb)

    val outputElementPType = pndv.pt.elementType
    val idxVars = Array.tabulate(pndv.pt.nDims) { _ => cb.emb.genFieldThisRef[Long]() }.toFastIndexedSeq

    def loadElement(ndValue: PNDArrayValue) = {
      ndValue.pt.loadElementToIRIntermediate(idxVars, ndValue.value.asInstanceOf[Value[Long]], cb.emb)
    }

    val srvb = new StagedRegionValueBuilder(cb.emb, pndv.pt.data.pType, region)

    val body =
      Code(
        srvb.addIRIntermediate(outputElementPType)(loadElement(pndv)),
        srvb.advance()
      )

    val columnMajorLoops = idxVars.zipWithIndex.foldLeft(body) { case (innerLoops, (dimVar, dimIdx)) =>
      Code(
        dimVar := 0L,
        Code.whileLoop(dimVar < shape(dimIdx),
          innerLoops,
          dimVar := dimVar + 1L
        )
      )
    }

    cb.append(Code(
      srvb.start(dataLength.toI),
      columnMajorLoops
    ))

    pndv.pt.construct(shapeBuilder, stridesBuilder, srvb.end(), cb.emb, region)
  }
}<|MERGE_RESOLUTION|>--- conflicted
+++ resolved
@@ -27,13 +27,8 @@
     answer
   }
 
-<<<<<<< HEAD
   def createColumnMajorCode(pndv: PNDArrayValue, cb: EmitCodeBuilder, region: Value[Region])(implicit line: LineNumber): PNDArrayCode = {
-    val shape = pndv.shapes()
-=======
-  def createColumnMajorCode(pndv: PNDArrayValue, cb: EmitCodeBuilder, region: Value[Region]): PNDArrayCode = {
     val shape = pndv.shapes(cb)
->>>>>>> 00cfa811
     val shapeBuilder = pndv.pt.makeShapeBuilder(shape)
     val stridesBuilder = pndv.pt.makeColumnMajorStridesBuilder(shape, cb.emb)
     val dataLength = pndv.pt.numElements(shape, cb.emb)
