--- conflicted
+++ resolved
@@ -40,19 +40,11 @@
              mountPath: /redis
           resources:
             requests:
-<<<<<<< HEAD
-              memory: 187Mi
-              cpu: 50m
-            limits:
-              memory: 1875i
-              cpu: 500m
-=======
               cpu: "600m"
               memory: "2G"
             limits:
               cpu: "1"
               memory: "2.5G"
->>>>>>> 0bc3808f
           readinessProbe:
             exec:
               command:
