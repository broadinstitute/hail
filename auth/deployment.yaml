apiVersion: apps/v1
kind: Deployment
metadata:
  name: auth-driver
  labels:
    app: auth-driver
    hail.is/sha: "{{ code.sha }}"
spec:
  selector:
    matchLabels:
      app: auth-driver
  replicas: 1
  strategy:
    type: Recreate
  template:
    metadata:
      labels:
        app: auth-driver
        hail.is/sha: "{{ code.sha }}"
    spec:
      serviceAccountName: auth-driver
{% if deploy %}
      priorityClassName: production
{% endif %}
      nodeSelector:
        preemptible: "true"
      tolerations:
       - key: preemptible
         value: "true"
      containers:
       - name: auth-driver
         image: "{{ auth_image.image }}"
         command:
{% if not deploy %}
          - /controller.sh
{% endif %}
          - "python3"
          - -m
          - auth.driver
         env:
          - name: HAIL_DEPLOY_CONFIG_FILE
            value: /deploy-config/deploy-config.json
          - name: HAIL_DOMAIN
            value: "{{ global.domain }}"
          - name: PROJECT
            value: "{{ global.project }}"
          - name: ZONE
            value: "{{ global.zone }}"
          - name: HAIL_DEFAULT_NAMESPACE
            value: "{{ default_ns.name }}"
          - name: HAIL_GSUITE_ORGANIZATION
            valueFrom:
              secretKeyRef:
                name: global-config
                key: gsuite_organization
         resources:
           requests:
<<<<<<< HEAD
{% if deploy %}
             memory: 375Mi
             cpu: 100m
{% else %}
             memory: 37Mi
             cpu: 10m
{% endif %}
=======
             memory: "5M"
             cpu: "40m"
>>>>>>> cab1c0c0
           limits:
             memory: 3750Mi
             cpu: "1"
         volumeMounts:
          - name: deploy-config
            mountPath: /deploy-config
            readOnly: true
          - name: database-server-config
            mountPath: /database-server-config
            readOnly: true
          - name: sql-config
            mountPath: /sql-config
            readOnly: true
          - name: gsa-key
            mountPath: /gsa-key
            readOnly: true
          - name: auth-tokens
            mountPath: /user-tokens
            readOnly: true
          - name: ssl-config-auth-driver
            mountPath: /ssl-config
            readOnly: true
         ports:
          - containerPort: 5000
      volumes:
       - name: deploy-config
         secret:
           secretName: deploy-config
       - name: database-server-config
         secret:
           secretName: database-server-config
       - name: sql-config
         secret:
           secretName: "{{ auth_database.user_secret_name }}"
       - name: gsa-key
         secret:
           secretName: auth-gsa-key
       - name: auth-tokens
         secret:
           secretName: auth-tokens
       - name: ssl-config-auth-driver
         secret:
           secretName: ssl-config-auth-driver
---
apiVersion: apps/v1
kind: Deployment
metadata:
  name: auth
  labels:
    app: auth
    hail.is/sha: "{{ code.sha }}"
spec:
  selector:
    matchLabels:
      app: auth
  replicas: 3
  template:
    metadata:
      labels:
        app: auth
        hail.is/sha: "{{ code.sha }}"
    spec:
{% if deploy %}
      priorityClassName: production
{% endif %}
      nodeSelector:
        preemptible: "true"
      tolerations:
       - key: preemptible
         value: "true"
      affinity:
        podAntiAffinity:
          requiredDuringSchedulingIgnoredDuringExecution:
            - labelSelector:
                matchExpressions:
                  - key: "app"
                    operator: In
                    values:
                    - auth
              topologyKey: "kubernetes.io/hostname"
      containers:
       - name: auth
         image: "{{ auth_image.image }}"
         command:
{% if not deploy %}
          - /controller.sh
{% endif %}
          - "python3"
          - -m
          - auth
         env:
          - name: HAIL_DEPLOY_CONFIG_FILE
            value: /deploy-config/deploy-config.json
          - name: HAIL_DOMAIN
            value: "{{ global.domain }}"
          - name: PROJECT
            value: "{{ global.project }}"
          - name: ZONE
            value: "{{ global.zone }}"
          - name: HAIL_DEFAULT_NAMESPACE
            value: "{{ default_ns.name }}"
          - name: HAIL_GSUITE_ORGANIZATION
            valueFrom:
              secretKeyRef:
                name: global-config
                key: gsuite_organization
         resources:
           requests:
<<<<<<< HEAD
{% if deploy %}
             memory: 375Mi
             cpu: 100m
{% else %}
             memory: 37Mi
             cpu: 10m
{% endif %}
=======
             memory: "5M"
             cpu: "5m"
>>>>>>> cab1c0c0
           limits:
             memory: 3750Mi
             cpu: "1"
         volumeMounts:
          - name: deploy-config
            mountPath: /deploy-config
            readOnly: true
          - name: auth-oauth2-client-secret
            mountPath: /auth-oauth2-client-secret
            readOnly: true
          - name: session-secret-key
            mountPath: /session-secret-key
            readOnly: true
          - name: sql-config
            mountPath: /sql-config
            readOnly: true
          - name: gsa-key
            mountPath: /gsa-key
            readOnly: true
          - name: ssl-config-auth
            mountPath: /ssl-config
            readOnly: true
         ports:
          - containerPort: 5000
         readinessProbe:
           tcpSocket:
             port: 5000
           initialDelaySeconds: 5
           periodSeconds: 5
      volumes:
       - name: deploy-config
         secret:
           secretName: deploy-config
       - name: auth-oauth2-client-secret
         secret:
           secretName: auth-oauth2-client-secret
       - name: session-secret-key
         secret:
           secretName: session-secret-key
       - name: sql-config
         secret:
           secretName: "{{ auth_database.user_secret_name }}"
       - name: gsa-key
         secret:
           secretName: auth-gsa-key
       - name: ssl-config-auth
         secret:
           optional: false
           secretName: ssl-config-auth
---
apiVersion: autoscaling/v2beta1
kind: HorizontalPodAutoscaler
metadata:
  name: auth
spec:
  scaleTargetRef:
    apiVersion: apps/v1
    kind: Deployment
    name: auth
  minReplicas: 3
  maxReplicas: 10
  metrics:
   - type: Resource
     resource:
       name: cpu
       targetAverageUtilization: 80
---
apiVersion: policy/v1beta1
kind: PodDisruptionBudget
metadata:
  name: auth
spec:
  minAvailable: 2
  selector:
    matchLabels:
      app: auth<|MERGE_RESOLUTION|>--- conflicted
+++ resolved
@@ -55,18 +55,8 @@
                 key: gsuite_organization
          resources:
            requests:
-<<<<<<< HEAD
-{% if deploy %}
-             memory: 375Mi
-             cpu: 100m
-{% else %}
-             memory: 37Mi
-             cpu: 10m
-{% endif %}
-=======
              memory: "5M"
              cpu: "40m"
->>>>>>> cab1c0c0
            limits:
              memory: 3750Mi
              cpu: "1"
@@ -175,18 +165,8 @@
                 key: gsuite_organization
          resources:
            requests:
-<<<<<<< HEAD
-{% if deploy %}
-             memory: 375Mi
-             cpu: 100m
-{% else %}
-             memory: 37Mi
-             cpu: 10m
-{% endif %}
-=======
              memory: "5M"
              cpu: "5m"
->>>>>>> cab1c0c0
            limits:
              memory: 3750Mi
              cpu: "1"
