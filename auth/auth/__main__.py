from hailtop.hail_logging import configure_logging
# configure logging before importing anything else
configure_logging()

from .auth import run  # noqa: E402 pylint: disable=wrong-import-position

<<<<<<< HEAD
from .auth import run  # noqa: E402 pylint: disable=wrong-import-position

=======
>>>>>>> a5347fb2
run()<|MERGE_RESOLUTION|>--- conflicted
+++ resolved
@@ -4,9 +4,4 @@
 
 from .auth import run  # noqa: E402 pylint: disable=wrong-import-position
 
-<<<<<<< HEAD
-from .auth import run  # noqa: E402 pylint: disable=wrong-import-position
-
-=======
->>>>>>> a5347fb2
 run()