--- conflicted
+++ resolved
@@ -1800,19 +1800,11 @@
     ds = ds.select_rows(
         *ds.row_key,
         mean_gt=(agg.sum(ds.naa) /
-<<<<<<< HEAD
                  agg.count_where(hl.is_defined(ds.GT))))
     mean_imputed_gt = hl.or_else(ds.naa, ds.mean_gt)
-    g = BlockMatrix.from_matrix_table(mean_imputed_gt,
-                                      path=path,
-                                      block_size=block_size)
-=======
-                 agg.count_where(functions.is_defined(ds.GT))))
-    mean_imputed_gt = functions.or_else(ds.naa, ds.mean_gt)
     g = BlockMatrix.write_from_entry_expr(mean_imputed_gt,
                                           path=path,
                                           block_size=block_size)
->>>>>>> 00372427
 
     pc_scores = (ds.add_col_index('column_index').cols().collect())
     pc_scores.sort(key=lambda x: x.column_index)
