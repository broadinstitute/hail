--- conflicted
+++ resolved
@@ -56,11 +56,7 @@
         if not userdata:
             web_userdata = await userdata_from_web_request(request)
             if web_userdata:
-<<<<<<< HEAD
-                return web.HTTPUnauthorized(reason="provided WEB auth to REST endpoint")
-=======
                 return web.HTTPUnauthorized(reason="provided web auth to REST endpoint")
->>>>>>> ab5fa927
             raise web.HTTPUnauthorized()
         return await fun(request, userdata, *args, **kwargs)
     return wrapped
@@ -92,11 +88,7 @@
             if not userdata:
                 rest_userdata = await userdata_from_rest_request(request)
                 if rest_userdata:
-<<<<<<< HEAD
-                    return web.HTTPUnauthorized(reason="provided REST auth to WEB endpoint")
-=======
                     return web.HTTPUnauthorized(reason="provided REST auth to web endpoint")
->>>>>>> ab5fa927
                 raise _web_unauthorized(request, redirect)
             return await fun(request, userdata, *args, **kwargs)
         return wrapped
